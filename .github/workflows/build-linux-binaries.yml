name: build-linux-release

on:
  push:
    tags:
      - "*"

jobs:
  build-x86_64-binaries-tarball:
<<<<<<< HEAD
    runs-on: ubuntu-22.04
=======
    runs-on: ubuntu-latest
>>>>>>> 4f83cd08

    steps:
      - uses: actions/checkout@v3
      - uses: actions/setup-go@v3
        with:
          go-version: '1.19'
          check-latest: true
      - run: go version

      - name: Build the avalanchego binaries
        run: ./scripts/build.sh

      - name: Install aws cli
        run: |
          sudo apt update
          sudo apt -y install awscli

      - name: Get the version
        id: get_version
        run: echo ::set-output name=VERSION::${GITHUB_REF/refs\/tags\//}
        shell: bash

      - name: Configure AWS credentials
        uses: aws-actions/configure-aws-credentials@v1
        with:
          aws-access-key-id: ${{ secrets.AWS_ACCESS_KEY_ID }}
          aws-secret-access-key: ${{ secrets.AWS_SECRET_ACCESS_KEY }}
          aws-region: us-east-1

      - name: Create tgz package structure
        run: ./.github/workflows/build-tgz-pkg.sh
        env:
          TAG: ${{ steps.get_version.outputs.VERSION }}
          BUCKET: ${{ secrets.BUCKET }}
          ARCH: "amd64"
          RELEASE: "jammy"

  build-arm64-binaries-tarball:
    runs-on: [self-hosted, linux, ARM64, jammy]

    steps:
      - uses: actions/checkout@v3
      - uses: actions/setup-go@v3
        with:
          go-version: '1.19'
          check-latest: true
      - run: go version

      - name: Build the avalanchego binaries
        run: ./scripts/build.sh

      - name: Install aws cli
        run: |
          sudo apt update
          sudo apt -y install awscli

      - name: Get the version
        id: get_version
        run: echo ::set-output name=VERSION::${GITHUB_REF/refs\/tags\//}
        shell: bash

      - name: Configure AWS credentials
        uses: aws-actions/configure-aws-credentials@v1
        with:
          aws-access-key-id: ${{ secrets.AWS_ACCESS_KEY_ID }}
          aws-secret-access-key: ${{ secrets.AWS_SECRET_ACCESS_KEY }}
          aws-region: us-east-1

      - name: Create tgz package structure
        run: ./.github/workflows/build-tgz-pkg.sh
        env:
          TAG: ${{ steps.get_version.outputs.VERSION }}
          BUCKET: ${{ secrets.BUCKET }}
          ARCH: "arm64"
          RELEASE: "jammy"<|MERGE_RESOLUTION|>--- conflicted
+++ resolved
@@ -7,11 +7,7 @@
 
 jobs:
   build-x86_64-binaries-tarball:
-<<<<<<< HEAD
     runs-on: ubuntu-22.04
-=======
-    runs-on: ubuntu-latest
->>>>>>> 4f83cd08
 
     steps:
       - uses: actions/checkout@v3
