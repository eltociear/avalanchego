// Copyright (C) 2019-2022, Ava Labs, Inc. All rights reserved.
// See the file LICENSE for licensing terms.

package cache

import (
	"testing"

	"github.com/ava-labs/avalanchego/ids"
)

type evictable[T comparable] struct {
	id      T
	evicted int
}

<<<<<<< HEAD
func (e *evictable[T]) Key() T { return e.id }
func (e *evictable[_]) Evict() { e.evicted++ }
=======
func (e *evictable) Key() interface{} {
	return e.id
}

func (e *evictable) Evict() {
	e.evicted++
}
>>>>>>> 5d06d0a8

func TestEvictableLRU(t *testing.T) {
	cache := EvictableLRU[ids.ID, *evictable[ids.ID]]{}

	expectedValue1 := &evictable[ids.ID]{id: ids.ID{1}}
	if returnedValue := cache.Deduplicate(expectedValue1).(*evictable[ids.ID]); returnedValue != expectedValue1 {
		t.Fatalf("Returned unknown value")
	} else if expectedValue1.evicted != 0 {
		t.Fatalf("Value was evicted unexpectedly")
	} else if returnedValue := cache.Deduplicate(expectedValue1).(*evictable[ids.ID]); returnedValue != expectedValue1 {
		t.Fatalf("Returned unknown value")
	} else if expectedValue1.evicted != 0 {
		t.Fatalf("Value was evicted unexpectedly")
	}

	expectedValue2 := &evictable[ids.ID]{id: ids.ID{2}}
	returnedValue := cache.Deduplicate(expectedValue2).(*evictable[ids.ID])
	switch {
	case returnedValue != expectedValue2:
		t.Fatalf("Returned unknown value")
	case expectedValue1.evicted != 1:
		t.Fatalf("Value should have been evicted")
	case expectedValue2.evicted != 0:
		t.Fatalf("Value was evicted unexpectedly")
	}

	cache.Size = 2

	expectedValue3 := &evictable[ids.ID]{id: ids.ID{2}}
	returnedValue = cache.Deduplicate(expectedValue3).(*evictable[ids.ID])
	switch {
	case returnedValue != expectedValue2:
		t.Fatalf("Returned unknown value")
	case expectedValue1.evicted != 1:
		t.Fatalf("Value should have been evicted")
	case expectedValue2.evicted != 0:
		t.Fatalf("Value was evicted unexpectedly")
	}

	cache.Flush()
	switch {
	case expectedValue1.evicted != 1:
		t.Fatalf("Value should have been evicted")
	case expectedValue2.evicted != 1:
		t.Fatalf("Value should have been evicted")
	case expectedValue3.evicted != 0:
		t.Fatalf("Value was evicted unexpectedly")
	}
}<|MERGE_RESOLUTION|>--- conflicted
+++ resolved
@@ -14,18 +14,13 @@
 	evicted int
 }
 
-<<<<<<< HEAD
-func (e *evictable[T]) Key() T { return e.id }
-func (e *evictable[_]) Evict() { e.evicted++ }
-=======
-func (e *evictable) Key() interface{} {
+func (e *evictable[T]) Key() T {
 	return e.id
 }
 
-func (e *evictable) Evict() {
+func (e *evictable[_]) Evict() {
 	e.evicted++
 }
->>>>>>> 5d06d0a8
 
 func TestEvictableLRU(t *testing.T) {
 	cache := EvictableLRU[ids.ID, *evictable[ids.ID]]{}
