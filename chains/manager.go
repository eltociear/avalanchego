// Copyright (C) 2019-2021, Ava Labs, Inc. All rights reserved.
// See the file LICENSE for licensing terms.

package chains

import (
	"crypto"
	"crypto/tls"
	"errors"
	"fmt"
	"sync"
	"time"

	"github.com/prometheus/client_golang/prometheus"

	"github.com/ava-labs/avalanchego/api/health"
	"github.com/ava-labs/avalanchego/api/keystore"
	"github.com/ava-labs/avalanchego/api/metrics"
	"github.com/ava-labs/avalanchego/api/server"
	"github.com/ava-labs/avalanchego/chains/atomic"
	"github.com/ava-labs/avalanchego/database/prefixdb"
	"github.com/ava-labs/avalanchego/ids"
	"github.com/ava-labs/avalanchego/message"
	"github.com/ava-labs/avalanchego/network"
	"github.com/ava-labs/avalanchego/snow"
	"github.com/ava-labs/avalanchego/snow/consensus/snowball"
	"github.com/ava-labs/avalanchego/snow/engine/avalanche/state"
	"github.com/ava-labs/avalanchego/snow/engine/avalanche/vertex"
	"github.com/ava-labs/avalanchego/snow/engine/common"
	"github.com/ava-labs/avalanchego/snow/engine/common/queue"
	"github.com/ava-labs/avalanchego/snow/engine/snowman/block"
	fastsyncer "github.com/ava-labs/avalanchego/snow/engine/snowman/fast_syncer"
	"github.com/ava-labs/avalanchego/snow/networking/router"
	"github.com/ava-labs/avalanchego/snow/networking/sender"
	"github.com/ava-labs/avalanchego/snow/networking/timeout"
	"github.com/ava-labs/avalanchego/snow/triggers"
	"github.com/ava-labs/avalanchego/snow/validators"
	"github.com/ava-labs/avalanchego/utils/constants"
	"github.com/ava-labs/avalanchego/utils/logging"
	"github.com/ava-labs/avalanchego/vms"
	"github.com/ava-labs/avalanchego/vms/metervm"
	"github.com/ava-labs/avalanchego/vms/proposervm"

	dbManager "github.com/ava-labs/avalanchego/database/manager"

	avcon "github.com/ava-labs/avalanchego/snow/consensus/avalanche"
	aveng "github.com/ava-labs/avalanchego/snow/engine/avalanche"
	avbootstrap "github.com/ava-labs/avalanchego/snow/engine/avalanche/bootstrap"
	avagetter "github.com/ava-labs/avalanchego/snow/engine/avalanche/getter"

	smcon "github.com/ava-labs/avalanchego/snow/consensus/snowman"
	smeng "github.com/ava-labs/avalanchego/snow/engine/snowman"
	smbootstrap "github.com/ava-labs/avalanchego/snow/engine/snowman/bootstrap"
	snowgetter "github.com/ava-labs/avalanchego/snow/engine/snowman/getter"
)

const defaultChannelSize = 1

var (
	errUnknownChainID = errors.New("unknown chain ID")
	errUnknownVMType  = errors.New("the vm should have type avalanche.DAGVM or snowman.ChainVM")

	_ Manager = &manager{}
)

// Manager manages the chains running on this node.
// It can:
//   * Create a chain
//   * Add a registrant. When a chain is created, each registrant calls
//     RegisterChain with the new chain as the argument.
//   * Manage the aliases of chains
type Manager interface {
	ids.Aliaser

	// Return the router this Manager is using to route consensus messages to chains
	Router() router.Router

	// Create a chain in the future
	CreateChain(ChainParameters)

	// Create a chain now
	ForceCreateChain(ChainParameters)

	// Add a registrant [r]. Every time a chain is
	// created, [r].RegisterChain([new chain]) is called.
	AddRegistrant(Registrant)

	// Given an alias, return the ID of the chain associated with that alias
	Lookup(string) (ids.ID, error)

	// Given an alias, return the ID of the VM associated with that alias
	LookupVM(string) (ids.ID, error)

	// Returns the ID of the subnet that is validating the provided chain
	SubnetID(chainID ids.ID) (ids.ID, error)

	// Returns true iff the chain with the given ID exists and is finished bootstrapping
	IsBootstrapped(ids.ID) bool

	Shutdown()
}

// ChainParameters defines the chain being created
type ChainParameters struct {
	ID          ids.ID   // The ID of the chain being created
	SubnetID    ids.ID   // ID of the subnet that validates this chain
	GenesisData []byte   // The genesis data of this chain's ledger
	VMAlias     string   // The ID of the vm this chain is running
	FxAliases   []string // The IDs of the feature extensions this chain is running

	CustomBeacons validators.Set // Should only be set if the default beacons can't be used.
}

type chain struct {
	Name    string
	Engine  common.Engine
	Handler *router.Handler
	Beacons validators.Set
}

// ChainConfig is configuration settings for the current execution.
// [Config] is the user-provided config blob for the chain.
// [Upgrade] is a chain-specific blob for coordinating upgrades.
type ChainConfig struct {
	Config  []byte
	Upgrade []byte
}

type ManagerConfig struct {
	StakingEnabled              bool            // True iff the network has staking enabled
	StakingCert                 tls.Certificate // needed to sign snowman++ blocks
	Log                         logging.Logger
	LogFactory                  logging.Factory
	VMManager                   vms.Manager // Manage mappings from vm ID --> vm
	DecisionEvents              *triggers.EventDispatcher
	ConsensusEvents             *triggers.EventDispatcher
	DBManager                   dbManager.Manager
	MsgCreator                  message.Creator    // message creator, shared with network
	Router                      router.Router      // Routes incoming messages to the appropriate chain
	Net                         network.Network    // Sends consensus messages to other validators
	ConsensusParams             avcon.Parameters   // The consensus parameters (alpha, beta, etc.) for new chains
	Validators                  validators.Manager // Validators validating on this chain
	NodeID                      ids.ShortID        // The ID of this node
	NetworkID                   uint32             // ID of the network this node is connected to
	Server                      *server.Server     // Handles HTTP API calls
	Keystore                    keystore.Keystore
	AtomicMemory                *atomic.Memory
	AVAXAssetID                 ids.ID
	XChainID                    ids.ID
	CriticalChains              ids.Set          // Chains that can't exit gracefully
	WhitelistedSubnets          ids.Set          // Subnets to validate
	TimeoutManager              *timeout.Manager // Manages request timeouts when sending messages to other validators
	Health                      health.Registerer
	RetryBootstrap              bool                    // Should Bootstrap be retried
	RetryBootstrapWarnFrequency int                     // Max number of times to retry bootstrap before warning the node operator
	SubnetConfigs               map[ids.ID]SubnetConfig // ID -> SubnetConfig
	ChainConfigs                map[string]ChainConfig  // alias -> ChainConfig
	// ShutdownNodeFunc allows the chain manager to issue a request to shutdown the node
	ShutdownNodeFunc func(exitCode int)
	MeterVMEnabled   bool // Should each VM be wrapped with a MeterVM
	Metrics          metrics.MultiGatherer

	AppGossipValidatorSize     int
	AppGossipNonValidatorSize  int
	GossipAcceptedFrontierSize int

	// Max Time to spend fetching a container and its
	// ancestors when responding to a GetAncestors
	BootstrapMaxTimeGetAncestors time.Duration
	// Max number of containers in an ancestors message sent by this node.
	BootstrapAncestorsMaxContainersSent int
	// This node will only consider the first [AncestorsMaxContainersReceived]
	// containers in an ancestors message it receives.
	BootstrapAncestorsMaxContainersReceived int

	ApricotPhase4Time            time.Time
	ApricotPhase4MinPChainHeight uint64

	// State sync
	StateSyncTestingBeacons []ids.ShortID
}

type manager struct {
	// Note: The string representation of a chain's ID is also considered to be an alias of the chain
	// That is, [chainID].String() is an alias for the chain, too
	ids.Aliaser
	ManagerConfig

	// Those notified when a chain is created
	registrants []Registrant

	unblocked     bool
	blockedChains []ChainParameters

	// Key: Subnet's ID
	// Value: Subnet description
	subnets map[ids.ID]Subnet

	chainsLock sync.Mutex
	// Key: Chain's ID
	// Value: The chain
	chains map[ids.ID]*router.Handler

	// snowman++ related interface to allow validators retrival
	validatorState validators.State
}

// New returns a new Manager
func New(config *ManagerConfig) Manager {
	return &manager{
		Aliaser:       ids.NewAliaser(),
		ManagerConfig: *config,
		subnets:       make(map[ids.ID]Subnet),
		chains:        make(map[ids.ID]*router.Handler),
	}
}

// Router that this chain manager is using to route consensus messages to chains
func (m *manager) Router() router.Router { return m.ManagerConfig.Router }

// Create a chain
func (m *manager) CreateChain(chain ChainParameters) {
	if !m.unblocked {
		m.blockedChains = append(m.blockedChains, chain)
	} else {
		m.ForceCreateChain(chain)
	}
}

// Create a chain, this is only called from the P-chain thread, except for
// creating the P-chain.
func (m *manager) ForceCreateChain(chainParams ChainParameters) {
	if m.StakingEnabled && chainParams.SubnetID != constants.PrimaryNetworkID && !m.WhitelistedSubnets.Contains(chainParams.SubnetID) {
		m.Log.Debug("Skipped creating non-whitelisted chain:\n"+
			"    ID: %s\n"+
			"    VMID:%s",
			chainParams.ID,
			chainParams.VMAlias,
		)
		return
	}
	// Assert that there isn't already a chain with an alias in [chain].Aliases
	// (Recall that the string representation of a chain's ID is also an alias
	//  for a chain)
	if alias, isRepeat := m.isChainWithAlias(chainParams.ID.String()); isRepeat {
		m.Log.Debug("there is already a chain with alias '%s'. Chain not created.",
			alias)
		return
	}
	m.Log.Info("creating chain:\n"+
		"    ID: %s\n"+
		"    VMID:%s",
		chainParams.ID,
		chainParams.VMAlias,
	)

	sb, exists := m.subnets[chainParams.SubnetID]
	if !exists {
		sb = newSubnet()
		m.subnets[chainParams.SubnetID] = sb
	}

	sb.addChain(chainParams.ID)

	chain, err := m.buildChain(chainParams, sb)
	if err != nil {
		sb.removeChain(chainParams.ID)
		if m.CriticalChains.Contains(chainParams.ID) {
			// Shut down if we fail to create a required chain (i.e. X, P or C)
			m.Log.Fatal("error creating required chain %s: %s", chainParams.ID, err)
			go m.ShutdownNodeFunc(1)
			return
		}
		m.Log.Error("error creating chain %s: %s", chainParams.ID, err)
		return
	}

	m.chainsLock.Lock()
	m.chains[chainParams.ID] = chain.Handler
	m.chainsLock.Unlock()

	// Associate the newly created chain with its default alias
	m.Log.AssertNoError(m.Alias(chainParams.ID, chainParams.ID.String()))

	// Notify those that registered to be notified when a new chain is created
	m.notifyRegistrants(chain.Name, chain.Engine)

	// Tell the chain to start processing messages.
	// If the X or P Chain panics, do not attempt to recover
	ctx := chain.Engine.Context()
	if m.CriticalChains.Contains(chainParams.ID) {
		go ctx.Log.RecoverAndPanic(chain.Handler.Dispatch)
	} else {
		go ctx.Log.RecoverAndExit(chain.Handler.Dispatch, func() {
			ctx.Log.Error("Chain with ID: %s was shutdown due to a panic", chainParams.ID)
		})
	}

	// Allows messages to be routed to the new chain
	m.ManagerConfig.Router.AddChain(chain.Handler)
}

// Create a chain
func (m *manager) buildChain(chainParams ChainParameters, sb Subnet) (*chain, error) {
	vmID, err := m.VMManager.Lookup(chainParams.VMAlias)
	if err != nil {
		return nil, fmt.Errorf("error while looking up VM: %w", err)
	}

	primaryAlias, err := m.PrimaryAlias(chainParams.ID)
	if err != nil {
		primaryAlias = chainParams.ID.String()
	}

	// Create the log and context of the chain
	chainLog, err := m.LogFactory.MakeChain(primaryAlias)
	if err != nil {
		return nil, fmt.Errorf("error while creating chain's log %w", err)
	}

	consensusMetrics := prometheus.NewRegistry()
	chainNamespace := fmt.Sprintf("%s_%s", constants.PlatformName, primaryAlias)
	if err := m.Metrics.Register(chainNamespace, consensusMetrics); err != nil {
		return nil, fmt.Errorf("error while registering chain's metrics %w", err)
	}

	vmMetrics := metrics.NewOptionalGatherer()
	vmNamespace := fmt.Sprintf("%s_vm", chainNamespace)
	if err := m.Metrics.Register(vmNamespace, vmMetrics); err != nil {
		return nil, fmt.Errorf("error while registering vm's metrics %w", err)
	}

	ctx := &snow.ConsensusContext{
		Context: &snow.Context{
			NetworkID: m.NetworkID,
			SubnetID:  chainParams.SubnetID,
			ChainID:   chainParams.ID,
			NodeID:    m.NodeID,

			XChainID:    m.XChainID,
			AVAXAssetID: m.AVAXAssetID,

			Log:          chainLog,
			Keystore:     m.Keystore.NewBlockchainKeyStore(chainParams.ID),
			SharedMemory: m.AtomicMemory.NewSharedMemory(chainParams.ID),
			BCLookup:     m,
			SNLookup:     m,
			Metrics:      vmMetrics,

			ValidatorState:    m.validatorState,
			StakingCertLeaf:   m.StakingCert.Leaf,
			StakingLeafSigner: m.StakingCert.PrivateKey.(crypto.Signer),
		},
		DecisionDispatcher:  m.DecisionEvents,
		ConsensusDispatcher: m.ConsensusEvents,
		Registerer:          consensusMetrics,
	}

	if sbConfigs, ok := m.SubnetConfigs[chainParams.SubnetID]; ok {
		if sbConfigs.ValidatorOnly {
			ctx.SetValidatorOnly()
		}
	}

	// Get a factory for the vm we want to use on our chain
	vmFactory, err := m.VMManager.GetFactory(vmID)
	if err != nil {
		return nil, fmt.Errorf("error while getting vmFactory: %w", err)
	}

	// Create the chain
	vm, err := vmFactory.New(ctx.Context)
	if err != nil {
		return nil, fmt.Errorf("error while creating vm: %w", err)
	}
	// TODO: Shutdown VM if an error occurs

	fxs := make([]*common.Fx, len(chainParams.FxAliases))
	for i, fxAlias := range chainParams.FxAliases {
		fxID, err := m.VMManager.Lookup(fxAlias)
		if err != nil {
			return nil, fmt.Errorf("error while looking up Fx: %w", err)
		}

		// Get a factory for the fx we want to use on our chain
		fxFactory, err := m.VMManager.GetFactory(fxID)
		if err != nil {
			return nil, fmt.Errorf("error while getting fxFactory: %w", err)
		}

		fx, err := fxFactory.New(ctx.Context)
		if err != nil {
			return nil, fmt.Errorf("error while creating fx: %w", err)
		}

		// Create the fx
		fxs[i] = &common.Fx{
			ID: fxID,
			Fx: fx,
		}
	}

	consensusParams := m.ConsensusParams
	if sbConfigs, ok := m.SubnetConfigs[chainParams.SubnetID]; ok && chainParams.SubnetID != constants.PrimaryNetworkID {
		consensusParams = sbConfigs.ConsensusParameters
	}

	// The validators of this blockchain
	var vdrs validators.Set // Validators validating this blockchain
	var ok bool
	if m.StakingEnabled {
		vdrs, ok = m.Validators.GetValidators(chainParams.SubnetID)
	} else { // Staking is disabled. Every peer validates every subnet.
		vdrs, ok = m.Validators.GetValidators(constants.PrimaryNetworkID)
	}
	if !ok {
		return nil, fmt.Errorf("couldn't get validator set of subnet with ID %s. The subnet may not exist", chainParams.SubnetID)
	}

	beacons := vdrs
	if chainParams.CustomBeacons != nil {
		beacons = chainParams.CustomBeacons
	}

	bootstrapWeight := beacons.Weight()

	var chain *chain
	switch vm := vm.(type) {
	case vertex.DAGVM:
		chain, err = m.createAvalancheChain(
			ctx,
			chainParams.GenesisData,
			vdrs,
			beacons,
			vm,
			fxs,
			consensusParams,
			bootstrapWeight,
			sb,
		)
		if err != nil {
			return nil, fmt.Errorf("error while creating new avalanche vm %w", err)
		}
	case block.ChainVM:
		chain, err = m.createSnowmanChain(
			ctx,
			chainParams.GenesisData,
			vdrs,
			beacons,
			m.StateSyncTestingBeacons,
			vm,
			fxs,
			consensusParams.Parameters,
			bootstrapWeight,
			sb,
		)
		if err != nil {
			return nil, fmt.Errorf("error while creating new snowman vm %w", err)
		}
	default:
		return nil, errUnknownVMType
	}

	// Register the chain with the timeout manager
	if err := m.TimeoutManager.RegisterChain(ctx); err != nil {
		return nil, err
	}

	return chain, nil
}

// Implements Manager.AddRegistrant
func (m *manager) AddRegistrant(r Registrant) { m.registrants = append(m.registrants, r) }

func (m *manager) unblockChains() {
	m.unblocked = true
	blocked := m.blockedChains
	m.blockedChains = nil
	for _, chainParams := range blocked {
		m.ForceCreateChain(chainParams)
	}
}

// Create a DAG-based blockchain that uses Avalanche
func (m *manager) createAvalancheChain(
	ctx *snow.ConsensusContext,
	genesisData []byte,
	vdrs,
	beacons validators.Set,
	vm vertex.DAGVM,
	fxs []*common.Fx,
	consensusParams avcon.Parameters,
	bootstrapWeight uint64,
	sb Subnet,
) (*chain, error) {
	ctx.Lock.Lock()
	defer ctx.Lock.Unlock()

	meterDBManager, err := m.DBManager.NewMeterDBManager("db", ctx.Registerer)
	if err != nil {
		return nil, err
	}
	prefixDBManager := meterDBManager.NewPrefixDBManager(ctx.ChainID[:])
	vmDBManager := prefixDBManager.NewPrefixDBManager([]byte("vm"))

	db := prefixDBManager.Current()
	vertexDB := prefixdb.New([]byte("vertex"), db.Database)
	vertexBootstrappingDB := prefixdb.New([]byte("vertex_bs"), db.Database)
	txBootstrappingDB := prefixdb.New([]byte("tx_bs"), db.Database)

	vtxBlocker, err := queue.NewWithMissing(vertexBootstrappingDB, "vtx", ctx.Registerer)
	if err != nil {
		return nil, err
	}
	txBlocker, err := queue.New(txBootstrappingDB, "tx", ctx.Registerer)
	if err != nil {
		return nil, err
	}

	// The channel through which a VM may send messages to the consensus engine
	// VM uses this channel to notify engine that a block is ready to be made
	msgChan := make(chan common.Message, defaultChannelSize)

	// Passes messages from the consensus engine to the network
	sender := sender.Sender{}
	if err := sender.Initialize(
		ctx,
		m.MsgCreator,
		m.Net,
		m.ManagerConfig.Router,
		m.TimeoutManager,
		m.AppGossipValidatorSize,
		m.AppGossipNonValidatorSize,
		m.GossipAcceptedFrontierSize,
	); err != nil {
		return nil, fmt.Errorf("couldn't initialize sender: %w", err)
	}

	chainConfig, err := m.getChainConfig(ctx.ChainID)
	if err != nil {
		return nil, fmt.Errorf("error while fetching chain config: %w", err)
	}

	if m.MeterVMEnabled {
		vm = metervm.NewVertexVM(vm)
	}
	if err := vm.Initialize(
		ctx.Context,
		vmDBManager,
		genesisData,
		chainConfig.Upgrade,
		chainConfig.Config,
		msgChan,
		fxs,
		&sender,
	); err != nil {
		return nil, fmt.Errorf("error during vm's Initialize: %w", err)
	}

	// Handles serialization/deserialization of vertices and also the
	// persistence of vertices
	vtxManager := &state.Serializer{}
	vtxManager.Initialize(ctx.Context, vm, vertexDB)

	sampleK := consensusParams.K
	if uint64(sampleK) > bootstrapWeight {
		sampleK = int(bootstrapWeight)
	}

	// Asynchronously passes messages from the network to the consensus engine
	handler, err := router.NewHandler(
		m.MsgCreator,
		ctx,
		vdrs,
		msgChan,
	)
	if err != nil {
		return nil, fmt.Errorf("error initializing network handler: %w", err)
	}

	timer := &router.Timer{
		Handler: handler,
		Preempt: sb.afterBootstrapped(),
	}

	commonCfg := common.Config{
<<<<<<< HEAD
		Ctx:                           ctx,
		Validators:                    vdrs,
		Beacons:                       beacons,
		SampleK:                       sampleK,
		StartupAlpha:                  (3*bootstrapWeight + 3) / 4,
		Alpha:                         bootstrapWeight/2 + 1, // must be > 50%
		Sender:                        &sender,
		Subnet:                        sb,
		Timer:                         timer,
		RetryBootstrap:                m.RetryBootstrap,
		RetryBootstrapWarnFrequency:   m.RetryBootstrapWarnFrequency,
		MaxTimeGetAncestors:           m.BootstrapMaxTimeGetAncestors,
		MultiputMaxContainersSent:     m.BootstrapMultiputMaxContainersSent,
		MultiputMaxContainersReceived: m.BootstrapMultiputMaxContainersReceived,
		SharedCfg:                     &common.SharedConfig{},
	}

	wt := common.NewWeightTracker(beacons, commonCfg.StartupAlpha)
=======
		Ctx:                            ctx,
		Validators:                     vdrs,
		Beacons:                        beacons,
		SampleK:                        sampleK,
		StartupAlpha:                   (3*bootstrapWeight + 3) / 4,
		Alpha:                          bootstrapWeight/2 + 1, // must be > 50%
		Sender:                         &sender,
		Subnet:                         sb,
		Timer:                          timer,
		RetryBootstrap:                 m.RetryBootstrap,
		RetryBootstrapWarnFrequency:    m.RetryBootstrapWarnFrequency,
		MaxTimeGetAncestors:            m.BootstrapMaxTimeGetAncestors,
		AncestorsMaxContainersSent:     m.BootstrapAncestorsMaxContainersSent,
		AncestorsMaxContainersReceived: m.BootstrapAncestorsMaxContainersReceived,
		SharedCfg:                      &common.SharedConfig{},
	}

	avaGetHandler, err := avagetter.New(vtxManager, commonCfg)
	if err != nil {
		return nil, fmt.Errorf("couldn't initialize avalanche base message handler: %s", err)
	}
>>>>>>> 62bd7cd5

	// create bootstrap gear
	bootstrapperConfig := avbootstrap.Config{
		Config:        commonCfg,
<<<<<<< HEAD
=======
		AllGetsServer: avaGetHandler,
>>>>>>> 62bd7cd5
		VtxBlocked:    vtxBlocker,
		TxBlocked:     txBlocker,
		Manager:       vtxManager,
		VM:            vm,
<<<<<<< HEAD
		WeightTracker: wt,
=======
		WeightTracker: common.NewWeightTracker(beacons, commonCfg.StartupAlpha),
>>>>>>> 62bd7cd5
	}
	bootstrapper, err := avbootstrap.New(
		bootstrapperConfig,
		handler.OnDoneBootstrapping,
	)
	if err != nil {
		return nil, fmt.Errorf("error initializing avalanche bootstrapper: %w", err)
	}
	handler.RegisterBootstrap(bootstrapper)

	// create engine gear
	engineConfig := aveng.Config{
		Ctx:           bootstrapperConfig.Ctx,
<<<<<<< HEAD
		VM:            bootstrapperConfig.VM,
		WeightTracker: wt,
=======
		AllGetsServer: avaGetHandler,
		VM:            bootstrapperConfig.VM,
>>>>>>> 62bd7cd5
		Manager:       vtxManager,
		Sender:        bootstrapperConfig.Sender,
		Validators:    vdrs,
		Params:        consensusParams,
		Consensus:     &avcon.Topological{},
	}
	engine, err := aveng.New(engineConfig)
	if err != nil {
		return nil, fmt.Errorf("error initializing avalanche engine: %w", err)
	}
	handler.RegisterEngine(engine)

	startReqID := uint32(0)
	if err := bootstrapper.Start(startReqID); err != nil {
		return nil, fmt.Errorf("error starting up avalanche bootstrapper: %w", err)
	}

	// Register health check for this chain
	chainAlias, err := m.PrimaryAlias(ctx.ChainID)
	if err != nil {
		chainAlias = ctx.ChainID.String()
	}
	// Grab the context lock before calling the chain's health check
	check := health.CheckerFunc(func() (interface{}, error) {
		ctx.Lock.Lock()
		defer ctx.Lock.Unlock()
		if ctx.IsBootstrapped() {
			return engine.HealthCheck()
		}
		return bootstrapper.HealthCheck()
<<<<<<< HEAD
	}
	if err := m.HealthService.RegisterCheck(chainAlias, checkFn); err != nil {
=======
	})
	if err := m.Health.RegisterHealthCheck(chainAlias, check); err != nil {
>>>>>>> 62bd7cd5
		return nil, fmt.Errorf("couldn't add health check for chain %s: %w", chainAlias, err)
	}

	return &chain{
		Name:    chainAlias,
		Engine:  engine,
		Handler: handler,
	}, err
}

// Create a linear chain using the Snowman consensus engine
func (m *manager) createSnowmanChain(
	ctx *snow.ConsensusContext,
	genesisData []byte,
	vdrs,
	beacons validators.Set,
	stateSyncTestingBeacons []ids.ShortID,
	vm block.ChainVM,
	fxs []*common.Fx,
	consensusParams snowball.Parameters,
	bootstrapWeight uint64,
	sb Subnet,
) (*chain, error) {
	ctx.Lock.Lock()
	defer ctx.Lock.Unlock()

	meterDBManager, err := m.DBManager.NewMeterDBManager("db", ctx.Registerer)
	if err != nil {
		return nil, err
	}
	prefixDBManager := meterDBManager.NewPrefixDBManager(ctx.ChainID[:])
	vmDBManager := prefixDBManager.NewPrefixDBManager([]byte("vm"))

	db := prefixDBManager.Current()
	bootstrappingDB := prefixdb.New([]byte("bs"), db.Database)

	blocked, err := queue.NewWithMissing(bootstrappingDB, "block", ctx.Registerer)
	if err != nil {
		return nil, err
	}

	// The channel through which a VM may send messages to the consensus engine
	// VM uses this channel to notify engine that a block is ready to be made
	msgChan := make(chan common.Message, defaultChannelSize)

	// Passes messages from the consensus engine to the network
	sender := sender.Sender{}
	if err := sender.Initialize(
		ctx,
		m.MsgCreator,
		m.Net,
		m.ManagerConfig.Router,
		m.TimeoutManager,
		m.AppGossipValidatorSize,
		m.AppGossipNonValidatorSize,
		m.GossipAcceptedFrontierSize,
	); err != nil {
		return nil, fmt.Errorf("couldn't initialize sender: %w", err)
	}

	// first vm to be init is P-Chain once, which provides validator interface to all ProposerVMs
	if m.validatorState == nil {
		if m.ManagerConfig.StakingEnabled {
			valState, ok := vm.(validators.State)
			if !ok {
				return nil, fmt.Errorf("expected validators.State but got %T", vm)
			}

			// Initialize the validator state for future chains.
			m.validatorState = validators.NewLockedState(&ctx.Lock, valState)

			// Notice that this context is left unlocked. This is because the
			// lock will already be held when accessing these values on the
			// P-chain.
			ctx.ValidatorState = valState
		} else {
			m.validatorState = validators.NewNoState()
			ctx.ValidatorState = m.validatorState
		}
	}

	// Initialize the ProposerVM and the vm wrapped inside it
	chainConfig, err := m.getChainConfig(ctx.ChainID)
	if err != nil {
		return nil, fmt.Errorf("error while fetching chain config: %w", err)
	}

	// enable ProposerVM on this VM
	vm = proposervm.New(vm, m.ApricotPhase4Time, m.ApricotPhase4MinPChainHeight)

	if m.MeterVMEnabled {
		vm = metervm.NewBlockVM(vm)
	}
	if err := vm.Initialize(
		ctx.Context,
		vmDBManager,
		genesisData,
		chainConfig.Upgrade,
		chainConfig.Config,
		msgChan,
		fxs,
		&sender,
	); err != nil {
		return nil, err
	}

	sampleK := consensusParams.K
	if uint64(sampleK) > bootstrapWeight {
		sampleK = int(bootstrapWeight)
	}

	// Asynchronously passes messages from the network to the consensus engine
	handler, err := router.NewHandler(
		m.MsgCreator,
		ctx,
		vdrs,
		msgChan,
	)
	if err != nil {
		return nil, fmt.Errorf("couldn't initialize message handler: %s", err)
	}

	timer := &router.Timer{
		Handler: handler,
		Preempt: sb.afterBootstrapped(),
	}

	commonCfg := common.Config{
<<<<<<< HEAD
		Ctx:                           ctx,
		Validators:                    vdrs,
		Beacons:                       beacons,
		SampleK:                       sampleK,
		StartupAlpha:                  (3*bootstrapWeight + 3) / 4,
		Alpha:                         bootstrapWeight/2 + 1, // must be > 50%
		Sender:                        &sender,
		Subnet:                        sb,
		Timer:                         timer,
		RetryBootstrap:                m.RetryBootstrap,
		RetryBootstrapWarnFrequency:   m.RetryBootstrapWarnFrequency,
		MaxTimeGetAncestors:           m.BootstrapMaxTimeGetAncestors,
		MultiputMaxContainersSent:     m.BootstrapMultiputMaxContainersSent,
		MultiputMaxContainersReceived: m.BootstrapMultiputMaxContainersReceived,
		SharedCfg:                     &common.SharedConfig{},
	}

	wt := common.NewWeightTracker(beacons, commonCfg.StartupAlpha)

	// create fast sync gear
	fastSyncCfg := fastsyncer.Config{
		Config:                  commonCfg,
		StateSyncTestingBeacons: stateSyncTestingBeacons,
		VM:                      vm,
		WeightTracker:           wt,
	}
	onDoneFastSyncing := func(lastReqID uint32) error {
		// TODO: should this code go somewhere else?
		// clear the list of pending jobs to download for bootstrapping
		// note this does not remove any blocks already downloaded and
		// not accepted, just the job to download their dependencies.
		blocked.RemoveMissingID(blocked.MissingIDs()...)
		if err := blocked.Commit(); err != nil {
			return err
		}
		return handler.OnDoneFastSyncing(lastReqID)
	}
	fastSync := fastsyncer.NewFastSyncer(
		fastSyncCfg,
		onDoneFastSyncing,
	)
	handler.RegisterFastSyncer(fastSync)
=======
		Ctx:                            ctx,
		Validators:                     vdrs,
		Beacons:                        beacons,
		SampleK:                        sampleK,
		StartupAlpha:                   (3*bootstrapWeight + 3) / 4,
		Alpha:                          bootstrapWeight/2 + 1, // must be > 50%
		Sender:                         &sender,
		Subnet:                         sb,
		Timer:                          timer,
		RetryBootstrap:                 m.RetryBootstrap,
		RetryBootstrapWarnFrequency:    m.RetryBootstrapWarnFrequency,
		MaxTimeGetAncestors:            m.BootstrapMaxTimeGetAncestors,
		AncestorsMaxContainersSent:     m.BootstrapAncestorsMaxContainersSent,
		AncestorsMaxContainersReceived: m.BootstrapAncestorsMaxContainersReceived,
		SharedCfg:                      &common.SharedConfig{},
	}

	snowGetHandler, err := snowgetter.New(vm, commonCfg)
	if err != nil {
		return nil, fmt.Errorf("couldn't initialize snow base message handler: %s", err)
	}
>>>>>>> 62bd7cd5

	// create bootstrap gear
	bootstrapCfg := smbootstrap.Config{
		Config:        commonCfg,
<<<<<<< HEAD
		Blocked:       blocked,
		VM:            vm,
		WeightTracker: wt,
=======
		AllGetsServer: snowGetHandler,
		Blocked:       blocked,
		VM:            vm,
		WeightTracker: common.NewWeightTracker(beacons, commonCfg.StartupAlpha),
>>>>>>> 62bd7cd5
		Bootstrapped:  m.unblockChains,
	}
	bootstrapper, err := smbootstrap.New(
		bootstrapCfg,
		handler.OnDoneBootstrapping,
	)
	if err != nil {
		return nil, fmt.Errorf("error initializing snowman bootstrapper: %w", err)
	}
	handler.RegisterBootstrap(bootstrapper)

	// create engine gear
	engineConfig := smeng.Config{
		Ctx:           bootstrapCfg.Ctx,
<<<<<<< HEAD
		VM:            bootstrapCfg.VM,
		WeightTracker: wt,
=======
		AllGetsServer: snowGetHandler,
		VM:            bootstrapCfg.VM,
>>>>>>> 62bd7cd5
		Sender:        bootstrapCfg.Sender,
		Validators:    vdrs,
		Params:        consensusParams,
		Consensus:     &smcon.Topological{},
	}
	engine, err := smeng.New(engineConfig)
	if err != nil {
		return nil, fmt.Errorf("error initializing snowman engine: %w", err)
	}
	handler.RegisterEngine(engine)

	startReqID := uint32(0)
<<<<<<< HEAD
	if fastSync.IsEnabled() {
		if err := fastSync.Start(startReqID); err != nil {
			return nil, fmt.Errorf("error starting fast sync operations: %w", err)
		}
	} else {
		if err := bootstrapper.Start(startReqID); err != nil {
			return nil, fmt.Errorf("error starting bootstrap operations: %w", err)
		}
=======
	if err := bootstrapper.Start(startReqID); err != nil {
		return nil, fmt.Errorf("error starting snowman bootstrapper: %w", err)
>>>>>>> 62bd7cd5
	}

	// Register health checks
	chainAlias, err := m.PrimaryAlias(ctx.ChainID)
	if err != nil {
		chainAlias = ctx.ChainID.String()
	}

	check := health.CheckerFunc(func() (interface{}, error) {
		ctx.Lock.Lock()
		defer ctx.Lock.Unlock()
		if ctx.IsBootstrapped() {
			return engine.HealthCheck()
		}
		return bootstrapper.HealthCheck()
<<<<<<< HEAD
	}
	if err := m.HealthService.RegisterCheck(chainAlias, checkFn); err != nil {
=======
	})
	if err := m.Health.RegisterHealthCheck(chainAlias, check); err != nil {
>>>>>>> 62bd7cd5
		return nil, fmt.Errorf("couldn't add health check for chain %s: %w", chainAlias, err)
	}

	return &chain{
		Name:    chainAlias,
		Engine:  engine,
		Handler: handler,
	}, nil
}

func (m *manager) SubnetID(chainID ids.ID) (ids.ID, error) {
	m.chainsLock.Lock()
	defer m.chainsLock.Unlock()

	chain, exists := m.chains[chainID]
	if !exists {
		return ids.ID{}, errUnknownChainID
	}
	return chain.Context().SubnetID, nil
}

func (m *manager) IsBootstrapped(id ids.ID) bool {
	m.chainsLock.Lock()
	chain, exists := m.chains[id]
	m.chainsLock.Unlock()
	if !exists {
		return false
	}

	return chain.Engine().IsBootstrapped()
}

// Shutdown stops all the chains
func (m *manager) Shutdown() {
	m.Log.Info("shutting down chain manager")
	m.ManagerConfig.Router.Shutdown()
}

// LookupVM returns the ID of the VM associated with an alias
func (m *manager) LookupVM(alias string) (ids.ID, error) { return m.VMManager.Lookup(alias) }

// Notify registrants [those who want to know about the creation of chains]
// that the specified chain has been created
func (m *manager) notifyRegistrants(name string, engine common.Engine) {
	for _, registrant := range m.registrants {
		registrant.RegisterChain(name, engine)
	}
}

// Returns:
// 1) the alias that already exists, or the empty string if there is none
// 2) true iff there exists a chain such that the chain has an alias in [aliases]
func (m *manager) isChainWithAlias(aliases ...string) (string, bool) {
	for _, alias := range aliases {
		if _, err := m.Lookup(alias); err == nil {
			return alias, true
		}
	}
	return "", false
}

// getChainConfig returns value of a entry by looking at ID key and alias key
// it first searches ID key, then falls back to it's corresponding primary alias
func (m *manager) getChainConfig(id ids.ID) (ChainConfig, error) {
	if val, ok := m.ManagerConfig.ChainConfigs[id.String()]; ok {
		return val, nil
	}
	aliases, err := m.Aliases(id)
	if err != nil {
		return ChainConfig{}, err
	}
	for _, alias := range aliases {
		if val, ok := m.ManagerConfig.ChainConfigs[alias]; ok {
			return val, nil
		}
	}

	return ChainConfig{}, nil
}<|MERGE_RESOLUTION|>--- conflicted
+++ resolved
@@ -584,26 +584,6 @@
 	}
 
 	commonCfg := common.Config{
-<<<<<<< HEAD
-		Ctx:                           ctx,
-		Validators:                    vdrs,
-		Beacons:                       beacons,
-		SampleK:                       sampleK,
-		StartupAlpha:                  (3*bootstrapWeight + 3) / 4,
-		Alpha:                         bootstrapWeight/2 + 1, // must be > 50%
-		Sender:                        &sender,
-		Subnet:                        sb,
-		Timer:                         timer,
-		RetryBootstrap:                m.RetryBootstrap,
-		RetryBootstrapWarnFrequency:   m.RetryBootstrapWarnFrequency,
-		MaxTimeGetAncestors:           m.BootstrapMaxTimeGetAncestors,
-		MultiputMaxContainersSent:     m.BootstrapMultiputMaxContainersSent,
-		MultiputMaxContainersReceived: m.BootstrapMultiputMaxContainersReceived,
-		SharedCfg:                     &common.SharedConfig{},
-	}
-
-	wt := common.NewWeightTracker(beacons, commonCfg.StartupAlpha)
-=======
 		Ctx:                            ctx,
 		Validators:                     vdrs,
 		Beacons:                        beacons,
@@ -625,24 +605,16 @@
 	if err != nil {
 		return nil, fmt.Errorf("couldn't initialize avalanche base message handler: %s", err)
 	}
->>>>>>> 62bd7cd5
 
 	// create bootstrap gear
 	bootstrapperConfig := avbootstrap.Config{
 		Config:        commonCfg,
-<<<<<<< HEAD
-=======
 		AllGetsServer: avaGetHandler,
->>>>>>> 62bd7cd5
 		VtxBlocked:    vtxBlocker,
 		TxBlocked:     txBlocker,
 		Manager:       vtxManager,
 		VM:            vm,
-<<<<<<< HEAD
-		WeightTracker: wt,
-=======
 		WeightTracker: common.NewWeightTracker(beacons, commonCfg.StartupAlpha),
->>>>>>> 62bd7cd5
 	}
 	bootstrapper, err := avbootstrap.New(
 		bootstrapperConfig,
@@ -656,13 +628,8 @@
 	// create engine gear
 	engineConfig := aveng.Config{
 		Ctx:           bootstrapperConfig.Ctx,
-<<<<<<< HEAD
-		VM:            bootstrapperConfig.VM,
-		WeightTracker: wt,
-=======
 		AllGetsServer: avaGetHandler,
 		VM:            bootstrapperConfig.VM,
->>>>>>> 62bd7cd5
 		Manager:       vtxManager,
 		Sender:        bootstrapperConfig.Sender,
 		Validators:    vdrs,
@@ -693,13 +660,8 @@
 			return engine.HealthCheck()
 		}
 		return bootstrapper.HealthCheck()
-<<<<<<< HEAD
-	}
-	if err := m.HealthService.RegisterCheck(chainAlias, checkFn); err != nil {
-=======
 	})
 	if err := m.Health.RegisterHealthCheck(chainAlias, check); err != nil {
->>>>>>> 62bd7cd5
 		return nil, fmt.Errorf("couldn't add health check for chain %s: %w", chainAlias, err)
 	}
 
@@ -828,50 +790,6 @@
 	}
 
 	commonCfg := common.Config{
-<<<<<<< HEAD
-		Ctx:                           ctx,
-		Validators:                    vdrs,
-		Beacons:                       beacons,
-		SampleK:                       sampleK,
-		StartupAlpha:                  (3*bootstrapWeight + 3) / 4,
-		Alpha:                         bootstrapWeight/2 + 1, // must be > 50%
-		Sender:                        &sender,
-		Subnet:                        sb,
-		Timer:                         timer,
-		RetryBootstrap:                m.RetryBootstrap,
-		RetryBootstrapWarnFrequency:   m.RetryBootstrapWarnFrequency,
-		MaxTimeGetAncestors:           m.BootstrapMaxTimeGetAncestors,
-		MultiputMaxContainersSent:     m.BootstrapMultiputMaxContainersSent,
-		MultiputMaxContainersReceived: m.BootstrapMultiputMaxContainersReceived,
-		SharedCfg:                     &common.SharedConfig{},
-	}
-
-	wt := common.NewWeightTracker(beacons, commonCfg.StartupAlpha)
-
-	// create fast sync gear
-	fastSyncCfg := fastsyncer.Config{
-		Config:                  commonCfg,
-		StateSyncTestingBeacons: stateSyncTestingBeacons,
-		VM:                      vm,
-		WeightTracker:           wt,
-	}
-	onDoneFastSyncing := func(lastReqID uint32) error {
-		// TODO: should this code go somewhere else?
-		// clear the list of pending jobs to download for bootstrapping
-		// note this does not remove any blocks already downloaded and
-		// not accepted, just the job to download their dependencies.
-		blocked.RemoveMissingID(blocked.MissingIDs()...)
-		if err := blocked.Commit(); err != nil {
-			return err
-		}
-		return handler.OnDoneFastSyncing(lastReqID)
-	}
-	fastSync := fastsyncer.NewFastSyncer(
-		fastSyncCfg,
-		onDoneFastSyncing,
-	)
-	handler.RegisterFastSyncer(fastSync)
-=======
 		Ctx:                            ctx,
 		Validators:                     vdrs,
 		Beacons:                        beacons,
@@ -889,25 +807,43 @@
 		SharedCfg:                      &common.SharedConfig{},
 	}
 
+	weightTracker := common.NewWeightTracker(beacons, commonCfg.StartupAlpha)
 	snowGetHandler, err := snowgetter.New(vm, commonCfg)
 	if err != nil {
 		return nil, fmt.Errorf("couldn't initialize snow base message handler: %s", err)
 	}
->>>>>>> 62bd7cd5
+
+	// create fast sync gear
+	fastSyncCfg := fastsyncer.Config{
+		Config:                  commonCfg,
+		StateSyncTestingBeacons: stateSyncTestingBeacons,
+		VM:                      vm,
+		WeightTracker:           weightTracker,
+	}
+	onDoneFastSyncing := func(lastReqID uint32) error {
+		// TODO: should this code go somewhere else?
+		// clear the list of pending jobs to download for bootstrapping
+		// note this does not remove any blocks already downloaded and
+		// not accepted, just the job to download their dependencies.
+		blocked.RemoveMissingID(blocked.MissingIDs()...)
+		if err := blocked.Commit(); err != nil {
+			return err
+		}
+		return handler.OnDoneFastSyncing(lastReqID)
+	}
+	fastSync := fastsyncer.NewFastSyncer(
+		fastSyncCfg,
+		onDoneFastSyncing,
+	)
+	handler.RegisterFastSyncer(fastSync)
 
 	// create bootstrap gear
 	bootstrapCfg := smbootstrap.Config{
 		Config:        commonCfg,
-<<<<<<< HEAD
-		Blocked:       blocked,
-		VM:            vm,
-		WeightTracker: wt,
-=======
 		AllGetsServer: snowGetHandler,
 		Blocked:       blocked,
 		VM:            vm,
-		WeightTracker: common.NewWeightTracker(beacons, commonCfg.StartupAlpha),
->>>>>>> 62bd7cd5
+		WeightTracker: weightTracker,
 		Bootstrapped:  m.unblockChains,
 	}
 	bootstrapper, err := smbootstrap.New(
@@ -922,13 +858,8 @@
 	// create engine gear
 	engineConfig := smeng.Config{
 		Ctx:           bootstrapCfg.Ctx,
-<<<<<<< HEAD
-		VM:            bootstrapCfg.VM,
-		WeightTracker: wt,
-=======
 		AllGetsServer: snowGetHandler,
 		VM:            bootstrapCfg.VM,
->>>>>>> 62bd7cd5
 		Sender:        bootstrapCfg.Sender,
 		Validators:    vdrs,
 		Params:        consensusParams,
@@ -941,7 +872,6 @@
 	handler.RegisterEngine(engine)
 
 	startReqID := uint32(0)
-<<<<<<< HEAD
 	if fastSync.IsEnabled() {
 		if err := fastSync.Start(startReqID); err != nil {
 			return nil, fmt.Errorf("error starting fast sync operations: %w", err)
@@ -950,10 +880,6 @@
 		if err := bootstrapper.Start(startReqID); err != nil {
 			return nil, fmt.Errorf("error starting bootstrap operations: %w", err)
 		}
-=======
-	if err := bootstrapper.Start(startReqID); err != nil {
-		return nil, fmt.Errorf("error starting snowman bootstrapper: %w", err)
->>>>>>> 62bd7cd5
 	}
 
 	// Register health checks
@@ -969,13 +895,8 @@
 			return engine.HealthCheck()
 		}
 		return bootstrapper.HealthCheck()
-<<<<<<< HEAD
-	}
-	if err := m.HealthService.RegisterCheck(chainAlias, checkFn); err != nil {
-=======
 	})
 	if err := m.Health.RegisterHealthCheck(chainAlias, check); err != nil {
->>>>>>> 62bd7cd5
 		return nil, fmt.Errorf("couldn't add health check for chain %s: %w", chainAlias, err)
 	}
 
