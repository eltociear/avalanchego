// (c) 2019-2020, Ava Labs, Inc. All rights reserved.
// See the file LICENSE for licensing terms.

package network

import (
	"math"
	"net"
	"sync"
	"sync/atomic"
	"time"

	"github.com/ava-labs/avalanchego/ids"
	"github.com/ava-labs/avalanchego/utils"
	"github.com/ava-labs/avalanchego/utils/formatting"
	"github.com/ava-labs/avalanchego/utils/wrappers"
)

type peer struct {
	net *network // network this peer is part of

	// if the version message has been received and is valid. is only modified
	// on the connection's reader routine with the network state lock held.
	gotVersion bool

	// if the gotPeerList message has been received and is valid. is only
	// modified on the connection's reader routine with the network state lock
	// held.
	gotPeerList bool

	// if the version message has been received and is valid and the peerlist
	// has been returned. is only modified on the connection's reader routine
	// with the network state lock held.
	connected bool

	// only close the peer once
	once sync.Once

	// if the close function has been called, is only modifed when the network
	// state lock held.
	closed bool

	// number of bytes currently in the send queue, is only modifed when the
	// network state lock held.
	pendingBytes int64

	// queue of messages this connection is attempting to send the peer. Is
	// closed when the connection is closed.
	sender chan []byte

	// ip may or may not be set when the peer is first started. is only modified
	// on the connection's reader routine with the network state lock held.
	ip utils.IPDesc

	// id should be set when the peer is first started.
	id ids.ShortID

	// the connection object that is used to read/write messages from
	conn net.Conn

	// version that the peer reported during the handshake
	versionStr string

	// unix time of the last message sent and received respectively
	lastSent, lastReceived int64

<<<<<<< HEAD
	// only one peer lock should only be held at a time by a thread of execution
	lock sync.Mutex
=======
	tickerCloser chan struct{}

	// ticker processes
	tickerOnce sync.Once
>>>>>>> 61749b0b
}

// assume the stateLock is held
func (p *peer) Start() {
	go p.ReadMessages()
	go p.WriteMessages()
}

func (p *peer) StartTicker() {
	go p.requestFinishHandshake()
	go p.sendPings()
}

func (p *peer) sendPings() {
	sendPingsTicker := time.NewTicker(p.net.pingFrequency)
	defer sendPingsTicker.Stop()

<<<<<<< HEAD
	for range t.C {
		p.lock.Lock()
		closed := p.closed
		p.lock.Unlock()
=======
	for {
		select {
		case <-sendPingsTicker.C:
			p.net.stateLock.Lock()
			closed := p.closed
			p.net.stateLock.Unlock()

			if closed {
				return
			}
>>>>>>> 61749b0b

			p.Ping()
		case <-p.tickerCloser:
			return
		}
	}
}

// request missing handshake messages from the peer
func (p *peer) requestFinishHandshake() {
	finishHandshakeTicker := time.NewTicker(p.net.getVersionTimeout)
	defer finishHandshakeTicker.Stop()

<<<<<<< HEAD
	for range t.C {
		p.lock.Lock()
		connected := p.connected
		closed := p.closed
		p.lock.Unlock()
=======
	for {
		select {
		case <-finishHandshakeTicker.C:
			p.net.stateLock.Lock()
			gotVersion := p.gotVersion
			gotPeerList := p.gotPeerList
			connected := p.connected
			closed := p.closed
			p.net.stateLock.Unlock()

			if connected || closed {
				return
			}
>>>>>>> 61749b0b

			if !gotVersion {
				p.GetVersion()
			}
			if !gotPeerList {
				p.GetPeerList()
			}
		case <-p.tickerCloser:
			return
		}
	}
}

// attempt to read messages from the peer
func (p *peer) ReadMessages() {
	defer p.Close()

	if err := p.conn.SetReadDeadline(p.net.clock.Time().Add(p.net.pingPongTimeout)); err != nil {
		p.net.log.Verbo("error on setting the connection read timeout %s", err)
		return
	}

	pendingBuffer := wrappers.Packer{}
	readBuffer := make([]byte, p.net.readBufferSize)
	for {
		read, err := p.conn.Read(readBuffer)
		if err != nil {
			p.net.log.Verbo("error on connection read to %s %s %s", p.id, p.ip, err)
			return
		}

		pendingBuffer.Bytes = append(pendingBuffer.Bytes, readBuffer[:read]...)

		msgBytes := pendingBuffer.UnpackBytes()
		if pendingBuffer.Errored() {
			// if reading the bytes errored, then we haven't read the full
			// message yet
			pendingBuffer.Offset = 0
			pendingBuffer.Err = nil

			if int64(len(pendingBuffer.Bytes)) > p.net.maxMessageSize+wrappers.IntLen {
				// we have read more bytes than the max message size allows for,
				// so we should terminate this connection

				p.net.log.Verbo("error reading too many bytes on %s %s", p.id, err)
				return
			}

			// we should try to read more bytes to finish the message
			continue
		}

		// we read the full message bytes

		// set the pending bytes to any extra bytes that were read
		pendingBuffer.Bytes = pendingBuffer.Bytes[pendingBuffer.Offset:]
		// set the offset back to the start of the next message
		pendingBuffer.Offset = 0

		if int64(len(msgBytes)) > p.net.maxMessageSize {
			// if this message is longer than the max message length, then we
			// should terminate this connection

			p.net.log.Verbo("error reading too many bytes on %s %s", p.id, err)
			return
		}

		p.net.log.Verbo("parsing new message from %s:\n%s",
			p.id,
			formatting.DumpBytes{Bytes: msgBytes})

		msg, err := p.net.b.Parse(msgBytes)
		if err != nil {
			p.net.log.Debug("failed to parse new message from %s:\n%s\n%s",
				p.id,
				formatting.DumpBytes{Bytes: msgBytes},
				err)
			return
		}

		p.handle(msg)
	}
}

// attempt to write messages to the peer
func (p *peer) WriteMessages() {
	defer p.Close()

	p.Version()

	for msg := range p.sender {
		p.net.log.Verbo("sending new message to %s:\n%s",
			p.id,
			formatting.DumpBytes{Bytes: msg})

		atomic.AddInt64(&p.pendingBytes, -int64(len(msg)))
		atomic.AddInt64(&p.net.pendingBytes, -int64(len(msg)))

		packer := wrappers.Packer{Bytes: make([]byte, len(msg)+wrappers.IntLen)}
		packer.PackBytes(msg)
		msg = packer.Bytes
		for len(msg) > 0 {
			written, err := p.conn.Write(msg)
			if err != nil {
				p.net.log.Verbo("error writing to %s at %s due to: %s", p.id, p.ip, err)
				return
			}
			p.tickerOnce.Do(p.StartTicker)
			msg = msg[written:]
		}
		atomic.StoreInt64(&p.lastSent, p.net.clock.Time().Unix())
	}
}

// send assumes that the stateLock is not held.
func (p *peer) Send(msg Msg) bool {
	return p.send(msg)
}

func (p *peer) send(msg Msg) bool {
	p.lock.Lock()
	defer p.lock.Unlock()

	if p.closed {
		p.net.log.Debug("dropping message to %s due to a closed connection", p.id)
		return false
	}

	// is it possible to send?
	if dropMsg := p.dropMessagePeer(); dropMsg {
		p.net.log.Debug("dropping message to %s due to a send queue with too many bytes", p.id)
		return false
	}

	msgBytes := msg.Bytes()
	msgBytesLen := int64(len(msgBytes))

	// lets assume send will be successful, we add to the network pending bytes
	// if we determine that we are being a bit restrictive, we could increase the global bandwidth?
	newPendingBytes := atomic.AddInt64(&p.net.pendingBytes, msgBytesLen)

	newConnPendingBytes := atomic.LoadInt64(&p.pendingBytes) + msgBytesLen
	if dropMsg := p.dropMessage(newConnPendingBytes, newPendingBytes); dropMsg {
		// we never sent the message, remove from pending totals
		atomic.AddInt64(&p.net.pendingBytes, -msgBytesLen)
		p.net.log.Debug("dropping message to %s due to a send queue with too many bytes", p.id)
		return false
	}

	select {
	case p.sender <- msgBytes:
		atomic.AddInt64(&p.pendingBytes, msgBytesLen)
		return true
	default:
		// we never sent the message, remove from pending totals
		atomic.AddInt64(&p.net.pendingBytes, -msgBytesLen)
		p.net.log.Debug("dropping message to %s due to a full send queue", p.id)
		return false
	}
}

// assumes the stateLock is not held
func (p *peer) handle(msg Msg) {
	p.net.heartbeat()

	currentTime := p.net.clock.Time()
	atomic.StoreInt64(&p.lastReceived, currentTime.Unix())

	if err := p.conn.SetReadDeadline(currentTime.Add(p.net.pingPongTimeout)); err != nil {
		p.net.log.Verbo("error on setting the connection read timeout %s, closing the connection", err)
		p.Close()
		return
	}

	op := msg.Op()
	msgMetrics := p.net.message(op)
	if msgMetrics == nil {
		p.net.log.Debug("dropping an unknown message from %s with op %s", p.id, op.String())
		return
	}
	msgMetrics.numReceived.Inc()

	switch op {
	case Version:
		p.version(msg)
		return
	case GetVersion:
		p.getVersion(msg)
		return
	case Ping:
		p.ping(msg)
		return
	case Pong:
		p.pong(msg)
		return
	case GetPeerList:
		p.getPeerList(msg)
		return
	case PeerList:
		p.peerList(msg)
		return
	}
	if !p.connected {
		p.net.log.Debug("dropping message from %s because the connection hasn't been established yet", p.id)

		// attempt to finish the handshake
		if !p.gotVersion {
			p.GetVersion()
		}
		if !p.gotPeerList {
			p.GetPeerList()
		}
		return
	}
	switch op {
	case GetAcceptedFrontier:
		p.getAcceptedFrontier(msg)
	case AcceptedFrontier:
		p.acceptedFrontier(msg)
	case GetAccepted:
		p.getAccepted(msg)
	case Accepted:
		p.accepted(msg)
	case Get:
		p.get(msg)
	case GetAncestors:
		p.getAncestors(msg)
	case Put:
		p.put(msg)
	case MultiPut:
		p.multiPut(msg)
	case PushQuery:
		p.pushQuery(msg)
	case PullQuery:
		p.pullQuery(msg)
	case Chits:
		p.chits(msg)
	default:
		p.net.log.Debug("dropping an unknown message from %s with op %s", p.id, op.String())
	}
}

func (p *peer) dropMessagePeer() bool {
	return atomic.LoadInt64(&p.pendingBytes) > p.net.maxMessageSize
}

func (p *peer) dropMessage(connPendingLen, networkPendingLen int64) bool {
	return networkPendingLen > p.net.networkPendingSendBytesToRateLimit && // Check to see if we should be enforcing any rate limiting
		p.dropMessagePeer() && // this connection should have a minimum allowed bandwidth
		(networkPendingLen > p.net.maxNetworkPendingSendBytes || // Check to see if this message would put too much memory into the network
			connPendingLen > p.net.maxNetworkPendingSendBytes/20) // Check to see if this connection is using too much memory
}

// assumes the stateLock is not held
func (p *peer) Close() { p.once.Do(p.close) }

// assumes only `peer.Close` calls this
func (p *peer) close() {
	// If the connection is closing, we can immediately cancel the ticker
	// goroutines.
	close(p.tickerCloser)

	p.net.stateLock.Lock()
	p.closed = true
	p.net.stateLock.Unlock()

	if err := p.conn.Close(); err != nil {
		p.net.log.Debug("closing peer %s resulted in an error: %s", p.id, err)
	}

	p.lock.Lock()
	defer p.lock.Unlock()

	close(p.sender)

	p.net.disconnected(p)
}

// assumes the stateLock is not held
func (p *peer) GetVersion() {
	msg, err := p.net.b.GetVersion()
	p.net.log.AssertNoError(err)
	p.Send(msg)
}

// assumes the stateLock is not held
func (p *peer) Version() {
	p.net.stateLock.RLock()
	msg, err := p.net.b.Version(
		p.net.networkID,
		p.net.nodeID,
		p.net.clock.Unix(),
		p.net.ip,
		p.net.version.String(),
	)
	p.net.stateLock.RUnlock()
	p.net.log.AssertNoError(err)
	p.Send(msg)
}

// assumes the stateLock is not held
func (p *peer) GetPeerList() {
	msg, err := p.net.b.GetPeerList()
	p.net.log.AssertNoError(err)
	p.Send(msg)
}

// assumes the stateLock is not held
func (p *peer) SendPeerList() {
	ips := p.net.validatorIPs()
	p.PeerList(ips)
}

// assumes the stateLock is not held
func (p *peer) PeerList(peers []utils.IPDesc) {
	msg, err := p.net.b.PeerList(peers)
	if err != nil {
		p.net.log.Warn("failed to send PeerList message due to %s", err)
		return
	}
	p.Send(msg)
}

// assumes the stateLock is not held
func (p *peer) Ping() {
	msg, err := p.net.b.Ping()
	p.net.log.AssertNoError(err)
	if p.Send(msg) {
		p.net.ping.numSent.Inc()
	} else {
		p.net.ping.numFailed.Inc()
	}
}

// assumes the stateLock is not held
func (p *peer) Pong() {
	msg, err := p.net.b.Pong()
	p.net.log.AssertNoError(err)
	if p.Send(msg) {
		p.net.pong.numSent.Inc()
	} else {
		p.net.pong.numFailed.Inc()
	}
}

// assumes the stateLock is not held
func (p *peer) getVersion(_ Msg) { p.Version() }

// assumes the stateLock is not held
func (p *peer) version(msg Msg) {
	if p.gotVersion {
		p.net.log.Verbo("dropping duplicated version message from %s", p.id)
		return
	}

	if networkID := msg.Get(NetworkID).(uint32); networkID != p.net.networkID {
		p.net.log.Debug("peer's network ID doesn't match our networkID: Peer's = %d ; Ours = %d",
			networkID,
			p.net.networkID)

		p.discardIP()
		return
	}

	if nodeID := msg.Get(NodeID).(uint32); nodeID == p.net.nodeID {
		p.net.log.Debug("peer's node ID matches our nodeID")

		p.discardMyIP()
		return
	}

	myTime := float64(p.net.clock.Unix())
	if peerTime := float64(msg.Get(MyTime).(uint64)); math.Abs(peerTime-myTime) > p.net.maxClockDifference.Seconds() {
		if p.net.beacons.Contains(p.id) {
			p.net.log.Warn("beacon %s has a clock that is too far out of sync with mine. Peer's = %d, Ours = %d (seconds)",
				p.id,
				uint64(peerTime),
				uint64(myTime))
		} else {
			p.net.log.Debug("peer %s has a clock that is too far out of sync with mine. Peer's = %d, Ours = %d (seconds)",
				p.id,
				uint64(peerTime),
				uint64(myTime))
		}

		p.discardIP()
		return
	}

	peerVersionStr := msg.Get(VersionStr).(string)
	peerVersion, err := p.net.parser.Parse(peerVersionStr)
	if err != nil {
		p.net.log.Debug("peer version could not be parsed due to %s", err)

		p.discardIP()
		return
	}

	if p.net.version.Before(peerVersion) {
		if p.net.beacons.Contains(p.id) {
			p.net.log.Info("beacon %s attempting to connect with newer version %s. You may want to update your client",
				p.id,
				peerVersion)
		} else {
			p.net.log.Debug("peer %s attempting to connect with newer version %s. You may want to update your client",
				p.id,
				peerVersion)
		}
	}

	if err := p.net.version.Compatible(peerVersion); err != nil {
		p.net.log.Debug("peer version not compatible due to %s", err)

		if !p.net.beacons.Contains(p.id) {
			p.discardIP()
			return
		}
		p.net.log.Info("allowing beacon %s to connect with a lower version %s",
			p.id,
			peerVersion)
	}

	if p.ip.IsZero() {
		// we only care about the claimed IP if we don't know the IP yet
		peerIP := msg.Get(IP).(utils.IPDesc)

		addr := p.conn.RemoteAddr()
		localPeerIP, err := utils.ToIPDesc(addr.String())
		if err == nil {
			// If we have no clue what the peer's IP is, we can't perform any
			// verification
			if peerIP.IP.Equal(localPeerIP.IP) {
				// if the IPs match, add this ip:port pair to be tracked
				p.lock.Lock()
				p.ip = peerIP
				p.lock.Unlock()
			}
		}
	}

	p.SendPeerList()

	p.lock.Lock()
	defer p.lock.Unlock()

	p.versionStr = peerVersion.String()
<<<<<<< HEAD

	p.connected = true

	p.net.connected(p)
=======
	p.gotVersion = true
	p.tryMarkConnected()
>>>>>>> 61749b0b
}

// assumes the stateLock is not held
func (p *peer) getPeerList(_ Msg) {
	if p.gotVersion {
		p.SendPeerList()
	}
}

// assumes the stateLock is not held
func (p *peer) peerList(msg Msg) {
	ips := msg.Get(Peers).([]utils.IPDesc)

<<<<<<< HEAD
=======
	p.net.stateLock.Lock()
	defer p.net.stateLock.Unlock()

	p.gotPeerList = true
	p.tryMarkConnected()

>>>>>>> 61749b0b
	for _, ip := range ips {
		p.net.stateLock.Lock()
		if !ip.Equal(p.net.ip) &&
			!ip.IsZero() &&
			(p.net.allowPrivateIPs || !ip.IsPrivate()) {
			// TODO: only try to connect once
			p.net.track(ip)
		}
		p.net.stateLock.Unlock()
	}
}

// assumes the stateLock is not held
func (p *peer) ping(_ Msg) { p.Pong() }

// assumes the stateLock is not held
func (p *peer) pong(_ Msg) {}

// assumes the stateLock is not held
func (p *peer) getAcceptedFrontier(msg Msg) {
	chainID, err := ids.ToID(msg.Get(ChainID).([]byte))
	p.net.log.AssertNoError(err)
	requestID := msg.Get(RequestID).(uint32)
	deadline := p.net.clock.Time().Add(time.Duration(msg.Get(Deadline).(uint64)))

	p.net.router.GetAcceptedFrontier(p.id, chainID, requestID, deadline)
}

// assumes the stateLock is not held
func (p *peer) acceptedFrontier(msg Msg) {
	chainID, err := ids.ToID(msg.Get(ChainID).([]byte))
	p.net.log.AssertNoError(err)
	requestID := msg.Get(RequestID).(uint32)

	containerIDs := ids.Set{}
	for _, containerIDBytes := range msg.Get(ContainerIDs).([][]byte) {
		containerID, err := ids.ToID(containerIDBytes)
		if err != nil {
			p.net.log.Debug("error parsing ContainerID 0x%x: %s", containerIDBytes, err)
			return
		}
		containerIDs.Add(containerID)
	}

	p.net.router.AcceptedFrontier(p.id, chainID, requestID, containerIDs)
}

// assumes the stateLock is not held
func (p *peer) getAccepted(msg Msg) {
	chainID, err := ids.ToID(msg.Get(ChainID).([]byte))
	p.net.log.AssertNoError(err)
	requestID := msg.Get(RequestID).(uint32)
	deadline := p.net.clock.Time().Add(time.Duration(msg.Get(Deadline).(uint64)))

	containerIDs := ids.Set{}
	for _, containerIDBytes := range msg.Get(ContainerIDs).([][]byte) {
		containerID, err := ids.ToID(containerIDBytes)
		if err != nil {
			p.net.log.Debug("error parsing ContainerID 0x%x: %s", containerIDBytes, err)
			return
		}
		containerIDs.Add(containerID)
	}

	p.net.router.GetAccepted(p.id, chainID, requestID, deadline, containerIDs)
}

// assumes the stateLock is not held
func (p *peer) accepted(msg Msg) {
	chainID, err := ids.ToID(msg.Get(ChainID).([]byte))
	p.net.log.AssertNoError(err)
	requestID := msg.Get(RequestID).(uint32)

	containerIDs := ids.Set{}
	for _, containerIDBytes := range msg.Get(ContainerIDs).([][]byte) {
		containerID, err := ids.ToID(containerIDBytes)
		if err != nil {
			p.net.log.Debug("error parsing ContainerID 0x%x: %s", containerIDBytes, err)
			return
		}
		containerIDs.Add(containerID)
	}

	p.net.router.Accepted(p.id, chainID, requestID, containerIDs)
}

// assumes the stateLock is not held
func (p *peer) get(msg Msg) {
	chainID, err := ids.ToID(msg.Get(ChainID).([]byte))
	p.net.log.AssertNoError(err)
	requestID := msg.Get(RequestID).(uint32)
	deadline := p.net.clock.Time().Add(time.Duration(msg.Get(Deadline).(uint64)))
	containerID, err := ids.ToID(msg.Get(ContainerID).([]byte))
	p.net.log.AssertNoError(err)

	p.net.router.Get(p.id, chainID, requestID, deadline, containerID)
}

func (p *peer) getAncestors(msg Msg) {
	chainID, err := ids.ToID(msg.Get(ChainID).([]byte))
	p.net.log.AssertNoError(err)
	requestID := msg.Get(RequestID).(uint32)
	deadline := p.net.clock.Time().Add(time.Duration(msg.Get(Deadline).(uint64)))
	containerID, err := ids.ToID(msg.Get(ContainerID).([]byte))
	p.net.log.AssertNoError(err)

	p.net.router.GetAncestors(p.id, chainID, requestID, deadline, containerID)
}

// assumes the stateLock is not held
func (p *peer) put(msg Msg) {
	chainID, err := ids.ToID(msg.Get(ChainID).([]byte))
	p.net.log.AssertNoError(err)
	requestID := msg.Get(RequestID).(uint32)
	containerID, err := ids.ToID(msg.Get(ContainerID).([]byte))
	p.net.log.AssertNoError(err)
	container := msg.Get(ContainerBytes).([]byte)

	p.net.router.Put(p.id, chainID, requestID, containerID, container)
}

// assumes the stateLock is not held
func (p *peer) multiPut(msg Msg) {
	chainID, err := ids.ToID(msg.Get(ChainID).([]byte))
	p.net.log.AssertNoError(err)
	requestID := msg.Get(RequestID).(uint32)
	containers := msg.Get(MultiContainerBytes).([][]byte)

	p.net.router.MultiPut(p.id, chainID, requestID, containers)
}

// assumes the stateLock is not held
func (p *peer) pushQuery(msg Msg) {
	chainID, err := ids.ToID(msg.Get(ChainID).([]byte))
	p.net.log.AssertNoError(err)
	requestID := msg.Get(RequestID).(uint32)
	deadline := p.net.clock.Time().Add(time.Duration(msg.Get(Deadline).(uint64)))
	containerID, err := ids.ToID(msg.Get(ContainerID).([]byte))
	p.net.log.AssertNoError(err)
	container := msg.Get(ContainerBytes).([]byte)

	p.net.router.PushQuery(p.id, chainID, requestID, deadline, containerID, container)
}

// assumes the stateLock is not held
func (p *peer) pullQuery(msg Msg) {
	chainID, err := ids.ToID(msg.Get(ChainID).([]byte))
	p.net.log.AssertNoError(err)
	requestID := msg.Get(RequestID).(uint32)
	deadline := p.net.clock.Time().Add(time.Duration(msg.Get(Deadline).(uint64)))
	containerID, err := ids.ToID(msg.Get(ContainerID).([]byte))
	p.net.log.AssertNoError(err)

	p.net.router.PullQuery(p.id, chainID, requestID, deadline, containerID)
}

// assumes the stateLock is not held
func (p *peer) chits(msg Msg) {
	chainID, err := ids.ToID(msg.Get(ChainID).([]byte))
	p.net.log.AssertNoError(err)
	requestID := msg.Get(RequestID).(uint32)

	containerIDs := ids.Set{}
	for _, containerIDBytes := range msg.Get(ContainerIDs).([][]byte) {
		containerID, err := ids.ToID(containerIDBytes)
		if err != nil {
			p.net.log.Debug("error parsing ContainerID 0x%x: %s", containerIDBytes, err)
			return
		}
		containerIDs.Add(containerID)
	}

	p.net.router.Chits(p.id, chainID, requestID, containerIDs)
}

// assumes the stateLock is held
func (p *peer) tryMarkConnected() {
	if !p.connected && p.gotVersion && p.gotPeerList {
		// the network connected function can only be called if disconnected
		// wasn't already called
		if p.closed {
			return
		}

		p.connected = true
		p.net.connected(p)
	}
}

// assumes the stateLock is not held
func (p *peer) discardIP() {
	// By clearing the IP, we will not attempt to reconnect to this peer
	if !p.ip.IsZero() {
		p.net.stateLock.Lock()
		delete(p.net.disconnectedIPs, p.ip.String())
		p.lock.Lock()
		p.ip = utils.IPDesc{}
		p.lock.Unlock()
		p.net.stateLock.Unlock()
	}
	p.Close()
}

// assumes the stateLock is not held
func (p *peer) discardMyIP() {
	// By clearing the IP, we will not attempt to reconnect to this peer
	if !p.ip.IsZero() {
		p.net.stateLock.Lock()
		str := p.ip.String()
		p.net.myIPs[str] = struct{}{}
		delete(p.net.disconnectedIPs, str)
		p.ip = utils.IPDesc{}
		p.net.stateLock.Unlock()
	}
	p.Close()
}<|MERGE_RESOLUTION|>--- conflicted
+++ resolved
@@ -64,15 +64,13 @@
 	// unix time of the last message sent and received respectively
 	lastSent, lastReceived int64
 
-<<<<<<< HEAD
 	// only one peer lock should only be held at a time by a thread of execution
 	lock sync.Mutex
-=======
+
 	tickerCloser chan struct{}
 
 	// ticker processes
 	tickerOnce sync.Once
->>>>>>> 61749b0b
 }
 
 // assume the stateLock is held
@@ -90,23 +88,16 @@
 	sendPingsTicker := time.NewTicker(p.net.pingFrequency)
 	defer sendPingsTicker.Stop()
 
-<<<<<<< HEAD
-	for range t.C {
-		p.lock.Lock()
-		closed := p.closed
-		p.lock.Unlock()
-=======
 	for {
 		select {
 		case <-sendPingsTicker.C:
-			p.net.stateLock.Lock()
+			p.lock.Lock()
 			closed := p.closed
-			p.net.stateLock.Unlock()
+			p.lock.Unlock()
 
 			if closed {
 				return
 			}
->>>>>>> 61749b0b
 
 			p.Ping()
 		case <-p.tickerCloser:
@@ -120,27 +111,19 @@
 	finishHandshakeTicker := time.NewTicker(p.net.getVersionTimeout)
 	defer finishHandshakeTicker.Stop()
 
-<<<<<<< HEAD
-	for range t.C {
-		p.lock.Lock()
-		connected := p.connected
-		closed := p.closed
-		p.lock.Unlock()
-=======
 	for {
 		select {
 		case <-finishHandshakeTicker.C:
-			p.net.stateLock.Lock()
+			p.lock.Lock()
 			gotVersion := p.gotVersion
 			gotPeerList := p.gotPeerList
 			connected := p.connected
 			closed := p.closed
-			p.net.stateLock.Unlock()
+			p.lock.Unlock()
 
 			if connected || closed {
 				return
 			}
->>>>>>> 61749b0b
 
 			if !gotVersion {
 				p.GetVersion()
@@ -415,7 +398,6 @@
 	defer p.lock.Unlock()
 
 	close(p.sender)
-
 	p.net.disconnected(p)
 }
 
@@ -587,15 +569,8 @@
 	defer p.lock.Unlock()
 
 	p.versionStr = peerVersion.String()
-<<<<<<< HEAD
-
-	p.connected = true
-
-	p.net.connected(p)
-=======
 	p.gotVersion = true
 	p.tryMarkConnected()
->>>>>>> 61749b0b
 }
 
 // assumes the stateLock is not held
@@ -609,15 +584,12 @@
 func (p *peer) peerList(msg Msg) {
 	ips := msg.Get(Peers).([]utils.IPDesc)
 
-<<<<<<< HEAD
-=======
 	p.net.stateLock.Lock()
 	defer p.net.stateLock.Unlock()
 
 	p.gotPeerList = true
 	p.tryMarkConnected()
 
->>>>>>> 61749b0b
 	for _, ip := range ips {
 		p.net.stateLock.Lock()
 		if !ip.Equal(p.net.ip) &&
