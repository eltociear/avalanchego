--- conflicted
+++ resolved
@@ -4,12 +4,9 @@
 package snowman
 
 import (
-<<<<<<< HEAD
 	"time"
 
-=======
 	"github.com/ava-labs/avalanchego/ids"
->>>>>>> 29f8168f
 	"github.com/ava-labs/avalanchego/snow/choices"
 )
 
