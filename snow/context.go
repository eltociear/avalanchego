// (c) 2019-2020, Ava Labs, Inc. All rights reserved.
// See the file LICENSE for licensing terms.

package snow

import (
	"crypto"
	"crypto/x509"
	"sync"

	"github.com/prometheus/client_golang/prometheus"

	"github.com/ava-labs/avalanchego/api/keystore"
	"github.com/ava-labs/avalanchego/api/metrics"
	"github.com/ava-labs/avalanchego/chains/atomic"
	"github.com/ava-labs/avalanchego/ids"
	"github.com/ava-labs/avalanchego/snow/validators"
	"github.com/ava-labs/avalanchego/utils"
	"github.com/ava-labs/avalanchego/utils/logging"
)

type EventDispatcher interface {
	Issue(ctx *ConsensusContext, containerID ids.ID, container []byte) error
	// If the returned error is non-nil, the chain associated with [ctx] should shut
	// down and not commit [container] or any other container to its database as accepted.
	// Accept must be called before [containerID] is committed to the VM as accepted.
	Accept(ctx *ConsensusContext, containerID ids.ID, container []byte) error
	Reject(ctx *ConsensusContext, containerID ids.ID, container []byte) error
}

type SubnetLookup interface {
	SubnetID(chainID ids.ID) (ids.ID, error)
}

// ContextInitializable represents an object that can be initialized
// given a *Context object
type ContextInitializable interface {
	// InitCtx initializes an object provided a *Context object
	InitCtx(ctx *Context)
}

// Context is information about the current execution.
// [NetworkID] is the ID of the network this context exists within.
// [ChainID] is the ID of the chain this context exists within.
// [NodeID] is the ID of this node
type Context struct {
	NetworkID uint32
	SubnetID  ids.ID
	ChainID   ids.ID
	NodeID    ids.ShortID

	XChainID    ids.ID
	AVAXAssetID ids.ID

	Log          logging.Logger
	Lock         sync.RWMutex
	Keystore     keystore.BlockchainKeystore
	SharedMemory atomic.SharedMemory
	BCLookup     ids.AliaserReader
	SNLookup     SubnetLookup
	Metrics      metrics.OptionalGatherer

	// snowman++ attributes
	ValidatorState    validators.State  // interface for P-Chain validators
	StakingLeafSigner crypto.Signer     // block signer
	StakingCertLeaf   *x509.Certificate // block certificate
}

type ConsensusContext struct {
	*Context

	Registerer prometheus.Registerer

	DecisionDispatcher  EventDispatcher
	ConsensusDispatcher EventDispatcher

	// Non-zero iff this chain bootstrapped.
	state utils.AtomicInterface

	// Non-zero iff this chain is executing transactions.
	executing utils.AtomicBool

	// Indicates this chain is available to only validators.
	validatorOnly utils.AtomicBool
}

<<<<<<< HEAD
func (ctx *Context) SetState(newState State) {
	ctx.state.SetValue(newState)
}

func (ctx *Context) GetState() State {
	stateInf := ctx.state.GetValue()
	if stateInf == nil {
		return Unknown
	}
	return stateInf.(State)
}

func (ctx *Context) IsBootstrapped() bool {
	return ctx.GetState() == NormalOp
=======
// IsBootstrapped returns true iff this chain is done bootstrapping
func (ctx *ConsensusContext) IsBootstrapped() bool {
	return ctx.bootstrapped.GetValue()
}

// Bootstrapped marks this chain as done bootstrapping
func (ctx *ConsensusContext) Bootstrapped() {
	ctx.bootstrapped.SetValue(true)
>>>>>>> 42d0b8c0
}

// IsExecuting returns true iff this chain is still executing transactions.
func (ctx *ConsensusContext) IsExecuting() bool {
	return ctx.executing.GetValue()
}

// Executing marks this chain as executing or not.
// Set to "true" if there's an ongoing transaction.
func (ctx *ConsensusContext) Executing(b bool) {
	ctx.executing.SetValue(b)
}

// IsValidatorOnly returns true iff this chain is available only to validators
func (ctx *ConsensusContext) IsValidatorOnly() bool {
	return ctx.validatorOnly.GetValue()
}

// SetValidatorOnly  marks this chain as available only to validators
func (ctx *ConsensusContext) SetValidatorOnly() {
	ctx.validatorOnly.SetValue(true)
}

func DefaultContextTest() *Context {
	return &Context{
		NetworkID: 0,
		SubnetID:  ids.Empty,
		ChainID:   ids.Empty,
		NodeID:    ids.ShortEmpty,
		Log:       logging.NoLog{},
		BCLookup:  ids.NewAliaser(),
		Metrics:   metrics.NewOptionalGatherer(),
	}
}

func DefaultConsensusContextTest() *ConsensusContext {
	return &ConsensusContext{
		Context:             DefaultContextTest(),
		Registerer:          prometheus.NewRegistry(),
		DecisionDispatcher:  noOpEventDispatcher{},
		ConsensusDispatcher: noOpEventDispatcher{},
	}
}

type noOpEventDispatcher struct{}

func (noOpEventDispatcher) Issue(*ConsensusContext, ids.ID, []byte) error  { return nil }
func (noOpEventDispatcher) Accept(*ConsensusContext, ids.ID, []byte) error { return nil }
func (noOpEventDispatcher) Reject(*ConsensusContext, ids.ID, []byte) error { return nil }

var _ EventDispatcher = &EventDispatcherTracker{}

func NewEventDispatcherTracker() *EventDispatcherTracker {
	return &EventDispatcherTracker{
		issued:   make(map[ids.ID]int),
		accepted: make(map[ids.ID]int),
		rejected: make(map[ids.ID]int),
	}
}

// EventDispatcherTracker tracks the dispatched events by its ID and counts.
// Useful for testing.
type EventDispatcherTracker struct {
	mu sync.RWMutex
	// maps "issued" ID to its count
	issued map[ids.ID]int
	// maps "accepted" ID to its count
	accepted map[ids.ID]int
	// maps "rejected" ID to its count
	rejected map[ids.ID]int
}

func (evd *EventDispatcherTracker) IsIssued(containerID ids.ID) (int, bool) {
	evd.mu.RLock()
	cnt, ok := evd.issued[containerID]
	evd.mu.RUnlock()
	return cnt, ok
}

func (evd *EventDispatcherTracker) Issue(ctx *ConsensusContext, containerID ids.ID, container []byte) error {
	evd.mu.Lock()
	evd.issued[containerID]++
	evd.mu.Unlock()
	return nil
}

func (evd *EventDispatcherTracker) Accept(ctx *ConsensusContext, containerID ids.ID, container []byte) error {
	evd.mu.Lock()
	evd.accepted[containerID]++
	evd.mu.Unlock()
	return nil
}

func (evd *EventDispatcherTracker) IsAccepted(containerID ids.ID) (int, bool) {
	evd.mu.RLock()
	cnt, ok := evd.accepted[containerID]
	evd.mu.RUnlock()
	return cnt, ok
}

func (evd *EventDispatcherTracker) Reject(ctx *ConsensusContext, containerID ids.ID, container []byte) error {
	evd.mu.Lock()
	evd.rejected[containerID]++
	evd.mu.Unlock()
	return nil
}

func (evd *EventDispatcherTracker) IsRejected(containerID ids.ID) (int, bool) {
	evd.mu.RLock()
	cnt, ok := evd.rejected[containerID]
	evd.mu.RUnlock()
	return cnt, ok
}<|MERGE_RESOLUTION|>--- conflicted
+++ resolved
@@ -84,12 +84,11 @@
 	validatorOnly utils.AtomicBool
 }
 
-<<<<<<< HEAD
-func (ctx *Context) SetState(newState State) {
+func (ctx *ConsensusContext) SetState(newState State) {
 	ctx.state.SetValue(newState)
 }
 
-func (ctx *Context) GetState() State {
+func (ctx *ConsensusContext) GetState() State {
 	stateInf := ctx.state.GetValue()
 	if stateInf == nil {
 		return Unknown
@@ -97,18 +96,8 @@
 	return stateInf.(State)
 }
 
-func (ctx *Context) IsBootstrapped() bool {
+func (ctx *ConsensusContext) IsBootstrapped() bool {
 	return ctx.GetState() == NormalOp
-=======
-// IsBootstrapped returns true iff this chain is done bootstrapping
-func (ctx *ConsensusContext) IsBootstrapped() bool {
-	return ctx.bootstrapped.GetValue()
-}
-
-// Bootstrapped marks this chain as done bootstrapping
-func (ctx *ConsensusContext) Bootstrapped() {
-	ctx.bootstrapped.SetValue(true)
->>>>>>> 42d0b8c0
 }
 
 // IsExecuting returns true iff this chain is still executing transactions.
