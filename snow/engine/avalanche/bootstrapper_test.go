// (c) 2019-2020, Ava Labs, Inc. All rights reserved.
// See the file LICENSE for licensing terms.

package avalanche

import (
	"bytes"
	"errors"
	"fmt"
	"testing"
	"time"

	"github.com/prometheus/client_golang/prometheus"

	"github.com/ava-labs/gecko/database/memdb"
	"github.com/ava-labs/gecko/database/prefixdb"
	"github.com/ava-labs/gecko/ids"
	"github.com/ava-labs/gecko/snow"
	"github.com/ava-labs/gecko/snow/choices"
	"github.com/ava-labs/gecko/snow/consensus/avalanche"
	"github.com/ava-labs/gecko/snow/consensus/snowstorm"
	"github.com/ava-labs/gecko/snow/engine/common"
	"github.com/ava-labs/gecko/snow/engine/common/queue"
	"github.com/ava-labs/gecko/snow/networking/router"
	"github.com/ava-labs/gecko/snow/networking/timeout"
	"github.com/ava-labs/gecko/snow/validators"
)

var (
	errUnknownVertex       = errors.New("unknown vertex")
	errParsedUnknownVertex = errors.New("parsed unknown vertex")
)

func newConfig(t *testing.T) (BootstrapConfig, ids.ShortID, *common.SenderTest, *stateTest, *VMTest) {
	ctx := snow.DefaultContextTest()

	peers := validators.NewSet()
	db := memdb.New()
	sender := &common.SenderTest{}
	state := &stateTest{}
	vm := &VMTest{}
	engine := &Transitive{}
	handler := &router.Handler{}
	router := &router.ChainRouter{}
	timeouts := &timeout.Manager{}

	sender.T = t
	state.t = t
	vm.T = t

	sender.Default(true)
	state.Default(true)
	vm.Default(true)

	sender.CantGetAcceptedFrontier = false

	peer := validators.GenerateRandomValidator(1)
	peerID := peer.ID()
	peers.Add(peer)

	handler.Initialize(
		engine,
		make(chan common.Message),
		1,
		"",
		prometheus.NewRegistry(),
	)
	timeouts.Initialize(0)
	router.Initialize(ctx.Log, timeouts, time.Hour, time.Second)

	vtxBlocker, _ := queue.New(prefixdb.New([]byte("vtx"), db))
	txBlocker, _ := queue.New(prefixdb.New([]byte("tx"), db))

	commonConfig := common.Config{
		Context:    ctx,
		Validators: peers,
		Beacons:    peers,
		Alpha:      uint64(peers.Len()/2 + 1),
		Sender:     sender,
	}
	return BootstrapConfig{
		Config:     commonConfig,
		VtxBlocked: vtxBlocker,
		TxBlocked:  txBlocker,
		State:      state,
		VM:         vm,
	}, peerID, sender, state, vm
}

// Three vertices in the accepted frontier. None have parents. No need to fetch anything
func TestBootstrapperSingleFrontier(t *testing.T) {
	config, _, _, state, vm := newConfig(t)

	vtxID0 := ids.Empty.Prefix(0)
	vtxID1 := ids.Empty.Prefix(1)
	vtxID2 := ids.Empty.Prefix(2)

	vtxBytes0 := []byte{0}
	vtxBytes1 := []byte{1}
	vtxBytes2 := []byte{2}

	vtx0 := &Vtx{
		id:     vtxID0,
		height: 0,
		status: choices.Processing,
		bytes:  vtxBytes0,
	}
	vtx1 := &Vtx{
		id:     vtxID1,
		height: 0,
		status: choices.Processing,
		bytes:  vtxBytes1,
	}
	vtx2 := &Vtx{
		id:     vtxID2,
		height: 0,
		status: choices.Processing,
		bytes:  vtxBytes2,
	}

	bs := bootstrapper{}
	bs.metrics.Initialize(config.Context.Log, fmt.Sprintf("gecko_%s", config.Context.ChainID), prometheus.NewRegistry())
	bs.Initialize(config)
	finished := new(bool)
	bs.onFinished = func() error { *finished = true; return nil }

	acceptedIDs := ids.Set{}
	acceptedIDs.Add(vtxID0, vtxID1, vtxID2)

	state.getVertex = func(vtxID ids.ID) (avalanche.Vertex, error) {
		switch {
		case vtxID.Equals(vtxID0):
			return vtx0, nil
		case vtxID.Equals(vtxID1):
			return vtx1, nil
		case vtxID.Equals(vtxID2):
			return vtx2, nil
		default:
			t.Fatal(errUnknownVertex)
			panic(errUnknownVertex)
		}
	}

	state.parseVertex = func(vtxBytes []byte) (avalanche.Vertex, error) {
		switch {
		case bytes.Equal(vtxBytes, vtxBytes0):
			return vtx0, nil
		case bytes.Equal(vtxBytes, vtxBytes1):
			return vtx1, nil
		case bytes.Equal(vtxBytes, vtxBytes2):
			return vtx2, nil
		}
		t.Fatal(errParsedUnknownVertex)
		return nil, errParsedUnknownVertex
	}

	vm.CantBootstrapping = false
	vm.CantBootstrapped = false

	bs.ForceAccepted(acceptedIDs)

	if !*finished {
		t.Fatalf("Bootstrapping should have finished")
	}
	if vtx0.Status() != choices.Accepted {
		t.Fatalf("Vertex should be accepted")
	}
	if vtx1.Status() != choices.Accepted {
		t.Fatalf("Vertex should be accepted")
	}
	if vtx2.Status() != choices.Accepted {
		t.Fatalf("Vertex should be accepted")
	}
}

// Accepted frontier has one vertex, which has one vertex as a dependency.
// Requests the unknown vertex and gets back an unexpected request ID.
// Requests again and gets response from unexpected peer.
// Requests again and gets an unexpected vertex.
// Requests again and gets the expected vertex.
func TestBootstrapperByzantineResponses(t *testing.T) {
	config, peerID, sender, state, vm := newConfig(t)

	vtxID0 := ids.Empty.Prefix(0)
	vtxID1 := ids.Empty.Prefix(1)
	vtxID2 := ids.Empty.Prefix(2)

	vtxBytes0 := []byte{0}
	vtxBytes1 := []byte{1}
	vtxBytes2 := []byte{2}

	vtx0 := &Vtx{
		id:     vtxID0,
		height: 0,
		status: choices.Unknown,
		bytes:  vtxBytes0,
	}
	vtx1 := &Vtx{
		id:      vtxID1,
		height:  0,
		parents: []avalanche.Vertex{vtx0},
		status:  choices.Processing,
		bytes:   vtxBytes1,
	}
	vtx2 := &Vtx{
		id:     vtxID2,
		height: 0,
		status: choices.Unknown,
		bytes:  vtxBytes2,
	}

	bs := bootstrapper{}
	bs.metrics.Initialize(config.Context.Log, fmt.Sprintf("gecko_%s", config.Context.ChainID), prometheus.NewRegistry())
	if err := bs.Initialize(config); err != nil {
		t.Fatal(err)
	}
	finished := new(bool)
	bs.onFinished = func() error { *finished = true; return nil }

	acceptedIDs := ids.Set{}
	acceptedIDs.Add(vtxID1)

	state.getVertex = func(vtxID ids.ID) (avalanche.Vertex, error) {
		switch {
		case vtxID.Equals(vtxID1):
			return vtx1, nil
		case vtxID.Equals(vtxID0):
			return nil, errUnknownVertex
		default:
			t.Fatal(errUnknownVertex)
			panic(errUnknownVertex)
		}
	}

	requestID := new(uint32)
	reqVtxID := ids.Empty
	sender.GetAncestorsF = func(vdr ids.ShortID, reqID uint32, vtxID ids.ID) {
		if !vdr.Equals(peerID) {
			t.Fatalf("Should have requested vertex from %s, requested from %s", peerID, vdr)
		}
		if !vtxID.Equals(vtxID0) {
			t.Fatalf("should have requested vtx0")
		}
		*requestID = reqID
		reqVtxID = vtxID
	}

	state.parseVertex = func(vtxBytes []byte) (avalanche.Vertex, error) {
		switch {
		case bytes.Equal(vtxBytes, vtxBytes0):
			vtx0.status = choices.Processing
			return vtx0, nil
		case bytes.Equal(vtxBytes, vtxBytes1):
			vtx1.status = choices.Processing
			return vtx1, nil
		case bytes.Equal(vtxBytes, vtxBytes2):
			vtx2.status = choices.Processing
			return vtx2, nil
		}
		t.Fatal(errParsedUnknownVertex)
		return nil, errParsedUnknownVertex
	}
	vm.CantBootstrapping = false

	if err := bs.ForceAccepted(acceptedIDs); err != nil { // should request vtx0
		t.Fatal(err)
	}
<<<<<<< HEAD

	finished := new(bool)
	bs.onFinished = func() { *finished = true }

	bs.Put(peerID, *requestID, vtxID1, vtxBytes1)
	bs.Put(peerID, *requestID, vtxID0, vtxBytes0)

	state.parseVertex = nil
	state.edge = nil
	bs.onFinished = nil

	if !*finished {
		t.Fatalf("Bootstrapping should have finished")
	}
	if vtx0.Status() != choices.Accepted {
		t.Fatalf("Vertex should be accepted")
	}
	if vtx1.Status() != choices.Processing {
		t.Fatalf("Vertex should be processing")
	}
}

func TestBootstrapperWrongIDByzantineResponse(t *testing.T) {
	config, peerID, sender, state, _ := newConfig(t)

	vtxID0 := ids.Empty.Prefix(0)
	vtxID1 := ids.Empty.Prefix(1)

	vtxBytes0 := []byte{0}
	vtxBytes1 := []byte{1}

	vtx0 := &Vtx{
		id:     vtxID0,
		height: 0,
		status: choices.Processing,
		bytes:  vtxBytes0,
	}
	vtx1 := &Vtx{
		id:     vtxID1,
		height: 0,
		status: choices.Processing,
		bytes:  vtxBytes1,
	}

	bs := bootstrapper{}
	bs.metrics.Initialize(config.Context.Log, fmt.Sprintf("gecko_%s", config.Context.ChainID), prometheus.NewRegistry())
	bs.Initialize(config)

	acceptedIDs := ids.Set{}
	acceptedIDs.Add(
		vtxID0,
	)

	state.getVertex = func(vtxID ids.ID) (avalanche.Vertex, error) {
		switch {
		case vtxID.Equals(vtxID0):
			return nil, errUnknownVertex
		default:
			t.Fatal(errUnknownVertex)
			panic(errUnknownVertex)
		}
	}

	requestID := new(uint32)
	sender.GetF = func(vdr ids.ShortID, reqID uint32, vtxID ids.ID) {
		if !vdr.Equals(peerID) {
			t.Fatalf("Should have requested vertex from %s, requested from %s", peerID, vdr)
		}
		switch {
		case vtxID.Equals(vtxID0):
		default:
			t.Fatalf("Requested unknown vertex")
		}

		*requestID = reqID
	}

	bs.ForceAccepted(acceptedIDs)

	state.getVertex = nil
	sender.GetF = nil

	state.parseVertex = func(vtxBytes []byte) (avalanche.Vertex, error) {
		switch {
		case bytes.Equal(vtxBytes, vtxBytes0):
			return vtx0, nil
		case bytes.Equal(vtxBytes, vtxBytes1):
			return vtx1, nil
		}
		t.Fatal(errParsedUnknownVertex)
		return nil, errParsedUnknownVertex
	}

	state.getVertex = func(vtxID ids.ID) (avalanche.Vertex, error) {
		switch {
		case vtxID.Equals(vtxID0):
			return vtx0, nil
		case vtxID.Equals(vtxID1):
			return vtx1, nil
		default:
			t.Fatal(errUnknownVertex)
			panic(errUnknownVertex)
		}
	}

	finished := new(bool)
	bs.onFinished = func() { *finished = true }
	sender.CantGet = false

	bs.Put(peerID, *requestID, vtxID0, vtxBytes1)

	sender.CantGet = true

	bs.Put(peerID, *requestID, vtxID0, vtxBytes0)

	state.parseVertex = nil
	state.edge = nil
	bs.onFinished = nil

	if !*finished {
		t.Fatalf("Bootstrapping should have finished")
	}
	if vtx0.Status() != choices.Accepted {
		t.Fatalf("Vertex should be accepted")
	}
	if vtx1.Status() != choices.Processing {
		t.Fatalf("Vertex should be processing")
	}
}

func TestBootstrapperVertexDependencies(t *testing.T) {
	config, peerID, sender, state, _ := newConfig(t)

	vtxID0 := ids.Empty.Prefix(0)
	vtxID1 := ids.Empty.Prefix(1)

	vtxBytes0 := []byte{0}
	vtxBytes1 := []byte{1}

	vtx0 := &Vtx{
		id:     vtxID0,
		height: 0,
		status: choices.Unknown,
		bytes:  vtxBytes0,
	}
	vtx1 := &Vtx{
		parents: []avalanche.Vertex{vtx0},
		id:      vtxID1,
		height:  1,
		status:  choices.Processing,
		bytes:   vtxBytes1,
	}

	bs := bootstrapper{}
	bs.metrics.Initialize(config.Context.Log, fmt.Sprintf("gecko_%s", config.Context.ChainID), prometheus.NewRegistry())
	bs.Initialize(config)

	acceptedIDs := ids.Set{}
	acceptedIDs.Add(
		vtxID1,
	)

	state.getVertex = func(vtxID ids.ID) (avalanche.Vertex, error) {
		switch {
		case vtxID.Equals(vtxID1):
			return nil, errUnknownVertex
		default:
			t.Fatal(errUnknownVertex)
			panic(errUnknownVertex)
		}
	}

	reqIDPtr := new(uint32)
	sender.GetF = func(vdr ids.ShortID, reqID uint32, vtxID ids.ID) {
		if !vdr.Equals(peerID) {
			t.Fatalf("Should have requested vertex from %s, requested from %s", peerID, vdr)
		}
		switch {
		case vtxID.Equals(vtxID1):
		default:
			t.Fatalf("Requested unknown vertex")
		}

		*reqIDPtr = reqID
=======
	if !reqVtxID.Equals(vtxID0) {
		t.Fatalf("should have requested vtxID0 but requested %s", reqVtxID)
>>>>>>> 58c90932
	}

	if err := bs.MultiPut(peerID, *requestID+1, [][]byte{vtxBytes0}); err != nil { // send response with wrong request ID
		t.Fatal(err)
	}
	if !reqVtxID.Equals(vtxID0) {
		t.Fatalf("should have requested vtxID0 but requested %s", reqVtxID)
	}

	oldReqID := *requestID
	if err := bs.MultiPut(ids.NewShortID([20]byte{1, 2, 3}), *requestID, [][]byte{vtxBytes0}); err != nil { // send response from wrong peer
		t.Fatal(err)
	}
	if *requestID != oldReqID {
		t.Fatal("should not have issued new request")
	} else if !reqVtxID.Equals(vtxID0) {
		t.Fatalf("should have requested vtxID0 but requested %s", reqVtxID)
	}

	oldReqID = *requestID
	if err := bs.MultiPut(peerID, *requestID, [][]byte{vtxBytes2}); err != nil { // send unexpected vertex
		t.Fatal(err)
	}
	if *requestID == oldReqID {
		t.Fatal("should have issued new request")
	} else if !reqVtxID.Equals(vtxID0) {
		t.Fatalf("should have requested vtxID0 but requested %s", reqVtxID)
	}

	oldReqID = *requestID
	state.getVertex = func(vtxID ids.ID) (avalanche.Vertex, error) {
		switch {
		case vtxID.Equals(vtxID1):
			return vtx1, nil
		case vtxID.Equals(vtxID0):
			return vtx0, nil
		default:
			t.Fatal(errUnknownVertex)
			panic(errUnknownVertex)
		}
	}

	vm.CantBootstrapped = false

	if err := bs.MultiPut(peerID, *requestID, [][]byte{vtxBytes0}); err != nil { // send expected vertex
		t.Fatal(err)
	}
	if *requestID != oldReqID {
		t.Fatal("should not have issued new request")
	}

	if !*finished {
		t.Fatalf("Bootstrapping should have finished")
	}
	if vtx0.Status() != choices.Accepted {
		t.Fatalf("Vertex should be accepted")
	}
	if vtx1.Status() != choices.Accepted {
		t.Fatalf("Vertex should be accepted")
	}
}

// Vertex has a dependency and tx has a dependency
func TestBootstrapperTxDependencies(t *testing.T) {
	config, peerID, sender, state, vm := newConfig(t)

	utxos := []ids.ID{GenerateID(), GenerateID()}

	txID0 := GenerateID()
	txID1 := GenerateID()

	txBytes0 := []byte{0}
	txBytes1 := []byte{1}

	tx0 := &TestTx{
		TestTx: snowstorm.TestTx{
			Identifier: txID0,
			Stat:       choices.Processing,
		},
		bytes: txBytes0,
	}
	tx0.Ins.Add(utxos[0])

	tx1 := &TestTx{ // Depends on tx0
		TestTx: snowstorm.TestTx{
			Identifier: txID1,
			Deps:       []snowstorm.Tx{tx0},
			Stat:       choices.Processing,
		},
		bytes: txBytes1,
	}
	tx1.Ins.Add(utxos[1])

	vtxID0 := GenerateID()
	vtxID1 := GenerateID()

	vtxBytes0 := []byte{2}
	vtxBytes1 := []byte{3}
	vm.ParseTxF = func(b []byte) (snowstorm.Tx, error) {
		if bytes.Compare(b, txBytes0) == 0 {
			return tx0, nil
		} else if bytes.Compare(b, txBytes1) == 0 {
			return tx1, nil
		}
		return nil, errors.New("wrong tx")
	}

	vtx0 := &Vtx{
		id:     vtxID0,
		txs:    []snowstorm.Tx{tx1},
		height: 0,
		status: choices.Unknown,
		bytes:  vtxBytes0,
	}
	vtx1 := &Vtx{ // Depends on vtx0
		parents: []avalanche.Vertex{vtx0},
		id:      vtxID1,
		txs:     []snowstorm.Tx{tx0},
		height:  1,
		status:  choices.Processing,
		bytes:   vtxBytes1,
	}

	bs := bootstrapper{}
	bs.metrics.Initialize(config.Context.Log, fmt.Sprintf("gecko_%s", config.Context.ChainID), prometheus.NewRegistry())
	bs.Initialize(config)
	finished := new(bool)
	bs.onFinished = func() error { *finished = true; return nil }

	acceptedIDs := ids.Set{}
	acceptedIDs.Add(vtxID1)

	state.parseVertex = func(vtxBytes []byte) (avalanche.Vertex, error) {
		switch {
		case bytes.Equal(vtxBytes, vtxBytes1):
			return vtx1, nil
		case bytes.Equal(vtxBytes, vtxBytes0):
			return vtx0, nil
		}
		t.Fatal(errParsedUnknownVertex)
		return nil, errParsedUnknownVertex
	}
	state.getVertex = func(vtxID ids.ID) (avalanche.Vertex, error) {
		switch {
		case vtxID.Equals(vtxID1):
			return vtx1, nil
		case vtxID.Equals(vtxID0):
			return nil, errUnknownVertex
		default:
			t.Fatal(errUnknownVertex)
			panic(errUnknownVertex)
		}
	}

	reqIDPtr := new(uint32)
	sender.GetAncestorsF = func(vdr ids.ShortID, reqID uint32, vtxID ids.ID) {
		if !vdr.Equals(peerID) {
			t.Fatalf("Should have requested vertex from %s, requested from %s", peerID, vdr)
		}
		switch {
		case vtxID.Equals(vtxID0):
		default:
			t.Fatal(errUnknownVertex)
		}

		*reqIDPtr = reqID
	}

	vm.CantBootstrapping = false

	if err := bs.ForceAccepted(acceptedIDs); err != nil { // should request vtx0
		t.Fatal(err)
	}

	state.parseVertex = func(vtxBytes []byte) (avalanche.Vertex, error) {
		switch {
		case bytes.Equal(vtxBytes, vtxBytes1):
			return vtx1, nil
		case bytes.Equal(vtxBytes, vtxBytes0):
			vtx0.status = choices.Processing
			return vtx0, nil
		}
		t.Fatal(errParsedUnknownVertex)
		return nil, errParsedUnknownVertex
	}

	vm.CantBootstrapped = false

	if err := bs.MultiPut(peerID, *reqIDPtr, [][]byte{vtxBytes0}); err != nil {
		t.Fatal(err)
	}

	if !*finished {
		t.Fatalf("Should have finished bootstrapping")
	}
	if tx0.Status() != choices.Accepted {
		t.Fatalf("Tx should be accepted")
	}
	if tx1.Status() != choices.Accepted {
		t.Fatalf("Tx should be accepted")
	}

	if vtx0.Status() != choices.Accepted {
		t.Fatalf("Vertex should be accepted")
	}
	if vtx1.Status() != choices.Accepted {
		t.Fatalf("Vertex should be accepted")
	}
}

// Unfulfilled tx dependency
func TestBootstrapperMissingTxDependency(t *testing.T) {
	config, peerID, sender, state, vm := newConfig(t)

	utxos := []ids.ID{GenerateID(), GenerateID()}

	txID0 := GenerateID()
	txID1 := GenerateID()

	txBytes1 := []byte{1}

	tx0 := &TestTx{
		TestTx: snowstorm.TestTx{
			Identifier: txID0,
			Stat:       choices.Unknown,
		},
	}

	tx1 := &TestTx{ // depends on tx0
		TestTx: snowstorm.TestTx{
			Identifier: txID1,
			Deps:       []snowstorm.Tx{tx0},
			Stat:       choices.Processing,
		},
		bytes: txBytes1,
	}
	tx1.Ins.Add(utxos[1])

	vtxID0 := GenerateID()
	vtxID1 := GenerateID()

	vtxBytes0 := []byte{2}
	vtxBytes1 := []byte{3}

	vtx0 := &Vtx{
		id:     vtxID0,
		height: 0,
		status: choices.Unknown,
		bytes:  vtxBytes0,
	}
	vtx1 := &Vtx{ // depends on vtx0
		parents: []avalanche.Vertex{vtx0},
		id:      vtxID1,
		txs:     []snowstorm.Tx{tx1},
		height:  1,
		status:  choices.Processing,
		bytes:   vtxBytes1,
	}

	bs := bootstrapper{}
	bs.metrics.Initialize(config.Context.Log, fmt.Sprintf("gecko_%s", config.Context.ChainID), prometheus.NewRegistry())
	bs.Initialize(config)
	finished := new(bool)
	bs.onFinished = func() error { *finished = true; return nil }

	acceptedIDs := ids.Set{}
	acceptedIDs.Add(vtxID1)

	state.getVertex = func(vtxID ids.ID) (avalanche.Vertex, error) {
		switch {
		case vtxID.Equals(vtxID1):
			return vtx1, nil
		case vtxID.Equals(vtxID0):
			return nil, errUnknownVertex
		default:
			t.Fatal(errUnknownVertex)
			panic(errUnknownVertex)
		}
	}
	state.parseVertex = func(vtxBytes []byte) (avalanche.Vertex, error) {
		switch {
		case bytes.Equal(vtxBytes, vtxBytes1):
			return vtx1, nil
		case bytes.Equal(vtxBytes, vtxBytes0):
			vtx0.status = choices.Processing
			return vtx0, nil
		}
		t.Fatal(errParsedUnknownVertex)
		return nil, errParsedUnknownVertex
	}

	reqIDPtr := new(uint32)
	sender.GetAncestorsF = func(vdr ids.ShortID, reqID uint32, vtxID ids.ID) {
		if !vdr.Equals(peerID) {
			t.Fatalf("Should have requested vertex from %s, requested from %s", peerID, vdr)
		}
		switch {
		case vtxID.Equals(vtxID0):
		default:
			t.Fatalf("Requested wrong vertex")
		}

		*reqIDPtr = reqID
	}

	vm.CantBootstrapping = false

	if err := bs.ForceAccepted(acceptedIDs); err != nil { // should request vtx1
		t.Fatal(err)
	}

	vm.CantBootstrapped = false

	if err := bs.MultiPut(peerID, *reqIDPtr, [][]byte{vtxBytes0}); err != nil {
		t.Fatal(err)
	}

	if !*finished {
		t.Fatalf("Bootstrapping should have finished")
	}
	if tx0.Status() != choices.Unknown { // never saw this tx
		t.Fatalf("Tx should be unknown")
	}
	if tx1.Status() != choices.Processing { // can't accept because we don't have tx0
		t.Fatalf("Tx should be processing")
	}

	if vtx0.Status() != choices.Accepted {
		t.Fatalf("Vertex should be accepted")
	}
	if vtx1.Status() != choices.Processing { // can't accept because we don't have tx1 accepted
		t.Fatalf("Vertex should be processing")
	}
}

func TestBootstrapperAcceptedFrontier(t *testing.T) {
	config, _, _, state, _ := newConfig(t)

	vtxID0 := GenerateID()
	vtxID1 := GenerateID()
	vtxID2 := GenerateID()

	bs := bootstrapper{}
	bs.metrics.Initialize(config.Context.Log, fmt.Sprintf("gecko_%s", config.Context.ChainID), prometheus.NewRegistry())
	bs.Initialize(config)

	state.edge = func() []ids.ID {
		return []ids.ID{
			vtxID0,
			vtxID1,
		}
	}

	accepted := bs.CurrentAcceptedFrontier()

	state.edge = nil

	if !accepted.Contains(vtxID0) {
		t.Fatalf("Vtx should be accepted")
	}
	if !accepted.Contains(vtxID1) {
		t.Fatalf("Vtx should be accepted")
	}
	if accepted.Contains(vtxID2) {
		t.Fatalf("Vtx shouldn't be accepted")
	}
}

func TestBootstrapperFilterAccepted(t *testing.T) {
	config, _, _, state, _ := newConfig(t)

	vtxID0 := GenerateID()
	vtxID1 := GenerateID()
	vtxID2 := GenerateID()

	vtx0 := &Vtx{
		id:     vtxID0,
		status: choices.Accepted,
	}
	vtx1 := &Vtx{
		id:     vtxID1,
		status: choices.Accepted,
	}

	bs := bootstrapper{}
	bs.metrics.Initialize(config.Context.Log, fmt.Sprintf("gecko_%s", config.Context.ChainID), prometheus.NewRegistry())
	bs.Initialize(config)

	vtxIDs := ids.Set{}
	vtxIDs.Add(
		vtxID0,
		vtxID1,
		vtxID2,
	)

	state.getVertex = func(vtxID ids.ID) (avalanche.Vertex, error) {
		switch {
		case vtxID.Equals(vtxID0):
			return vtx0, nil
		case vtxID.Equals(vtxID1):
			return vtx1, nil
		case vtxID.Equals(vtxID2):
			return nil, errUnknownVertex
		}
		t.Fatal(errUnknownVertex)
		return nil, errUnknownVertex
	}

	accepted := bs.FilterAccepted(vtxIDs)

	state.getVertex = nil

	if !accepted.Contains(vtxID0) {
		t.Fatalf("Vtx should be accepted")
	}
	if !accepted.Contains(vtxID1) {
		t.Fatalf("Vtx should be accepted")
	}
	if accepted.Contains(vtxID2) {
		t.Fatalf("Vtx shouldn't be accepted")
	}
}

// MultiPut only contains 1 of the two needed vertices; have to issue another GetAncestors
func TestBootstrapperIncompleteMultiPut(t *testing.T) {
	config, peerID, sender, state, vm := newConfig(t)

	vtxID0 := ids.Empty.Prefix(0)
	vtxID1 := ids.Empty.Prefix(1)
	vtxID2 := ids.Empty.Prefix(2)

	vtxBytes0 := []byte{0}
	vtxBytes1 := []byte{1}
	vtxBytes2 := []byte{2}

	vtx0 := &Vtx{
		id:     vtxID0,
		height: 0,
		status: choices.Unknown,
		bytes:  vtxBytes0,
	}
	vtx1 := &Vtx{
		id:      vtxID1,
		height:  0,
		parents: []avalanche.Vertex{vtx0},
		status:  choices.Unknown,
		bytes:   vtxBytes1,
	}
	vtx2 := &Vtx{
		id:      vtxID2,
		height:  0,
		parents: []avalanche.Vertex{vtx1},
		status:  choices.Processing,
		bytes:   vtxBytes2,
	}

	bs := bootstrapper{}
	bs.metrics.Initialize(config.Context.Log, fmt.Sprintf("gecko_%s", config.Context.ChainID), prometheus.NewRegistry())
	bs.Initialize(config)
	finished := new(bool)
	bs.onFinished = func() error { *finished = true; return nil }

	acceptedIDs := ids.Set{}
	acceptedIDs.Add(vtxID2)

	state.getVertex = func(vtxID ids.ID) (avalanche.Vertex, error) {
		switch {
		case vtxID.Equals(vtxID0):
			return nil, errUnknownVertex
		case vtxID.Equals(vtxID1):
			return nil, errUnknownVertex
		case vtxID.Equals(vtxID2):
			return vtx2, nil
		default:
			t.Fatal(errUnknownVertex)
			panic(errUnknownVertex)
		}
	}
	state.parseVertex = func(vtxBytes []byte) (avalanche.Vertex, error) {
		switch {
		case bytes.Equal(vtxBytes, vtxBytes0):
			vtx0.status = choices.Processing
			return vtx0, nil

		case bytes.Equal(vtxBytes, vtxBytes1):
			vtx1.status = choices.Processing
			return vtx1, nil
		case bytes.Equal(vtxBytes, vtxBytes2):
			return vtx2, nil
		}
		t.Fatal(errParsedUnknownVertex)
		return nil, errParsedUnknownVertex
	}
	reqIDPtr := new(uint32)
	requested := ids.Empty
	sender.GetAncestorsF = func(vdr ids.ShortID, reqID uint32, vtxID ids.ID) {
		if !vdr.Equals(peerID) {
			t.Fatalf("Should have requested vertex from %s, requested from %s", peerID, vdr)
		}
		switch {
		case vtxID.Equals(vtxID1), vtxID.Equals(vtxID0):
		default:
			t.Fatal(errUnknownVertex)
		}
		*reqIDPtr = reqID
		requested = vtxID
	}

	vm.CantBootstrapping = false

	if err := bs.ForceAccepted(acceptedIDs); err != nil { // should request vtx1
		t.Fatal(err)
	} else if !requested.Equals(vtxID1) {
		t.Fatal("requested wrong vtx")
	}

	if err := bs.MultiPut(peerID, *reqIDPtr, [][]byte{vtxBytes1}); err != nil { // Provide vtx1; should request vtx0
		t.Fatal(err)
	} else if bs.finished {
		t.Fatalf("should not have finished")
	} else if !requested.Equals(vtxID0) {
		t.Fatal("should hae requested vtx0")
	}

	vm.CantBootstrapped = false

	if err := bs.MultiPut(peerID, *reqIDPtr, [][]byte{vtxBytes0}); err != nil { // Provide vtx0; can finish now
		t.Fatal(err)
	} else if !bs.finished {
		t.Fatal("should have finished")
	} else if vtx0.Status() != choices.Accepted {
		t.Fatal("should be accepted")
	} else if vtx1.Status() != choices.Accepted {
		t.Fatal("should be accepted")
	} else if vtx2.Status() != choices.Accepted {
		t.Fatal("should be accepted")
	}
}<|MERGE_RESOLUTION|>--- conflicted
+++ resolved
@@ -265,195 +265,8 @@
 	if err := bs.ForceAccepted(acceptedIDs); err != nil { // should request vtx0
 		t.Fatal(err)
 	}
-<<<<<<< HEAD
-
-	finished := new(bool)
-	bs.onFinished = func() { *finished = true }
-
-	bs.Put(peerID, *requestID, vtxID1, vtxBytes1)
-	bs.Put(peerID, *requestID, vtxID0, vtxBytes0)
-
-	state.parseVertex = nil
-	state.edge = nil
-	bs.onFinished = nil
-
-	if !*finished {
-		t.Fatalf("Bootstrapping should have finished")
-	}
-	if vtx0.Status() != choices.Accepted {
-		t.Fatalf("Vertex should be accepted")
-	}
-	if vtx1.Status() != choices.Processing {
-		t.Fatalf("Vertex should be processing")
-	}
-}
-
-func TestBootstrapperWrongIDByzantineResponse(t *testing.T) {
-	config, peerID, sender, state, _ := newConfig(t)
-
-	vtxID0 := ids.Empty.Prefix(0)
-	vtxID1 := ids.Empty.Prefix(1)
-
-	vtxBytes0 := []byte{0}
-	vtxBytes1 := []byte{1}
-
-	vtx0 := &Vtx{
-		id:     vtxID0,
-		height: 0,
-		status: choices.Processing,
-		bytes:  vtxBytes0,
-	}
-	vtx1 := &Vtx{
-		id:     vtxID1,
-		height: 0,
-		status: choices.Processing,
-		bytes:  vtxBytes1,
-	}
-
-	bs := bootstrapper{}
-	bs.metrics.Initialize(config.Context.Log, fmt.Sprintf("gecko_%s", config.Context.ChainID), prometheus.NewRegistry())
-	bs.Initialize(config)
-
-	acceptedIDs := ids.Set{}
-	acceptedIDs.Add(
-		vtxID0,
-	)
-
-	state.getVertex = func(vtxID ids.ID) (avalanche.Vertex, error) {
-		switch {
-		case vtxID.Equals(vtxID0):
-			return nil, errUnknownVertex
-		default:
-			t.Fatal(errUnknownVertex)
-			panic(errUnknownVertex)
-		}
-	}
-
-	requestID := new(uint32)
-	sender.GetF = func(vdr ids.ShortID, reqID uint32, vtxID ids.ID) {
-		if !vdr.Equals(peerID) {
-			t.Fatalf("Should have requested vertex from %s, requested from %s", peerID, vdr)
-		}
-		switch {
-		case vtxID.Equals(vtxID0):
-		default:
-			t.Fatalf("Requested unknown vertex")
-		}
-
-		*requestID = reqID
-	}
-
-	bs.ForceAccepted(acceptedIDs)
-
-	state.getVertex = nil
-	sender.GetF = nil
-
-	state.parseVertex = func(vtxBytes []byte) (avalanche.Vertex, error) {
-		switch {
-		case bytes.Equal(vtxBytes, vtxBytes0):
-			return vtx0, nil
-		case bytes.Equal(vtxBytes, vtxBytes1):
-			return vtx1, nil
-		}
-		t.Fatal(errParsedUnknownVertex)
-		return nil, errParsedUnknownVertex
-	}
-
-	state.getVertex = func(vtxID ids.ID) (avalanche.Vertex, error) {
-		switch {
-		case vtxID.Equals(vtxID0):
-			return vtx0, nil
-		case vtxID.Equals(vtxID1):
-			return vtx1, nil
-		default:
-			t.Fatal(errUnknownVertex)
-			panic(errUnknownVertex)
-		}
-	}
-
-	finished := new(bool)
-	bs.onFinished = func() { *finished = true }
-	sender.CantGet = false
-
-	bs.Put(peerID, *requestID, vtxID0, vtxBytes1)
-
-	sender.CantGet = true
-
-	bs.Put(peerID, *requestID, vtxID0, vtxBytes0)
-
-	state.parseVertex = nil
-	state.edge = nil
-	bs.onFinished = nil
-
-	if !*finished {
-		t.Fatalf("Bootstrapping should have finished")
-	}
-	if vtx0.Status() != choices.Accepted {
-		t.Fatalf("Vertex should be accepted")
-	}
-	if vtx1.Status() != choices.Processing {
-		t.Fatalf("Vertex should be processing")
-	}
-}
-
-func TestBootstrapperVertexDependencies(t *testing.T) {
-	config, peerID, sender, state, _ := newConfig(t)
-
-	vtxID0 := ids.Empty.Prefix(0)
-	vtxID1 := ids.Empty.Prefix(1)
-
-	vtxBytes0 := []byte{0}
-	vtxBytes1 := []byte{1}
-
-	vtx0 := &Vtx{
-		id:     vtxID0,
-		height: 0,
-		status: choices.Unknown,
-		bytes:  vtxBytes0,
-	}
-	vtx1 := &Vtx{
-		parents: []avalanche.Vertex{vtx0},
-		id:      vtxID1,
-		height:  1,
-		status:  choices.Processing,
-		bytes:   vtxBytes1,
-	}
-
-	bs := bootstrapper{}
-	bs.metrics.Initialize(config.Context.Log, fmt.Sprintf("gecko_%s", config.Context.ChainID), prometheus.NewRegistry())
-	bs.Initialize(config)
-
-	acceptedIDs := ids.Set{}
-	acceptedIDs.Add(
-		vtxID1,
-	)
-
-	state.getVertex = func(vtxID ids.ID) (avalanche.Vertex, error) {
-		switch {
-		case vtxID.Equals(vtxID1):
-			return nil, errUnknownVertex
-		default:
-			t.Fatal(errUnknownVertex)
-			panic(errUnknownVertex)
-		}
-	}
-
-	reqIDPtr := new(uint32)
-	sender.GetF = func(vdr ids.ShortID, reqID uint32, vtxID ids.ID) {
-		if !vdr.Equals(peerID) {
-			t.Fatalf("Should have requested vertex from %s, requested from %s", peerID, vdr)
-		}
-		switch {
-		case vtxID.Equals(vtxID1):
-		default:
-			t.Fatalf("Requested unknown vertex")
-		}
-
-		*reqIDPtr = reqID
-=======
 	if !reqVtxID.Equals(vtxID0) {
 		t.Fatalf("should have requested vtxID0 but requested %s", reqVtxID)
->>>>>>> 58c90932
 	}
 
 	if err := bs.MultiPut(peerID, *requestID+1, [][]byte{vtxBytes0}); err != nil { // send response with wrong request ID
