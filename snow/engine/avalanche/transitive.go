// Copyright (C) 2019-2021, Ava Labs, Inc. All rights reserved.
// See the file LICENSE for licensing terms.

package avalanche

import (
	"fmt"
	"time"

	"github.com/ava-labs/avalanchego/ids"
	"github.com/ava-labs/avalanchego/snow"
	"github.com/ava-labs/avalanchego/snow/consensus/avalanche"
	"github.com/ava-labs/avalanchego/snow/consensus/avalanche/poll"
	"github.com/ava-labs/avalanchego/snow/consensus/snowstorm"
	"github.com/ava-labs/avalanchego/snow/engine/avalanche/vertex"
	"github.com/ava-labs/avalanchego/snow/engine/common"
	"github.com/ava-labs/avalanchego/snow/events"
	"github.com/ava-labs/avalanchego/utils/formatting"
	"github.com/ava-labs/avalanchego/utils/sampler"
	"github.com/ava-labs/avalanchego/utils/wrappers"
	"github.com/ava-labs/avalanchego/version"
)

var _ Engine = &Transitive{}

func New(config Config) (Engine, error) {
	return newTransitive(config)
}

// Transitive implements the Engine interface by attempting to fetch all
// transitive dependencies.
type Transitive struct {
	Config
	metrics

	// list of NoOpsHandler for messages dropped by engine
<<<<<<< HEAD
	common.NoOpFastSyncHandler
	common.NoOpAcceptedFrontierHandler
	common.NoOpAcceptedHandler
	common.NoOpAncestorsHandler
=======
	common.AcceptedFrontierHandler
	common.AcceptedHandler
	common.AncestorsHandler
>>>>>>> 1fba6561

	RequestID uint32

	polls poll.Set // track people I have asked for their preference

	// The set of vertices that have been requested in Get messages but not yet received
	outstandingVtxReqs common.Requests

	// missingTxs tracks transaction that are missing
	missingTxs ids.Set

	// IDs of vertices that are queued to be added to consensus but haven't yet been
	// because of missing dependencies
	pending ids.Set

	// vtxBlocked tracks operations that are blocked on vertices
	// txBlocked tracks operations that are blocked on transactions
	vtxBlocked, txBlocked events.Blocker

	// transactions that have been provided from the VM but that are pending to
	// be issued once the number of processing vertices has gone below the
	// optimal number.
	pendingTxs []snowstorm.Tx

	// A uniform sampler without replacement
	uniformSampler sampler.Uniform

	errs wrappers.Errs
}

func newTransitive(config Config) (*Transitive, error) {
	config.Ctx.Log.Info("initializing consensus engine")

	factory := poll.NewEarlyTermNoTraversalFactory(config.Params.Alpha)
	t := &Transitive{
<<<<<<< HEAD
		Config: config,
		NoOpFastSyncHandler: common.NoOpFastSyncHandler{
			Log: config.Ctx.Log,
		},
		NoOpAcceptedFrontierHandler: common.NoOpAcceptedFrontierHandler{
			Log: config.Ctx.Log,
		},
		NoOpAcceptedHandler: common.NoOpAcceptedHandler{
			Log: config.Ctx.Log,
		},
		NoOpAncestorsHandler: common.NoOpAncestorsHandler{
			Log: config.Ctx.Log,
		},
=======
		Config:                  config,
		AcceptedFrontierHandler: common.NewNoOpAcceptedFrontierHandler(config.Ctx.Log),
		AcceptedHandler:         common.NewNoOpAcceptedHandler(config.Ctx.Log),
		AncestorsHandler:        common.NewNoOpAncestorsHandler(config.Ctx.Log),
>>>>>>> 1fba6561
		polls: poll.NewSet(factory,
			config.Ctx.Log,
			"",
			config.Ctx.Registerer,
		),
		uniformSampler: sampler.NewUniform(),
	}

	return t, t.metrics.Initialize("", config.Ctx.Registerer)
}

// Put implements the PutHandler interface
func (t *Transitive) Put(vdr ids.ShortID, requestID uint32, vtxBytes []byte) error {
	t.Ctx.Log.Verbo("Put(%s, %d) called", vdr, requestID)
	vtx, err := t.Manager.ParseVtx(vtxBytes)
	if err != nil {
		t.Ctx.Log.Debug("failed to parse vertex due to: %s", err)
		t.Ctx.Log.Verbo("vertex:\n%s", formatting.DumpBytes(vtxBytes))
		return t.GetFailed(vdr, requestID)
	}
	if _, err := t.issueFrom(vdr, vtx); err != nil {
		return err
	}
	return t.attemptToIssueTxs()
}

// GetFailed implements the PutHandler interface
func (t *Transitive) GetFailed(vdr ids.ShortID, requestID uint32) error {
	vtxID, ok := t.outstandingVtxReqs.Remove(vdr, requestID)
	if !ok {
		t.Ctx.Log.Debug("GetFailed(%s, %d) called without having sent corresponding Get", vdr, requestID)
		return nil
	}

	t.vtxBlocked.Abandon(vtxID)

	if t.outstandingVtxReqs.Len() == 0 {
		for txID := range t.missingTxs {
			t.txBlocked.Abandon(txID)
		}
		t.missingTxs.Clear()
	}

	// Track performance statistics
	t.metrics.numVtxRequests.Set(float64(t.outstandingVtxReqs.Len()))
	t.metrics.numMissingTxs.Set(float64(t.missingTxs.Len()))
	t.metrics.blockerVtxs.Set(float64(t.vtxBlocked.Len()))
	t.metrics.blockerTxs.Set(float64(t.txBlocked.Len()))
	return t.attemptToIssueTxs()
}

// PullQuery implements the QueryHandler interface
func (t *Transitive) PullQuery(vdr ids.ShortID, requestID uint32, vtxID ids.ID) error {
	// Will send chits to [vdr] once we have [vtxID] and its dependencies
	c := &convincer{
		consensus: t.Consensus,
		sender:    t.Sender,
		vdr:       vdr,
		requestID: requestID,
		errs:      &t.errs,
	}

	// If we have [vtxID], put it into consensus if we haven't already.
	// If not, fetch it.
	inConsensus, err := t.issueFromByID(vdr, vtxID)
	if err != nil {
		return err
	}

	// [vtxID] isn't in consensus yet because we don't have it or a dependency.
	if !inConsensus {
		c.deps.Add(vtxID) // Don't send chits until [vtxID] is in consensus.
	}

	// Wait until [vtxID] and its dependencies have been added to consensus before sending chits
	t.vtxBlocked.Register(c)
	t.metrics.blockerVtxs.Set(float64(t.vtxBlocked.Len()))
	return t.attemptToIssueTxs()
}

// PushQuery implements the QueryHandler interface
func (t *Transitive) PushQuery(vdr ids.ShortID, requestID uint32, vtxBytes []byte) error {
	vtx, err := t.Manager.ParseVtx(vtxBytes)
	if err != nil {
		t.Ctx.Log.Debug("failed to parse vertex due to: %s", err)
		t.Ctx.Log.Verbo("vertex:\n%s", formatting.DumpBytes(vtxBytes))
		return nil
	}

	if _, err := t.issueFrom(vdr, vtx); err != nil {
		return err
	}

	return t.PullQuery(vdr, requestID, vtx.ID())
}

// Chits implements the ChitsHandler interface
func (t *Transitive) Chits(vdr ids.ShortID, requestID uint32, votes []ids.ID) error {
	v := &voter{
		t:         t,
		vdr:       vdr,
		requestID: requestID,
		response:  votes,
	}
	for _, vote := range votes {
		if added, err := t.issueFromByID(vdr, vote); err != nil {
			return err
		} else if !added {
			v.deps.Add(vote)
		}
	}

	t.vtxBlocked.Register(v)
	t.metrics.blockerVtxs.Set(float64(t.vtxBlocked.Len()))
	return t.attemptToIssueTxs()
}

// QueryFailed implements the ChitsHandler interface
func (t *Transitive) QueryFailed(vdr ids.ShortID, requestID uint32) error {
	return t.Chits(vdr, requestID, nil)
}

// AppRequest implements the AppHandler interface
func (t *Transitive) AppRequest(nodeID ids.ShortID, requestID uint32, deadline time.Time, request []byte) error {
	// Notify the VM of this request
	return t.VM.AppRequest(nodeID, requestID, deadline, request)
}

// AppRequestFailed implements the AppHandler interface
func (t *Transitive) AppRequestFailed(nodeID ids.ShortID, requestID uint32) error {
	// Notify the VM that a request it made failed
	return t.VM.AppRequestFailed(nodeID, requestID)
}

// AppResponse implements the AppHandler interface
func (t *Transitive) AppResponse(nodeID ids.ShortID, requestID uint32, response []byte) error {
	// Notify the VM of a response to its request
	return t.VM.AppResponse(nodeID, requestID, response)
}

// AppGossip implements the AppHandler interface
func (t *Transitive) AppGossip(nodeID ids.ShortID, msg []byte) error {
	// Notify the VM of this message which has been gossiped to it
	return t.VM.AppGossip(nodeID, msg)
}

// Connected implements the InternalHandler interface.
func (t *Transitive) Connected(nodeID ids.ShortID, nodeVersion version.Application) error {
	return t.VM.Connected(nodeID, nodeVersion)
}

// Disconnected implements the InternalHandler interface.
func (t *Transitive) Disconnected(nodeID ids.ShortID) error {
	return t.VM.Disconnected(nodeID)
}

// Timeout implements the InternalHandler interface
func (t *Transitive) Timeout() error { return nil }

// Gossip implements the InternalHandler interface
func (t *Transitive) Gossip() error {
	edge := t.Manager.Edge()
	if len(edge) == 0 {
		t.Ctx.Log.Verbo("dropping gossip request as no vertices have been accepted")
		return nil
	}

	if err := t.uniformSampler.Initialize(uint64(len(edge))); err != nil {
		return err // Should never happen
	}
	indices, err := t.uniformSampler.Sample(1)
	if err != nil {
		return err // Also should never really happen because the edge has positive length
	}
	vtxID := edge[int(indices[0])]
	vtx, err := t.Manager.GetVtx(vtxID)
	if err != nil {
		t.Ctx.Log.Warn("dropping gossip request as %s couldn't be loaded due to: %s", vtxID, err)
		return nil
	}

	t.Ctx.Log.Verbo("gossiping %s as accepted to the network", vtxID)
	t.Sender.SendGossip(vtxID, vtx.Bytes())
	return nil
}

// Halt implements the InternalHandler interface
func (t *Transitive) Halt() {}

// Shutdown implements the InternalHandler interface
func (t *Transitive) Shutdown() error {
	t.Ctx.Log.Info("shutting down consensus engine")
	return t.VM.Shutdown()
}

// Notify implements the InternalHandler interface
func (t *Transitive) Notify(msg common.Message) error {
	if !t.IsBootstrapped() {
		t.Ctx.Log.Debug("dropping Notify due to bootstrapping")
		return nil
	}

	switch msg {
	case common.PendingTxs:
		t.pendingTxs = append(t.pendingTxs, t.VM.PendingTxs()...)
		t.metrics.pendingTxs.Set(float64(len(t.pendingTxs)))
		return t.attemptToIssueTxs()
	case common.StateSyncLastBlockMissing, common.StateSyncDone:
		t.Ctx.Log.Warn("unexpected message %s received in avalanche engine. Dropped", msg.String())
	default:
		t.Ctx.Log.Warn("unexpected message from the VM: %s", msg)
	}
	return nil
}

// Context implements the common.Engine interface.
func (t *Transitive) Context() *snow.ConsensusContext {
	return t.Ctx
}

// IsBootstrapped implements the common.Engine interface.
func (t *Transitive) IsBootstrapped() bool {
	return t.Ctx.IsBootstrapped()
}

// Start implements the common.Engine interface.
func (t *Transitive) Start(startReqID uint32) error {
	t.RequestID = startReqID
	// Load the vertices that were last saved as the accepted frontier
	edge := t.Manager.Edge()
	frontier := make([]avalanche.Vertex, 0, len(edge))
	for _, vtxID := range edge {
		if vtx, err := t.Manager.GetVtx(vtxID); err == nil {
			frontier = append(frontier, vtx)
		} else {
			t.Ctx.Log.Error("vertex %s failed to be loaded from the frontier with %s", vtxID, err)
		}
	}

	t.Ctx.Log.Info("bootstrapping finished with %d vertices in the accepted frontier", len(frontier))
	t.metrics.bootstrapFinished.Set(1)

	t.Ctx.SetState(snow.NormalOp)
	return t.Consensus.Initialize(t.Ctx, t.Params, frontier)
}

// HealthCheck implements the common.Engine interface.
func (t *Transitive) HealthCheck() (interface{}, error) {
	consensusIntf, consensusErr := t.Consensus.HealthCheck()
	vmIntf, vmErr := t.VM.HealthCheck()
	intf := map[string]interface{}{
		"consensus": consensusIntf,
		"vm":        vmIntf,
	}
	if consensusErr == nil {
		return intf, vmErr
	}
	if vmErr == nil {
		return intf, consensusErr
	}
	return intf, fmt.Errorf("vm: %s ; consensus: %s", vmErr, consensusErr)
}

// GetVM implements the common.Engine interface.
func (t *Transitive) GetVM() common.VM {
	return t.VM
}

// GetVtx implements the avalanche.Engine interface.
func (t *Transitive) GetVtx(vtxID ids.ID) (avalanche.Vertex, error) {
	// GetVtx returns a vertex by its ID.
	// Returns database.ErrNotFound if unknown.
	return t.Manager.GetVtx(vtxID)
}

func (t *Transitive) attemptToIssueTxs() error {
	err := t.errs.Err
	if err != nil {
		return err
	}

	t.pendingTxs, err = t.batch(t.pendingTxs, false /*=force*/, false /*=empty*/, true /*=limit*/)
	t.metrics.pendingTxs.Set(float64(len(t.pendingTxs)))
	return err
}

// If there are pending transactions from the VM, issue them.
// If we're not already at the limit for number of concurrent polls, issue a new
// query.
func (t *Transitive) repoll() {
	for i := t.polls.Len(); i < t.Params.ConcurrentRepolls && !t.errs.Errored(); i++ {
		t.issueRepoll()
	}
}

// issueFromByID issues the branch ending with vertex [vtxID] to consensus.
// Fetches [vtxID] if we don't have it locally.
// Returns true if [vtx] has been added to consensus (now or previously)
func (t *Transitive) issueFromByID(vdr ids.ShortID, vtxID ids.ID) (bool, error) {
	vtx, err := t.Manager.GetVtx(vtxID)
	if err != nil {
		// We don't have [vtxID]. Request it.
		t.sendRequest(vdr, vtxID)
		return false, nil
	}
	return t.issueFrom(vdr, vtx)
}

// issueFrom issues the branch ending with [vtx] to consensus.
// Assumes we have [vtx] locally
// Returns true if [vtx] has been added to consensus (now or previously)
func (t *Transitive) issueFrom(vdr ids.ShortID, vtx avalanche.Vertex) (bool, error) {
	issued := true
	// Before we issue [vtx] into consensus, we have to issue its ancestors.
	// Go through [vtx] and its ancestors. issue each ancestor that hasn't yet been issued.
	// If we find a missing ancestor, fetch it and note that we can't issue [vtx] yet.
	ancestry := vertex.NewHeap()
	ancestry.Push(vtx)
	for ancestry.Len() > 0 {
		vtx := ancestry.Pop()

		if t.Consensus.VertexIssued(vtx) {
			// This vertex has been issued --> its ancestors have been issued.
			// No need to try to issue it or its ancestors
			continue
		}
		if t.pending.Contains(vtx.ID()) {
			issued = false
			continue
		}

		parents, err := vtx.Parents()
		if err != nil {
			return false, err
		}
		// Ensure we have ancestors of this vertex
		for _, parent := range parents {
			if !parent.Status().Fetched() {
				// We don't have the parent. Request it.
				t.sendRequest(vdr, parent.ID())
				// We're missing an ancestor so we can't have issued the vtx in this method's argument
				issued = false
			} else {
				// Come back to this vertex later to make sure it and its ancestors have been fetched/issued
				ancestry.Push(parent)
			}
		}

		// Queue up this vertex to be issued once its dependencies are met
		if err := t.issue(vtx); err != nil {
			return false, err
		}
	}
	return issued, nil
}

// issue queues [vtx] to be put into consensus after its dependencies are met.
// Assumes we have [vtx].
func (t *Transitive) issue(vtx avalanche.Vertex) error {
	vtxID := vtx.ID()

	// Add to set of vertices that have been queued up to be issued but haven't been yet
	t.pending.Add(vtxID)
	t.outstandingVtxReqs.RemoveAny(vtxID)

	// Will put [vtx] into consensus once dependencies are met
	i := &issuer{
		t:   t,
		vtx: vtx,
	}

	parents, err := vtx.Parents()
	if err != nil {
		return err
	}
	for _, parent := range parents {
		if !t.Consensus.VertexIssued(parent) {
			// This parent hasn't been issued yet. Add it as a dependency.
			i.vtxDeps.Add(parent.ID())
		}
	}

	txs, err := vtx.Txs()
	if err != nil {
		return err
	}
	txIDs := ids.NewSet(len(txs))
	for _, tx := range txs {
		txIDs.Add(tx.ID())
	}

	for _, tx := range txs {
		deps, err := tx.Dependencies()
		if err != nil {
			return err
		}
		for _, dep := range deps {
			depID := dep.ID()
			if !txIDs.Contains(depID) && !t.Consensus.TxIssued(dep) {
				// This transaction hasn't been issued yet. Add it as a dependency.
				t.missingTxs.Add(depID)
				i.txDeps.Add(depID)
			}
		}
	}

	t.Ctx.Log.Verbo("vertex %s is blocking on %d vertices and %d transactions",
		vtxID, i.vtxDeps.Len(), i.txDeps.Len())

	// Wait until all the parents of [vtx] are added to consensus before adding [vtx]
	t.vtxBlocked.Register(&vtxIssuer{i: i})
	// Wait until all the parents of [tx] are added to consensus before adding [vtx]
	t.txBlocked.Register(&txIssuer{i: i})

	if t.outstandingVtxReqs.Len() == 0 {
		// There are no outstanding vertex requests but we don't have these transactions, so we're not getting them.
		for txID := range t.missingTxs {
			t.txBlocked.Abandon(txID)
		}
		t.missingTxs.Clear()
	}

	// Track performance statistics
	t.metrics.numVtxRequests.Set(float64(t.outstandingVtxReqs.Len()))
	t.metrics.numMissingTxs.Set(float64(t.missingTxs.Len()))
	t.metrics.numPendingVts.Set(float64(len(t.pending)))
	t.metrics.blockerVtxs.Set(float64(t.vtxBlocked.Len()))
	t.metrics.blockerTxs.Set(float64(t.txBlocked.Len()))
	return t.errs.Err
}

// Batchs [txs] into vertices and issue them.
// If [force] is true, forces each tx to be issued.
// Otherwise, some txs may not be put into vertices that are issued.
// If [empty], will always result in a new poll.
func (t *Transitive) batch(txs []snowstorm.Tx, force, empty, limit bool) ([]snowstorm.Tx, error) {
	if limit && t.Params.OptimalProcessing <= t.Consensus.NumProcessing() {
		return txs, nil
	}
	issuedTxs := ids.Set{}
	consumed := ids.Set{}
	issued := false
	orphans := t.Consensus.Orphans()
	start := 0
	end := 0
	for end < len(txs) {
		tx := txs[end]
		inputs := ids.Set{}
		inputs.Add(tx.InputIDs()...)
		overlaps := consumed.Overlaps(inputs)
		if end-start >= t.Params.BatchSize || (force && overlaps) {
			if err := t.issueBatch(txs[start:end]); err != nil {
				return nil, err
			}
			if limit && t.Params.OptimalProcessing <= t.Consensus.NumProcessing() {
				return txs[end:], nil
			}
			start = end
			consumed.Clear()
			issued = true
			overlaps = false
		}

		if txID := tx.ID(); !overlaps && // should never allow conflicting txs in the same vertex
			!issuedTxs.Contains(txID) && // shouldn't issue duplicated transactions to the same vertex
			(force || t.Consensus.IsVirtuous(tx)) && // force allows for a conflict to be issued
			(!t.Consensus.TxIssued(tx) || orphans.Contains(txID)) { // should only reissue orphaned txs
			end++
			issuedTxs.Add(txID)
			consumed.Union(inputs)
		} else {
			newLen := len(txs) - 1
			txs[end] = txs[newLen]
			txs[newLen] = nil
			txs = txs[:newLen]
		}
	}

	if end > start {
		return txs[end:], t.issueBatch(txs[start:end])
	}
	if empty && !issued {
		t.issueRepoll()
	}
	return txs[end:], nil
}

// Issues a new poll for a preferred vertex in order to move consensus along
func (t *Transitive) issueRepoll() {
	preferredIDs := t.Consensus.Preferences()
	if preferredIDs.Len() == 0 {
		t.Ctx.Log.Error("re-query attempt was dropped due to no pending vertices")
		return
	}

	vtxID := preferredIDs.CappedList(1)[0]
	vdrs, err := t.Validators.Sample(t.Params.K) // Validators to sample
	vdrBag := ids.ShortBag{}                     // IDs of validators to be sampled
	for _, vdr := range vdrs {
		vdrBag.Add(vdr.ID())
	}

	vdrList := vdrBag.List()
	vdrSet := ids.NewShortSet(len(vdrList))
	vdrSet.Add(vdrList...)

	// Poll the network
	t.RequestID++
	if err == nil && t.polls.Add(t.RequestID, vdrBag) {
		t.Sender.SendPullQuery(vdrSet, t.RequestID, vtxID)
	} else if err != nil {
		t.Ctx.Log.Error("re-query for %s was dropped due to an insufficient number of validators", vtxID)
	}
}

// Puts a batch of transactions into a vertex and issues it into consensus.
func (t *Transitive) issueBatch(txs []snowstorm.Tx) error {
	t.Ctx.Log.Verbo("batching %d transactions into a new vertex", len(txs))

	// Randomly select parents of this vertex from among the virtuous set
	virtuousIDs := t.Consensus.Virtuous().CappedList(t.Params.Parents)
	numVirtuousIDs := len(virtuousIDs)
	if err := t.uniformSampler.Initialize(uint64(numVirtuousIDs)); err != nil {
		return err
	}

	indices, err := t.uniformSampler.Sample(numVirtuousIDs)
	if err != nil {
		return err
	}

	parentIDs := make([]ids.ID, len(indices))
	for i, index := range indices {
		parentIDs[i] = virtuousIDs[int(index)]
	}

	vtx, err := t.Manager.BuildVtx(parentIDs, txs)
	if err != nil {
		t.Ctx.Log.Warn("error building new vertex with %d parents and %d transactions",
			len(parentIDs), len(txs))
		return nil
	}
	return t.issue(vtx)
}

// Send a request to [vdr] asking them to send us vertex [vtxID]
func (t *Transitive) sendRequest(vdr ids.ShortID, vtxID ids.ID) {
	if t.outstandingVtxReqs.Contains(vtxID) {
		t.Ctx.Log.Debug("not sending request for vertex %s because there is already an outstanding request for it", vtxID)
		return
	}
	t.RequestID++
	t.outstandingVtxReqs.Add(vdr, t.RequestID, vtxID) // Mark that there is an outstanding request for this vertex
	t.Sender.SendGet(vdr, t.RequestID, vtxID)
	t.metrics.numVtxRequests.Set(float64(t.outstandingVtxReqs.Len())) // Tracks performance statistics
}<|MERGE_RESOLUTION|>--- conflicted
+++ resolved
@@ -34,16 +34,10 @@
 	metrics
 
 	// list of NoOpsHandler for messages dropped by engine
-<<<<<<< HEAD
-	common.NoOpFastSyncHandler
-	common.NoOpAcceptedFrontierHandler
-	common.NoOpAcceptedHandler
-	common.NoOpAncestorsHandler
-=======
+	common.FastSyncHandler
 	common.AcceptedFrontierHandler
 	common.AcceptedHandler
 	common.AncestorsHandler
->>>>>>> 1fba6561
 
 	RequestID uint32
 
@@ -79,26 +73,11 @@
 
 	factory := poll.NewEarlyTermNoTraversalFactory(config.Params.Alpha)
 	t := &Transitive{
-<<<<<<< HEAD
-		Config: config,
-		NoOpFastSyncHandler: common.NoOpFastSyncHandler{
-			Log: config.Ctx.Log,
-		},
-		NoOpAcceptedFrontierHandler: common.NoOpAcceptedFrontierHandler{
-			Log: config.Ctx.Log,
-		},
-		NoOpAcceptedHandler: common.NoOpAcceptedHandler{
-			Log: config.Ctx.Log,
-		},
-		NoOpAncestorsHandler: common.NoOpAncestorsHandler{
-			Log: config.Ctx.Log,
-		},
-=======
 		Config:                  config,
+		FastSyncHandler:         common.NewNoOpFastSyncHandler(config.Ctx.Log),
 		AcceptedFrontierHandler: common.NewNoOpAcceptedFrontierHandler(config.Ctx.Log),
 		AcceptedHandler:         common.NewNoOpAcceptedHandler(config.Ctx.Log),
 		AncestorsHandler:        common.NewNoOpAncestorsHandler(config.Ctx.Log),
->>>>>>> 1fba6561
 		polls: poll.NewSet(factory,
 			config.Ctx.Log,
 			"",
