// Copyright (C) 2019-2022, Ava Labs, Inc. All rights reserved.
// See the file LICENSE for licensing terms.

package avalanche

import (
	"bytes"
	"context"
	"errors"
	"fmt"
	"testing"

	"github.com/prometheus/client_golang/prometheus"

	"github.com/stretchr/testify/require"

	"github.com/ava-labs/avalanchego/ids"
	"github.com/ava-labs/avalanchego/snow/choices"
	"github.com/ava-labs/avalanchego/snow/consensus/avalanche"
	"github.com/ava-labs/avalanchego/snow/consensus/snowball"
	"github.com/ava-labs/avalanchego/snow/consensus/snowstorm"
	"github.com/ava-labs/avalanchego/snow/engine/avalanche/bootstrap"
	"github.com/ava-labs/avalanchego/snow/engine/avalanche/vertex"
	"github.com/ava-labs/avalanchego/snow/engine/common"
	"github.com/ava-labs/avalanchego/snow/engine/common/tracker"
	"github.com/ava-labs/avalanchego/snow/validators"
	"github.com/ava-labs/avalanchego/utils"
	"github.com/ava-labs/avalanchego/utils/constants"
	"github.com/ava-labs/avalanchego/utils/set"
	"github.com/ava-labs/avalanchego/utils/wrappers"
	"github.com/ava-labs/avalanchego/version"

	avagetter "github.com/ava-labs/avalanchego/snow/engine/avalanche/getter"
)

var (
	errUnknownVertex = errors.New("unknown vertex")
	errFailedParsing = errors.New("failed parsing")
	errMissing       = errors.New("missing")
)

type dummyHandler struct {
	startEngineF func(ctx context.Context, startReqID uint32) error
}

func (dh *dummyHandler) onDoneBootstrapping(ctx context.Context, lastReqID uint32) error {
	lastReqID++
	return dh.startEngineF(ctx, lastReqID)
}

func TestEngineShutdown(t *testing.T) {
	_, _, engCfg := DefaultConfig()

	vmShutdownCalled := false
	vm := &vertex.TestVM{}
	vm.T = t
	vm.ShutdownF = func(context.Context) error {
		vmShutdownCalled = true
		return nil
	}
	engCfg.VM = vm

	transitive, err := newTransitive(engCfg)
	if err != nil {
		t.Fatal(err)
	}
	if err := transitive.Shutdown(context.Background()); err != nil {
		t.Fatal(err)
	}
	if !vmShutdownCalled {
		t.Fatal("Shutting down the Transitive did not shutdown the VM")
	}
}

func TestEngineAdd(t *testing.T) {
	_, _, engCfg := DefaultConfig()

	vals := validators.NewSet()
	engCfg.Validators = vals

	vdr := ids.GenerateTestNodeID()
	if err := vals.AddWeight(vdr, 1); err != nil {
		t.Fatal(err)
	}

	sender := &common.SenderTest{T: t}
	engCfg.Sender = sender

	sender.Default(true)
	sender.CantSendGetAcceptedFrontier = false

	manager := vertex.NewTestManager(t)
	engCfg.Manager = manager

	manager.Default(true)

	manager.CantEdge = false

	te, err := newTransitive(engCfg)
	if err != nil {
		t.Fatal(err)
	}

	if err := te.Start(context.Background(), 0); err != nil {
		t.Fatal(err)
	}

	if te.Ctx.ChainID != ids.Empty {
		t.Fatalf("Wrong chain ID")
	}

	vtx := &avalanche.TestVertex{
		TestDecidable: choices.TestDecidable{
			IDV:     ids.GenerateTestID(),
			StatusV: choices.Processing,
		},
		ParentsV: []avalanche.Vertex{
			&avalanche.TestVertex{TestDecidable: choices.TestDecidable{
				IDV:     ids.GenerateTestID(),
				StatusV: choices.Unknown,
			}},
		},
		BytesV: []byte{1},
	}

	asked := new(bool)
	reqID := new(uint32)
	sender.SendGetF = func(_ context.Context, inVdr ids.NodeID, requestID uint32, vtxID ids.ID) {
		*reqID = requestID
		if *asked {
			t.Fatalf("Asked multiple times")
		}
		*asked = true
		if vdr != inVdr {
			t.Fatalf("Asking wrong validator for vertex")
		}
		if vtx.ParentsV[0].ID() != vtxID {
			t.Fatalf("Asking for wrong vertex")
		}
	}

	manager.ParseVtxF = func(_ context.Context, b []byte) (avalanche.Vertex, error) {
		if !bytes.Equal(b, vtx.Bytes()) {
			t.Fatalf("Wrong bytes")
		}
		return vtx, nil
	}

	if err := te.Put(context.Background(), vdr, 0, vtx.Bytes()); err != nil {
		t.Fatal(err)
	}

	manager.ParseVtxF = nil

	if !*asked {
		t.Fatalf("Didn't ask for a missing vertex")
	}

	if len(te.vtxBlocked) != 1 {
		t.Fatalf("Should have been blocking on request")
	}

	manager.ParseVtxF = func(context.Context, []byte) (avalanche.Vertex, error) {
		return nil, errFailedParsing
	}

	if err := te.Put(context.Background(), vdr, *reqID, nil); err != nil {
		t.Fatal(err)
	}

	manager.ParseVtxF = nil

	if len(te.vtxBlocked) != 0 {
		t.Fatalf("Should have finished blocking issue")
	}
}

func TestEngineQuery(t *testing.T) {
	_, _, engCfg := DefaultConfig()

	vals := validators.NewSet()
	engCfg.Validators = vals

	vdr := ids.GenerateTestNodeID()
	if err := vals.AddWeight(vdr, 1); err != nil {
		t.Fatal(err)
	}

	sender := &common.SenderTest{T: t}
	engCfg.Sender = sender

	sender.Default(true)
	sender.CantSendGetAcceptedFrontier = false

	manager := vertex.NewTestManager(t)
	engCfg.Manager = manager

	manager.Default(true)

	gVtx := &avalanche.TestVertex{TestDecidable: choices.TestDecidable{
		IDV:     ids.GenerateTestID(),
		StatusV: choices.Accepted,
	}}
	mVtx := &avalanche.TestVertex{TestDecidable: choices.TestDecidable{
		IDV:     ids.GenerateTestID(),
		StatusV: choices.Accepted,
	}}

	vts := []avalanche.Vertex{gVtx, mVtx}
	utxos := []ids.ID{ids.GenerateTestID()}

	tx0 := &snowstorm.TestTx{TestDecidable: choices.TestDecidable{
		IDV:     ids.GenerateTestID(),
		StatusV: choices.Processing,
	}}
	tx0.InputIDsV = append(tx0.InputIDsV, utxos[0])

	vtx0 := &avalanche.TestVertex{
		TestDecidable: choices.TestDecidable{
			IDV:     ids.GenerateTestID(),
			StatusV: choices.Processing,
		},
		ParentsV: vts,
		HeightV:  1,
		TxsV:     []snowstorm.Tx{tx0},
		BytesV:   []byte{0, 1, 2, 3},
	}

	manager.EdgeF = func(context.Context) []ids.ID {
		return []ids.ID{vts[0].ID(), vts[1].ID()}
	}
	manager.GetVtxF = func(_ context.Context, id ids.ID) (avalanche.Vertex, error) {
		switch id {
		case gVtx.ID():
			return gVtx, nil
		case mVtx.ID():
			return mVtx, nil
		}

		t.Fatalf("Unknown vertex")
		panic("Should have errored")
	}

	te, err := newTransitive(engCfg)
	if err != nil {
		t.Fatal(err)
	}

	if err := te.Start(context.Background(), 0); err != nil {
		t.Fatal(err)
	}

	vertexed := new(bool)
	manager.GetVtxF = func(_ context.Context, vtxID ids.ID) (avalanche.Vertex, error) {
		if *vertexed {
			t.Fatalf("Sent multiple requests")
		}
		*vertexed = true
		if vtxID != vtx0.ID() {
			t.Fatalf("Wrong vertex requested")
		}
		return nil, errUnknownVertex
	}

	chitted := new(bool)
	sender.SendChitsF = func(_ context.Context, inVdr ids.NodeID, _ uint32, prefs []ids.ID) {
		if *chitted {
			t.Fatalf("Sent multiple chits")
		}
		*chitted = true
		if len(prefs) != 2 {
			t.Fatalf("Wrong chits preferences")
		}
	}

	asked := new(bool)
	sender.SendGetF = func(_ context.Context, inVdr ids.NodeID, _ uint32, vtxID ids.ID) {
		if *asked {
			t.Fatalf("Asked multiple times")
		}
		*asked = true
		if vdr != inVdr {
			t.Fatalf("Asking wrong validator for vertex")
		}
		if vtx0.ID() != vtxID {
			t.Fatalf("Asking for wrong vertex")
		}
	}

	// After receiving the pull query for [vtx0] we will first request [vtx0]
	// from the peer, because it is currently unknown to the engine.
	if err := te.PullQuery(context.Background(), vdr, 0, vtx0.ID()); err != nil {
		t.Fatal(err)
	}

	if !*vertexed {
		t.Fatalf("Didn't request vertex")
	}
	if !*asked {
		t.Fatalf("Didn't request vertex from validator")
	}

	queried := new(bool)
	queryRequestID := new(uint32)
	sender.SendPushQueryF = func(_ context.Context, inVdrs set.Set[ids.NodeID], requestID uint32, vtx []byte) {
		if *queried {
			t.Fatalf("Asked multiple times")
		}
		*queried = true
		*queryRequestID = requestID
		vdrSet := set.Set[ids.NodeID]{}
		vdrSet.Add(vdr)
		if !inVdrs.Equals(vdrSet) {
			t.Fatalf("Asking wrong validator for preference")
		}
		if !bytes.Equal(vtx0.Bytes(), vtx) {
			t.Fatalf("Asking for wrong vertex")
		}
	}

	manager.ParseVtxF = func(_ context.Context, b []byte) (avalanche.Vertex, error) {
		if !bytes.Equal(b, vtx0.Bytes()) {
			t.Fatalf("Wrong bytes")
		}
		return vtx0, nil
	}

	// Once the peer returns [vtx0], we will respond to its query and then issue
	// our own push query for [vtx0].
	if err := te.Put(context.Background(), vdr, 0, vtx0.Bytes()); err != nil {
		t.Fatal(err)
	}
	manager.ParseVtxF = nil

	if !*queried {
		t.Fatalf("Didn't ask for preferences")
	}
	if !*chitted {
		t.Fatalf("Didn't provide preferences")
	}

	vtx1 := &avalanche.TestVertex{
		TestDecidable: choices.TestDecidable{
			IDV:     ids.GenerateTestID(),
			StatusV: choices.Processing,
		},
		ParentsV: vts,
		HeightV:  1,
		TxsV:     []snowstorm.Tx{tx0},
		BytesV:   []byte{5, 4, 3, 2, 1, 9},
	}

	manager.GetVtxF = func(_ context.Context, vtxID ids.ID) (avalanche.Vertex, error) {
		if vtxID == vtx0.ID() {
			return &avalanche.TestVertex{
				TestDecidable: choices.TestDecidable{
					StatusV: choices.Unknown,
				},
			}, nil
		}
		if vtxID == vtx1.ID() {
			return nil, errUnknownVertex
		}
		t.Fatalf("Wrong vertex requested")
		panic("Should have failed")
	}

	*asked = false
	sender.SendGetF = func(_ context.Context, inVdr ids.NodeID, _ uint32, vtxID ids.ID) {
		if *asked {
			t.Fatalf("Asked multiple times")
		}
		*asked = true
		if vdr != inVdr {
			t.Fatalf("Asking wrong validator for vertex")
		}
		if vtx1.ID() != vtxID {
			t.Fatalf("Asking for wrong vertex")
		}
	}

	// The peer returned [vtx1] from our query for [vtx0], which means we will
	// need to request the missing [vtx1].
	if err := te.Chits(context.Background(), vdr, *queryRequestID, []ids.ID{vtx1.ID()}); err != nil {
		t.Fatal(err)
	}

	*queried = false
	sender.SendPushQueryF = func(_ context.Context, inVdrs set.Set[ids.NodeID], requestID uint32, vtx []byte) {
		if *queried {
			t.Fatalf("Asked multiple times")
		}
		*queried = true
		*queryRequestID = requestID
		vdrSet := set.Set[ids.NodeID]{}
		vdrSet.Add(vdr)
		if !inVdrs.Equals(vdrSet) {
			t.Fatalf("Asking wrong validator for preference")
		}
		if !bytes.Equal(vtx1.Bytes(), vtx) {
			t.Fatalf("Asking for wrong vertex")
		}
	}

	manager.ParseVtxF = func(_ context.Context, b []byte) (avalanche.Vertex, error) {
		if !bytes.Equal(b, vtx1.Bytes()) {
			t.Fatalf("Wrong bytes")
		}

		manager.GetVtxF = func(_ context.Context, vtxID ids.ID) (avalanche.Vertex, error) {
			if vtxID == vtx0.ID() {
				return &avalanche.TestVertex{
					TestDecidable: choices.TestDecidable{
						StatusV: choices.Processing,
					},
				}, nil
			}
			if vtxID == vtx1.ID() {
				return vtx1, nil
			}
			t.Fatalf("Wrong vertex requested")
			panic("Should have failed")
		}

		return vtx1, nil
	}

	// Once the peer returns [vtx1], the poll that was issued for [vtx0] will be
	// able to terminate. Additionally the node will issue a push query with
	// [vtx1].
	if err := te.Put(context.Background(), vdr, 0, vtx1.Bytes()); err != nil {
		t.Fatal(err)
	}
	manager.ParseVtxF = nil

	// Because [vtx1] does not transitively reference [vtx0], the transaction
	// vertex for [vtx0] was never voted for. This results in [vtx0] still being
	// in processing.
	if vtx0.Status() != choices.Processing {
		t.Fatalf("Shouldn't have executed the vertex yet")
	}
	if vtx1.Status() != choices.Accepted {
		t.Fatalf("Should have executed the vertex")
	}
	if tx0.Status() != choices.Accepted {
		t.Fatalf("Should have executed the transaction")
	}

	// Make sure there is no memory leak for missing vertex tracking.
	if len(te.vtxBlocked) != 0 {
		t.Fatalf("Should have finished blocking")
	}

	sender.CantSendPullQuery = false

	// Abandon the query for [vtx1]. This will result in a re-query for [vtx0].
	if err := te.QueryFailed(context.Background(), vdr, *queryRequestID); err != nil {
		t.Fatal(err)
	}
	if len(te.vtxBlocked) != 0 {
		t.Fatalf("Should have finished blocking")
	}
}

func TestEngineMultipleQuery(t *testing.T) {
	_, _, engCfg := DefaultConfig()

	vals := validators.NewSet()
	engCfg.Validators = vals

	engCfg.Params = avalanche.Parameters{
		Parameters: snowball.Parameters{
			K:                       3,
			Alpha:                   2,
			BetaVirtuous:            1,
			BetaRogue:               2,
			ConcurrentRepolls:       1,
			OptimalProcessing:       100,
			MaxOutstandingItems:     1,
			MaxItemProcessingTime:   1,
			MixedQueryNumPushNonVdr: 3,
		},
		Parents:   2,
		BatchSize: 1,
	}

	vdr0 := ids.GenerateTestNodeID()
	vdr1 := ids.GenerateTestNodeID()
	vdr2 := ids.GenerateTestNodeID()

	errs := wrappers.Errs{}
	errs.Add(
		vals.AddWeight(vdr0, 1),
		vals.AddWeight(vdr1, 1),
		vals.AddWeight(vdr2, 1),
	)
	if errs.Errored() {
		t.Fatal(errs.Err)
	}

	sender := &common.SenderTest{T: t}
	engCfg.Sender = sender

	sender.Default(true)
	sender.CantSendGetAcceptedFrontier = false

	manager := vertex.NewTestManager(t)
	engCfg.Manager = manager

	gVtx := &avalanche.TestVertex{TestDecidable: choices.TestDecidable{
		IDV:     ids.GenerateTestID(),
		StatusV: choices.Accepted,
	}}
	mVtx := &avalanche.TestVertex{TestDecidable: choices.TestDecidable{
		IDV:     ids.GenerateTestID(),
		StatusV: choices.Accepted,
	}}

	vts := []avalanche.Vertex{gVtx, mVtx}
	utxos := []ids.ID{ids.GenerateTestID()}

	manager.EdgeF = func(context.Context) []ids.ID {
		return []ids.ID{vts[0].ID(), vts[1].ID()}
	}
	manager.GetVtxF = func(_ context.Context, id ids.ID) (avalanche.Vertex, error) {
		switch id {
		case gVtx.ID():
			return gVtx, nil
		case mVtx.ID():
			return mVtx, nil
		}
		t.Fatalf("Unknown vertex")
		panic("Should have errored")
	}

	tx0 := &snowstorm.TestTx{TestDecidable: choices.TestDecidable{
		IDV:     ids.GenerateTestID(),
		StatusV: choices.Processing,
	}}
	tx0.InputIDsV = append(tx0.InputIDsV, utxos[0])

	vtx0 := &avalanche.TestVertex{
		TestDecidable: choices.TestDecidable{
			IDV:     ids.GenerateTestID(),
			StatusV: choices.Processing,
		},
		ParentsV: vts,
		HeightV:  1,
		TxsV:     []snowstorm.Tx{tx0},
	}

	te, err := newTransitive(engCfg)
	if err != nil {
		t.Fatal(err)
	}

	if err := te.Start(context.Background(), 0); err != nil {
		t.Fatal(err)
	}

	queried := new(bool)
	queryRequestID := new(uint32)
	sender.SendPushQueryF = func(_ context.Context, inVdrs set.Set[ids.NodeID], requestID uint32, vtx []byte) {
		if *queried {
			t.Fatalf("Asked multiple times")
		}
		*queried = true
		*queryRequestID = requestID
		vdrSet := set.Set[ids.NodeID]{}
		vdrSet.Add(vdr0, vdr1, vdr2)
		if !inVdrs.Equals(vdrSet) {
			t.Fatalf("Asking wrong validator for preference")
		}
		if !bytes.Equal(vtx0.Bytes(), vtx) {
			t.Fatalf("Asking for wrong vertex")
		}
	}

	if err := te.issue(context.Background(), vtx0); err != nil {
		t.Fatal(err)
	}

	vtx1 := &avalanche.TestVertex{
		TestDecidable: choices.TestDecidable{
			IDV:     ids.GenerateTestID(),
			StatusV: choices.Processing,
		},
		ParentsV: vts,
		HeightV:  1,
		TxsV:     []snowstorm.Tx{tx0},
	}

	manager.GetVtxF = func(_ context.Context, id ids.ID) (avalanche.Vertex, error) {
		switch id {
		case gVtx.ID():
			return gVtx, nil
		case mVtx.ID():
			return mVtx, nil
		case vtx0.ID():
			return vtx0, nil
		case vtx1.ID():
			return nil, errUnknownVertex
		}
		t.Fatalf("Unknown vertex")
		panic("Should have errored")
	}

	asked := new(bool)
	reqID := new(uint32)
	sender.SendGetF = func(_ context.Context, inVdr ids.NodeID, requestID uint32, vtxID ids.ID) {
		*reqID = requestID
		if *asked {
			t.Fatalf("Asked multiple times")
		}
		*asked = true
		if vdr0 != inVdr {
			t.Fatalf("Asking wrong validator for vertex")
		}
		if vtx1.ID() != vtxID {
			t.Fatalf("Asking for wrong vertex")
		}
	}

	s0 := []ids.ID{vtx0.ID(), vtx1.ID()}

	s2 := []ids.ID{vtx0.ID()}

	if err := te.Chits(context.Background(), vdr0, *queryRequestID, s0); err != nil {
		t.Fatal(err)
	}
	if err := te.QueryFailed(context.Background(), vdr1, *queryRequestID); err != nil {
		t.Fatal(err)
	}
	if err := te.Chits(context.Background(), vdr2, *queryRequestID, s2); err != nil {
		t.Fatal(err)
	}

	// Should be dropped because the query was marked as failed
	if err := te.Chits(context.Background(), vdr1, *queryRequestID, s0); err != nil {
		t.Fatal(err)
	}

	if err := te.GetFailed(context.Background(), vdr0, *reqID); err != nil {
		t.Fatal(err)
	}

	if vtx0.Status() != choices.Accepted {
		t.Fatalf("Should have executed vertex")
	}
	if len(te.vtxBlocked) != 0 {
		t.Fatalf("Should have finished blocking")
	}
}

func TestEngineBlockedIssue(t *testing.T) {
	_, _, engCfg := DefaultConfig()

	vals := validators.NewSet()
	engCfg.Validators = vals

	vdr := ids.GenerateTestNodeID()
	if err := vals.AddWeight(vdr, 1); err != nil {
		t.Fatal(err)
	}

	manager := vertex.NewTestManager(t)
	engCfg.Manager = manager

	gVtx := &avalanche.TestVertex{TestDecidable: choices.TestDecidable{
		IDV:     ids.GenerateTestID(),
		StatusV: choices.Accepted,
	}}
	mVtx := &avalanche.TestVertex{TestDecidable: choices.TestDecidable{
		IDV:     ids.GenerateTestID(),
		StatusV: choices.Accepted,
	}}

	vts := []avalanche.Vertex{gVtx, mVtx}
	utxos := []ids.ID{ids.GenerateTestID()}

	tx0 := &snowstorm.TestTx{TestDecidable: choices.TestDecidable{
		IDV:     ids.GenerateTestID(),
		StatusV: choices.Processing,
	}}
	tx0.InputIDsV = append(tx0.InputIDsV, utxos[0])

	vtx0 := &avalanche.TestVertex{
		TestDecidable: choices.TestDecidable{
			IDV:     ids.GenerateTestID(),
			StatusV: choices.Processing,
		},
		ParentsV: vts,
		HeightV:  1,
		TxsV:     []snowstorm.Tx{tx0},
	}

	vtx1 := &avalanche.TestVertex{
		TestDecidable: choices.TestDecidable{
			IDV:     ids.GenerateTestID(),
			StatusV: choices.Processing,
		},
		ParentsV: []avalanche.Vertex{
			&avalanche.TestVertex{TestDecidable: choices.TestDecidable{
				IDV:     vtx0.IDV,
				StatusV: choices.Unknown,
			}},
		},
		HeightV: 1,
		TxsV:    []snowstorm.Tx{tx0},
	}

	te, err := newTransitive(engCfg)
	if err != nil {
		t.Fatal(err)
	}

	if err := te.Start(context.Background(), 0); err != nil {
		t.Fatal(err)
	}

	if err := te.issue(context.Background(), vtx1); err != nil {
		t.Fatal(err)
	}

	vtx1.ParentsV[0] = vtx0
	if err := te.issue(context.Background(), vtx0); err != nil {
		t.Fatal(err)
	}

	if prefs := te.Consensus.Preferences(); prefs.Len() != 1 || !prefs.Contains(vtx1.ID()) {
		t.Fatalf("Should have issued vtx1")
	}
}

func TestEngineAbandonResponse(t *testing.T) {
	_, _, engCfg := DefaultConfig()

	vals := validators.NewSet()
	engCfg.Validators = vals

	vdr := ids.GenerateTestNodeID()
	if err := vals.AddWeight(vdr, 1); err != nil {
		t.Fatal(err)
	}

	manager := vertex.NewTestManager(t)
	engCfg.Manager = manager

	sender := &common.SenderTest{T: t}
	engCfg.Sender = sender

	sender.Default(true)

	gVtx := &avalanche.TestVertex{TestDecidable: choices.TestDecidable{
		IDV:     ids.GenerateTestID(),
		StatusV: choices.Accepted,
	}}
	mVtx := &avalanche.TestVertex{TestDecidable: choices.TestDecidable{
		IDV:     ids.GenerateTestID(),
		StatusV: choices.Accepted,
	}}

	vts := []avalanche.Vertex{gVtx, mVtx}
	utxos := []ids.ID{ids.GenerateTestID()}

	tx0 := &snowstorm.TestTx{TestDecidable: choices.TestDecidable{
		IDV:     ids.GenerateTestID(),
		StatusV: choices.Processing,
	}}
	tx0.InputIDsV = append(tx0.InputIDsV, utxos[0])

	vtx := &avalanche.TestVertex{
		TestDecidable: choices.TestDecidable{
			IDV:     ids.GenerateTestID(),
			StatusV: choices.Processing,
		},
		ParentsV: vts,
		HeightV:  1,
		TxsV:     []snowstorm.Tx{tx0},
	}

	manager.GetVtxF = func(context.Context, ids.ID) (avalanche.Vertex, error) {
		return nil, errUnknownVertex
	}

	te, err := newTransitive(engCfg)
	if err != nil {
		t.Fatal(err)
	}

	if err := te.Start(context.Background(), 0); err != nil {
		t.Fatal(err)
	}

	reqID := new(uint32)
	sender.SendGetF = func(_ context.Context, vID ids.NodeID, requestID uint32, vtxID ids.ID) {
		*reqID = requestID
	}
	sender.CantSendChits = false

	if err := te.PullQuery(context.Background(), vdr, 0, vtx.ID()); err != nil {
		t.Fatal(err)
	}
	if err := te.GetFailed(context.Background(), vdr, *reqID); err != nil {
		t.Fatal(err)
	}

	if len(te.vtxBlocked) != 0 {
		t.Fatalf("Should have removed blocking event")
	}
}

func TestEngineScheduleRepoll(t *testing.T) {
	_, _, engCfg := DefaultConfig()

	vals := validators.NewSet()
	engCfg.Validators = vals

	vdr := ids.GenerateTestNodeID()
	if err := vals.AddWeight(vdr, 1); err != nil {
		t.Fatal(err)
	}

	gVtx := &avalanche.TestVertex{TestDecidable: choices.TestDecidable{
		IDV:     ids.GenerateTestID(),
		StatusV: choices.Accepted,
	}}
	mVtx := &avalanche.TestVertex{TestDecidable: choices.TestDecidable{
		IDV:     ids.GenerateTestID(),
		StatusV: choices.Accepted,
	}}

	vts := []avalanche.Vertex{gVtx, mVtx}
	utxos := []ids.ID{ids.GenerateTestID()}

	tx0 := &snowstorm.TestTx{TestDecidable: choices.TestDecidable{
		IDV:     ids.GenerateTestID(),
		StatusV: choices.Processing,
	}}
	tx0.InputIDsV = append(tx0.InputIDsV, utxos[0])

	vtx := &avalanche.TestVertex{
		TestDecidable: choices.TestDecidable{
			IDV:     ids.GenerateTestID(),
			StatusV: choices.Processing,
		},
		ParentsV: vts,
		HeightV:  1,
		TxsV:     []snowstorm.Tx{tx0},
	}

	manager := vertex.NewTestManager(t)
	engCfg.Manager = manager

	manager.Default(true)
	manager.CantEdge = false

	sender := &common.SenderTest{T: t}
	engCfg.Sender = sender

	sender.Default(true)
	sender.CantSendGetAcceptedFrontier = false

	te, err := newTransitive(engCfg)
	if err != nil {
		t.Fatal(err)
	}

	if err := te.Start(context.Background(), 0); err != nil {
		t.Fatal(err)
	}

	requestID := new(uint32)
	sender.SendPushQueryF = func(_ context.Context, _ set.Set[ids.NodeID], reqID uint32, _ []byte) {
		*requestID = reqID
	}

	if err := te.issue(context.Background(), vtx); err != nil {
		t.Fatal(err)
	}

	sender.SendPushQueryF = nil

	repolled := new(bool)
	sender.SendPullQueryF = func(_ context.Context, _ set.Set[ids.NodeID], _ uint32, vtxID ids.ID) {
		*repolled = true
		if vtxID != vtx.ID() {
			t.Fatalf("Wrong vertex queried")
		}
	}

	if err := te.QueryFailed(context.Background(), vdr, *requestID); err != nil {
		t.Fatal(err)
	}

	if !*repolled {
		t.Fatalf("Should have issued a noop")
	}
}

func TestEngineRejectDoubleSpendTx(t *testing.T) {
	_, _, engCfg := DefaultConfig()

	engCfg.Params.BatchSize = 2

	sender := &common.SenderTest{T: t}
	engCfg.Sender = sender

	sender.Default(true)
	sender.CantSendGetAcceptedFrontier = false

	vals := validators.NewSet()
	engCfg.Validators = vals

	vdr := ids.GenerateTestNodeID()
	if err := vals.AddWeight(vdr, 1); err != nil {
		t.Fatal(err)
	}

	manager := vertex.NewTestManager(t)
	engCfg.Manager = manager
	manager.Default(true)

	vm := &vertex.TestVM{TestVM: common.TestVM{T: t}}
	engCfg.VM = vm
	vm.Default(true)

	gVtx := &avalanche.TestVertex{TestDecidable: choices.TestDecidable{
		IDV:     ids.GenerateTestID(),
		StatusV: choices.Accepted,
	}}
	mVtx := &avalanche.TestVertex{TestDecidable: choices.TestDecidable{
		IDV:     ids.GenerateTestID(),
		StatusV: choices.Accepted,
	}}

	gTx := &snowstorm.TestTx{TestDecidable: choices.TestDecidable{
		IDV:     ids.GenerateTestID(),
		StatusV: choices.Accepted,
	}}

	utxos := []ids.ID{ids.GenerateTestID()}

	tx0 := &snowstorm.TestTx{
		TestDecidable: choices.TestDecidable{
			IDV:     ids.GenerateTestID(),
			StatusV: choices.Processing,
		},
		DependenciesV: []snowstorm.Tx{gTx},
	}
	tx0.InputIDsV = append(tx0.InputIDsV, utxos[0])

	tx1 := &snowstorm.TestTx{
		TestDecidable: choices.TestDecidable{
			IDV:     ids.GenerateTestID(),
			StatusV: choices.Processing,
		},
		DependenciesV: []snowstorm.Tx{gTx},
	}
	tx1.InputIDsV = append(tx1.InputIDsV, utxos[0])

	manager.EdgeF = func(context.Context) []ids.ID {
		return []ids.ID{gVtx.ID(), mVtx.ID()}
	}
	manager.GetVtxF = func(_ context.Context, id ids.ID) (avalanche.Vertex, error) {
		switch id {
		case gVtx.ID():
			return gVtx, nil
		case mVtx.ID():
			return mVtx, nil
		}
		t.Fatalf("Unknown vertex")
		panic("Should have errored")
	}
	manager.BuildVtxF = func(_ context.Context, _ []ids.ID, txs []snowstorm.Tx) (avalanche.Vertex, error) {
		return &avalanche.TestVertex{
			TestDecidable: choices.TestDecidable{
				IDV:     ids.GenerateTestID(),
				StatusV: choices.Processing,
			},
			ParentsV: []avalanche.Vertex{gVtx, mVtx},
			HeightV:  1,
			TxsV:     txs,
			BytesV:   []byte{1},
		}, nil
	}

	vm.CantSetState = false
	te, err := newTransitive(engCfg)
	if err != nil {
		t.Fatal(err)
	}

	if err := te.Start(context.Background(), 0); err != nil {
		t.Fatal(err)
	}

	vm.CantSetState = true
	sender.CantSendPushQuery = false
	vm.PendingTxsF = func(context.Context) []snowstorm.Tx {
		return []snowstorm.Tx{tx0, tx1}
	}
	if err := te.Notify(context.Background(), common.PendingTxs); err != nil {
		t.Fatal(err)
	}
}

func TestEngineRejectDoubleSpendIssuedTx(t *testing.T) {
	_, _, engCfg := DefaultConfig()

	engCfg.Params.BatchSize = 2

	sender := &common.SenderTest{T: t}
	engCfg.Sender = sender
	sender.Default(true)
	sender.CantSendGetAcceptedFrontier = false

	vals := validators.NewSet()
	engCfg.Validators = vals

	vdr := ids.GenerateTestNodeID()
	if err := vals.AddWeight(vdr, 1); err != nil {
		t.Fatal(err)
	}

	manager := vertex.NewTestManager(t)
	engCfg.Manager = manager
	manager.Default(true)

	vm := &vertex.TestVM{TestVM: common.TestVM{T: t}}
	engCfg.VM = vm
	vm.Default(true)

	gVtx := &avalanche.TestVertex{TestDecidable: choices.TestDecidable{
		IDV:     ids.GenerateTestID(),
		StatusV: choices.Accepted,
	}}
	mVtx := &avalanche.TestVertex{TestDecidable: choices.TestDecidable{
		IDV:     ids.GenerateTestID(),
		StatusV: choices.Accepted,
	}}

	gTx := &snowstorm.TestTx{TestDecidable: choices.TestDecidable{
		IDV:     ids.GenerateTestID(),
		StatusV: choices.Accepted,
	}}

	utxos := []ids.ID{ids.GenerateTestID()}

	tx0 := &snowstorm.TestTx{
		TestDecidable: choices.TestDecidable{
			IDV:     ids.GenerateTestID(),
			StatusV: choices.Processing,
		},
		DependenciesV: []snowstorm.Tx{gTx},
	}
	tx0.InputIDsV = append(tx0.InputIDsV, utxos[0])

	tx1 := &snowstorm.TestTx{
		TestDecidable: choices.TestDecidable{
			IDV:     ids.GenerateTestID(),
			StatusV: choices.Processing,
		},
		DependenciesV: []snowstorm.Tx{gTx},
	}
	tx1.InputIDsV = append(tx1.InputIDsV, utxos[0])

	manager.EdgeF = func(context.Context) []ids.ID {
		return []ids.ID{gVtx.ID(), mVtx.ID()}
	}
	manager.GetVtxF = func(_ context.Context, id ids.ID) (avalanche.Vertex, error) {
		switch id {
		case gVtx.ID():
			return gVtx, nil
		case mVtx.ID():
			return mVtx, nil
		}
		t.Fatalf("Unknown vertex")
		panic("Should have errored")
	}

	vm.CantSetState = false
	te, err := newTransitive(engCfg)
	if err != nil {
		t.Fatal(err)
	}

	if err := te.Start(context.Background(), 0); err != nil {
		t.Fatal(err)
	}

	vm.CantSetState = true
	manager.BuildVtxF = func(_ context.Context, _ []ids.ID, txs []snowstorm.Tx) (avalanche.Vertex, error) {
		return &avalanche.TestVertex{
			TestDecidable: choices.TestDecidable{
				IDV:     ids.GenerateTestID(),
				StatusV: choices.Processing,
			},
			ParentsV: []avalanche.Vertex{gVtx, mVtx},
			HeightV:  1,
			TxsV:     txs,
			BytesV:   []byte{1},
		}, nil
	}

	sender.CantSendPushQuery = false

	vm.PendingTxsF = func(context.Context) []snowstorm.Tx {
		return []snowstorm.Tx{tx0}
	}
	if err := te.Notify(context.Background(), common.PendingTxs); err != nil {
		t.Fatal(err)
	}

	vm.PendingTxsF = func(context.Context) []snowstorm.Tx {
		return []snowstorm.Tx{tx1}
	}
	if err := te.Notify(context.Background(), common.PendingTxs); err != nil {
		t.Fatal(err)
	}
}

func TestEngineIssueRepoll(t *testing.T) {
	_, _, engCfg := DefaultConfig()

	engCfg.Params.BatchSize = 2

	sender := &common.SenderTest{T: t}
	sender.Default(true)
	sender.CantSendGetAcceptedFrontier = false
	engCfg.Sender = sender

	vals := validators.NewSet()
	engCfg.Validators = vals

	vdr := ids.GenerateTestNodeID()
	if err := vals.AddWeight(vdr, 1); err != nil {
		t.Fatal(err)
	}

	manager := vertex.NewTestManager(t)
	manager.Default(true)
	engCfg.Manager = manager

	gVtx := &avalanche.TestVertex{TestDecidable: choices.TestDecidable{
		IDV:     ids.GenerateTestID(),
		StatusV: choices.Accepted,
	}}
	mVtx := &avalanche.TestVertex{TestDecidable: choices.TestDecidable{
		IDV:     ids.GenerateTestID(),
		StatusV: choices.Accepted,
	}}

	manager.EdgeF = func(context.Context) []ids.ID {
		return []ids.ID{gVtx.ID(), mVtx.ID()}
	}
	manager.GetVtxF = func(_ context.Context, id ids.ID) (avalanche.Vertex, error) {
		switch id {
		case gVtx.ID():
			return gVtx, nil
		case mVtx.ID():
			return mVtx, nil
		}
		t.Fatalf("Unknown vertex")
		panic("Should have errored")
	}

	te, err := newTransitive(engCfg)
	if err != nil {
		t.Fatal(err)
	}

	if err := te.Start(context.Background(), 0); err != nil {
		t.Fatal(err)
	}

	sender.SendPullQueryF = func(_ context.Context, vdrs set.Set[ids.NodeID], _ uint32, vtxID ids.ID) {
		vdrSet := set.Set[ids.NodeID]{}
		vdrSet.Add(vdr)
		if !vdrs.Equals(vdrSet) {
			t.Fatalf("Wrong query recipients")
		}
		if vtxID != gVtx.ID() && vtxID != mVtx.ID() {
			t.Fatalf("Unknown re-query")
		}
	}

	te.repoll(context.Background())
	if err := te.errs.Err; err != nil {
		t.Fatal(err)
	}
}

func TestEngineReissue(t *testing.T) {
	_, _, engCfg := DefaultConfig()

	engCfg.Params.BatchSize = 2
	engCfg.Params.BetaVirtuous = 5
	engCfg.Params.BetaRogue = 5

	sender := &common.SenderTest{T: t}
	sender.Default(true)
	sender.CantSendGetAcceptedFrontier = false
	engCfg.Sender = sender

	vals := validators.NewSet()
	engCfg.Validators = vals

	vdr := ids.GenerateTestNodeID()
	if err := vals.AddWeight(vdr, 1); err != nil {
		t.Fatal(err)
	}

	manager := vertex.NewTestManager(t)
	manager.Default(true)
	engCfg.Manager = manager

	vm := &vertex.TestVM{TestVM: common.TestVM{T: t}}
	vm.Default(true)
	engCfg.VM = vm

	gVtx := &avalanche.TestVertex{TestDecidable: choices.TestDecidable{
		IDV:     ids.GenerateTestID(),
		StatusV: choices.Accepted,
	}}
	mVtx := &avalanche.TestVertex{TestDecidable: choices.TestDecidable{
		IDV:     ids.GenerateTestID(),
		StatusV: choices.Accepted,
	}}

	gTx := &snowstorm.TestTx{TestDecidable: choices.TestDecidable{
		IDV:     ids.GenerateTestID(),
		StatusV: choices.Accepted,
	}}

	utxos := []ids.ID{ids.GenerateTestID(), ids.GenerateTestID()}

	tx0 := &snowstorm.TestTx{
		TestDecidable: choices.TestDecidable{
			IDV:     ids.GenerateTestID(),
			StatusV: choices.Processing,
		},
		DependenciesV: []snowstorm.Tx{gTx},
	}
	tx0.InputIDsV = append(tx0.InputIDsV, utxos[0])

	tx1 := &snowstorm.TestTx{
		TestDecidable: choices.TestDecidable{
			IDV:     ids.GenerateTestID(),
			StatusV: choices.Processing,
		},
		DependenciesV: []snowstorm.Tx{gTx},
	}
	tx1.InputIDsV = append(tx1.InputIDsV, utxos[1])

	tx2 := &snowstorm.TestTx{
		TestDecidable: choices.TestDecidable{
			IDV:     ids.GenerateTestID(),
			StatusV: choices.Processing,
		},
		DependenciesV: []snowstorm.Tx{gTx},
	}
	tx2.InputIDsV = append(tx2.InputIDsV, utxos[1])

	tx3 := &snowstorm.TestTx{
		TestDecidable: choices.TestDecidable{
			IDV:     ids.GenerateTestID(),
			StatusV: choices.Processing,
		},
		DependenciesV: []snowstorm.Tx{gTx},
	}
	tx3.InputIDsV = append(tx3.InputIDsV, utxos[0])

	vtx := &avalanche.TestVertex{
		TestDecidable: choices.TestDecidable{
			IDV:     ids.GenerateTestID(),
			StatusV: choices.Processing,
		},
		ParentsV: []avalanche.Vertex{gVtx, mVtx},
		HeightV:  1,
		TxsV:     []snowstorm.Tx{tx2},
		BytesV:   []byte{42},
	}

	manager.EdgeF = func(context.Context) []ids.ID {
		return []ids.ID{gVtx.ID(), mVtx.ID()}
	}
	manager.GetVtxF = func(_ context.Context, id ids.ID) (avalanche.Vertex, error) {
		switch id {
		case gVtx.ID():
			return gVtx, nil
		case mVtx.ID():
			return mVtx, nil
		case vtx.ID():
			return vtx, nil
		}
		t.Fatalf("Unknown vertex")
		panic("Should have errored")
	}

	vm.CantSetState = false
	te, err := newTransitive(engCfg)
	if err != nil {
		t.Fatal(err)
	}

	if err := te.Start(context.Background(), 0); err != nil {
		t.Fatal(err)
	}

	vm.CantSetState = true
	lastVtx := new(avalanche.TestVertex)
	manager.BuildVtxF = func(_ context.Context, _ []ids.ID, txs []snowstorm.Tx) (avalanche.Vertex, error) {
		lastVtx = &avalanche.TestVertex{
			TestDecidable: choices.TestDecidable{
				IDV:     ids.GenerateTestID(),
				StatusV: choices.Processing,
			},
			ParentsV: []avalanche.Vertex{gVtx, mVtx},
			HeightV:  1,
			TxsV:     txs,
			BytesV:   []byte{1},
		}
		return lastVtx, nil
	}

	vm.GetTxF = func(_ context.Context, id ids.ID) (snowstorm.Tx, error) {
		if id != tx0.ID() {
			t.Fatalf("Wrong tx")
		}
		return tx0, nil
	}

	queryRequestID := new(uint32)
	sender.SendPushQueryF = func(_ context.Context, _ set.Set[ids.NodeID], requestID uint32, _ []byte) {
		*queryRequestID = requestID
	}

	vm.PendingTxsF = func(context.Context) []snowstorm.Tx {
		return []snowstorm.Tx{tx0, tx1}
	}
	if err := te.Notify(context.Background(), common.PendingTxs); err != nil {
		t.Fatal(err)
	}

	manager.ParseVtxF = func(_ context.Context, b []byte) (avalanche.Vertex, error) {
		if !bytes.Equal(b, vtx.Bytes()) {
			t.Fatalf("Wrong bytes")
		}
		return vtx, nil
	}

	// must vote on the first poll for the second one to settle
	// *queryRequestID is 1
	if err := te.Chits(context.Background(), vdr, *queryRequestID, []ids.ID{vtx.ID()}); err != nil {
		t.Fatal(err)
	}

	if err := te.Put(context.Background(), vdr, 0, vtx.Bytes()); err != nil {
		t.Fatal(err)
	}
	manager.ParseVtxF = nil

	vm.PendingTxsF = func(context.Context) []snowstorm.Tx {
		return []snowstorm.Tx{tx3}
	}
	if err := te.Notify(context.Background(), common.PendingTxs); err != nil {
		t.Fatal(err)
	}

	// vote on second poll, *queryRequestID is 2
	if err := te.Chits(context.Background(), vdr, *queryRequestID, []ids.ID{vtx.ID()}); err != nil {
		t.Fatal(err)
	}

	// all polls settled

	if len(lastVtx.TxsV) != 1 || lastVtx.TxsV[0].ID() != tx0.ID() {
		t.Fatalf("Should have re-issued the tx")
	}
}

func TestEngineLargeIssue(t *testing.T) {
	_, _, engCfg := DefaultConfig()
	engCfg.Params.BatchSize = 1
	engCfg.Params.BetaVirtuous = 5
	engCfg.Params.BetaRogue = 5

	sender := &common.SenderTest{T: t}
	sender.Default(true)
	sender.CantSendGetAcceptedFrontier = false
	engCfg.Sender = sender

	vals := validators.NewSet()
	engCfg.Validators = vals

	vdr := ids.GenerateTestNodeID()
	if err := vals.AddWeight(vdr, 1); err != nil {
		t.Fatal(err)
	}

	manager := vertex.NewTestManager(t)
	manager.Default(true)
	engCfg.Manager = manager

	vm := &vertex.TestVM{TestVM: common.TestVM{T: t}}
	vm.Default(true)
	engCfg.VM = vm

	gVtx := &avalanche.TestVertex{TestDecidable: choices.TestDecidable{
		IDV:     ids.GenerateTestID(),
		StatusV: choices.Accepted,
	}}
	mVtx := &avalanche.TestVertex{TestDecidable: choices.TestDecidable{
		IDV:     ids.GenerateTestID(),
		StatusV: choices.Accepted,
	}}

	gTx := &snowstorm.TestTx{TestDecidable: choices.TestDecidable{
		IDV:     ids.GenerateTestID(),
		StatusV: choices.Accepted,
	}}

	utxos := []ids.ID{ids.GenerateTestID(), ids.GenerateTestID()}

	tx0 := &snowstorm.TestTx{
		TestDecidable: choices.TestDecidable{
			IDV:     ids.GenerateTestID(),
			StatusV: choices.Processing,
		},
		DependenciesV: []snowstorm.Tx{gTx},
	}
	tx0.InputIDsV = append(tx0.InputIDsV, utxos[0])

	tx1 := &snowstorm.TestTx{
		TestDecidable: choices.TestDecidable{
			IDV:     ids.GenerateTestID(),
			StatusV: choices.Processing,
		},
		DependenciesV: []snowstorm.Tx{gTx},
	}
	tx1.InputIDsV = append(tx1.InputIDsV, utxos[1])

	manager.EdgeF = func(context.Context) []ids.ID {
		return []ids.ID{gVtx.ID(), mVtx.ID()}
	}
	manager.GetVtxF = func(_ context.Context, id ids.ID) (avalanche.Vertex, error) {
		switch id {
		case gVtx.ID():
			return gVtx, nil
		case mVtx.ID():
			return mVtx, nil
		}
		t.Fatalf("Unknown vertex")
		panic("Should have errored")
	}

	vm.CantSetState = false
	te, err := newTransitive(engCfg)
	if err != nil {
		t.Fatal(err)
	}

	if err := te.Start(context.Background(), 0); err != nil {
		t.Fatal(err)
	}

	vm.CantSetState = true
	lastVtx := new(avalanche.TestVertex)
	manager.BuildVtxF = func(_ context.Context, _ []ids.ID, txs []snowstorm.Tx) (avalanche.Vertex, error) {
		lastVtx = &avalanche.TestVertex{
			TestDecidable: choices.TestDecidable{
				IDV:     ids.GenerateTestID(),
				StatusV: choices.Processing,
			},
			ParentsV: []avalanche.Vertex{gVtx, mVtx},
			HeightV:  1,
			TxsV:     txs,
			BytesV:   []byte{1},
		}
		return lastVtx, nil
	}

	sender.CantSendPushQuery = false

	vm.PendingTxsF = func(context.Context) []snowstorm.Tx {
		return []snowstorm.Tx{tx0, tx1}
	}
	if err := te.Notify(context.Background(), common.PendingTxs); err != nil {
		t.Fatal(err)
	}

	if len(lastVtx.TxsV) != 1 || lastVtx.TxsV[0].ID() != tx1.ID() {
		t.Fatalf("Should have issued txs differently")
	}
}

func TestEngineGetVertex(t *testing.T) {
	commonCfg, _, engCfg := DefaultConfig()

	sender := &common.SenderTest{T: t}
	sender.Default(true)
	sender.CantSendGetAcceptedFrontier = false
	engCfg.Sender = sender

	vdrID := ids.GenerateTestNodeID()

	manager := vertex.NewTestManager(t)
	manager.Default(true)
	engCfg.Manager = manager
	avaGetHandler, err := avagetter.New(manager, commonCfg)
	if err != nil {
		t.Fatal(err)
	}
	engCfg.AllGetsServer = avaGetHandler

	gVtx := &avalanche.TestVertex{TestDecidable: choices.TestDecidable{
		IDV:     ids.GenerateTestID(),
		StatusV: choices.Accepted,
	}}
	mVtx := &avalanche.TestVertex{TestDecidable: choices.TestDecidable{
		IDV:     ids.GenerateTestID(),
		StatusV: choices.Accepted,
	}}

	manager.EdgeF = func(context.Context) []ids.ID {
		return []ids.ID{gVtx.ID(), mVtx.ID()}
	}
	manager.GetVtxF = func(_ context.Context, id ids.ID) (avalanche.Vertex, error) {
		switch id {
		case gVtx.ID():
			return gVtx, nil
		case mVtx.ID():
			return mVtx, nil
		}
		t.Fatalf("Unknown vertex")
		panic("Should have errored")
	}

	te, err := newTransitive(engCfg)
	if err != nil {
		t.Fatal(err)
	}

	if err := te.Start(context.Background(), 0); err != nil {
		t.Fatal(err)
	}

	sender.SendPutF = func(_ context.Context, v ids.NodeID, _ uint32, vtx []byte) {
		if v != vdrID {
			t.Fatalf("Wrong validator")
		}
		if !bytes.Equal(mVtx.Bytes(), vtx) {
			t.Fatalf("Wrong vertex")
		}
	}

	if err := te.Get(context.Background(), vdrID, 0, mVtx.ID()); err != nil {
		t.Fatal(err)
	}
}

func TestEngineInsufficientValidators(t *testing.T) {
	_, _, engCfg := DefaultConfig()

	vals := validators.NewSet()
	engCfg.Validators = vals

	sender := &common.SenderTest{T: t}
	sender.Default(true)
	sender.CantSendGetAcceptedFrontier = false
	engCfg.Sender = sender

	manager := vertex.NewTestManager(t)
	manager.Default(true)
	engCfg.Manager = manager

	gVtx := &avalanche.TestVertex{TestDecidable: choices.TestDecidable{
		IDV:     ids.GenerateTestID(),
		StatusV: choices.Accepted,
	}}
	mVtx := &avalanche.TestVertex{TestDecidable: choices.TestDecidable{
		IDV:     ids.GenerateTestID(),
		StatusV: choices.Accepted,
	}}

	vts := []avalanche.Vertex{gVtx, mVtx}

	vtx := &avalanche.TestVertex{
		TestDecidable: choices.TestDecidable{
			IDV:     ids.GenerateTestID(),
			StatusV: choices.Processing,
		},
		ParentsV: vts,
		HeightV:  1,
		BytesV:   []byte{0, 1, 2, 3},
	}

	manager.EdgeF = func(context.Context) []ids.ID {
		return []ids.ID{vts[0].ID(), vts[1].ID()}
	}
	manager.GetVtxF = func(_ context.Context, id ids.ID) (avalanche.Vertex, error) {
		switch id {
		case gVtx.ID():
			return gVtx, nil
		case mVtx.ID():
			return mVtx, nil
		}
		t.Fatalf("Unknown vertex")
		panic("Should have errored")
	}

	te, err := newTransitive(engCfg)
	if err != nil {
		t.Fatal(err)
	}

	if err := te.Start(context.Background(), 0); err != nil {
		t.Fatal(err)
	}

	queried := new(bool)
	sender.SendPushQueryF = func(context.Context, set.Set[ids.NodeID], uint32, []byte) {
		*queried = true
	}

	if err := te.issue(context.Background(), vtx); err != nil {
		t.Fatal(err)
	}

	if *queried {
		t.Fatalf("Unknown query")
	}
}

func TestEnginePushGossip(t *testing.T) {
	_, _, engCfg := DefaultConfig()

	vals := validators.NewSet()
	engCfg.Validators = vals

	vdr := ids.GenerateTestNodeID()
	if err := vals.AddWeight(vdr, 1); err != nil {
		t.Fatal(err)
	}

	sender := &common.SenderTest{T: t}
	sender.Default(true)
	sender.CantSendGetAcceptedFrontier = false
	engCfg.Sender = sender

	manager := vertex.NewTestManager(t)
	manager.Default(true)
	engCfg.Manager = manager

	gVtx := &avalanche.TestVertex{TestDecidable: choices.TestDecidable{
		IDV:     ids.GenerateTestID(),
		StatusV: choices.Accepted,
	}}
	mVtx := &avalanche.TestVertex{TestDecidable: choices.TestDecidable{
		IDV:     ids.GenerateTestID(),
		StatusV: choices.Accepted,
	}}

	vts := []avalanche.Vertex{gVtx, mVtx}

	vtx := &avalanche.TestVertex{
		TestDecidable: choices.TestDecidable{
			IDV:     ids.GenerateTestID(),
			StatusV: choices.Processing,
		},
		ParentsV: vts,
		HeightV:  1,
		BytesV:   []byte{0, 1, 2, 3},
	}

	manager.EdgeF = func(context.Context) []ids.ID {
		return []ids.ID{vts[0].ID(), vts[1].ID()}
	}
	manager.GetVtxF = func(_ context.Context, id ids.ID) (avalanche.Vertex, error) {
		switch id {
		case gVtx.ID():
			return gVtx, nil
		case mVtx.ID():
			return mVtx, nil
		case vtx.ID():
			return vtx, nil
		}
		t.Fatalf("Unknown vertex")
		panic("Should have errored")
	}

	te, err := newTransitive(engCfg)
	if err != nil {
		t.Fatal(err)
	}

	if err := te.Start(context.Background(), 0); err != nil {
		t.Fatal(err)
	}

	requested := new(bool)
	sender.SendGetF = func(_ context.Context, vdr ids.NodeID, _ uint32, vtxID ids.ID) {
		*requested = true
	}

	manager.ParseVtxF = func(_ context.Context, b []byte) (avalanche.Vertex, error) {
		if bytes.Equal(b, vtx.BytesV) {
			return vtx, nil
		}
		t.Fatalf("Unknown vertex bytes")
		panic("Should have errored")
	}

	sender.CantSendPushQuery = false
	sender.CantSendChits = false
	if err := te.PushQuery(context.Background(), vdr, 0, vtx.Bytes()); err != nil {
		t.Fatal(err)
	}

	if *requested {
		t.Fatalf("Shouldn't have requested the vertex")
	}
}

func TestEngineSingleQuery(t *testing.T) {
	_, _, engCfg := DefaultConfig()

	vals := validators.NewSet()
	engCfg.Validators = vals

	vdr := ids.GenerateTestNodeID()
	if err := vals.AddWeight(vdr, 1); err != nil {
		t.Fatal(err)
	}

	sender := &common.SenderTest{T: t}
	sender.Default(true)
	sender.CantSendGetAcceptedFrontier = false
	engCfg.Sender = sender

	manager := vertex.NewTestManager(t)
	manager.Default(true)
	engCfg.Manager = manager

	gVtx := &avalanche.TestVertex{TestDecidable: choices.TestDecidable{
		IDV:     ids.GenerateTestID(),
		StatusV: choices.Accepted,
	}}
	mVtx := &avalanche.TestVertex{TestDecidable: choices.TestDecidable{
		IDV:     ids.GenerateTestID(),
		StatusV: choices.Accepted,
	}}

	vts := []avalanche.Vertex{gVtx, mVtx}

	vtx := &avalanche.TestVertex{
		TestDecidable: choices.TestDecidable{
			IDV:     ids.GenerateTestID(),
			StatusV: choices.Processing,
		},
		ParentsV: vts,
		HeightV:  1,
		BytesV:   []byte{0, 1, 2, 3},
	}

	manager.EdgeF = func(context.Context) []ids.ID {
		return []ids.ID{vts[0].ID(), vts[1].ID()}
	}
	manager.GetVtxF = func(_ context.Context, id ids.ID) (avalanche.Vertex, error) {
		switch id {
		case gVtx.ID():
			return gVtx, nil
		case mVtx.ID():
			return mVtx, nil
		case vtx.ID():
			return vtx, nil
		}
		t.Fatalf("Unknown vertex")
		panic("Should have errored")
	}

	te, err := newTransitive(engCfg)
	if err != nil {
		t.Fatal(err)
	}

	if err := te.Start(context.Background(), 0); err != nil {
		t.Fatal(err)
	}

	sender.CantSendPushQuery = false
	sender.CantSendPullQuery = false

	if err := te.issue(context.Background(), vtx); err != nil {
		t.Fatal(err)
	}
}

func TestEngineParentBlockingInsert(t *testing.T) {
	_, _, engCfg := DefaultConfig()

	vals := validators.NewSet()
	engCfg.Validators = vals

	vdr := ids.GenerateTestNodeID()
	if err := vals.AddWeight(vdr, 1); err != nil {
		t.Fatal(err)
	}

	sender := &common.SenderTest{T: t}
	sender.Default(true)
	sender.CantSendGetAcceptedFrontier = false
	engCfg.Sender = sender

	manager := vertex.NewTestManager(t)
	manager.Default(true)
	engCfg.Manager = manager

	gVtx := &avalanche.TestVertex{TestDecidable: choices.TestDecidable{
		IDV:     ids.GenerateTestID(),
		StatusV: choices.Accepted,
	}}
	mVtx := &avalanche.TestVertex{TestDecidable: choices.TestDecidable{
		IDV:     ids.GenerateTestID(),
		StatusV: choices.Accepted,
	}}

	vts := []avalanche.Vertex{gVtx, mVtx}

	missingVtx := &avalanche.TestVertex{
		TestDecidable: choices.TestDecidable{
			IDV:     ids.GenerateTestID(),
			StatusV: choices.Unknown,
		},
		ParentsV: vts,
		HeightV:  1,
		BytesV:   []byte{0, 1, 2, 3},
	}

	parentVtx := &avalanche.TestVertex{
		TestDecidable: choices.TestDecidable{
			IDV:     ids.GenerateTestID(),
			StatusV: choices.Processing,
		},
		ParentsV: []avalanche.Vertex{missingVtx},
		HeightV:  2,
		BytesV:   []byte{0, 1, 2, 3},
	}

	blockingVtx := &avalanche.TestVertex{
		TestDecidable: choices.TestDecidable{
			IDV:     ids.GenerateTestID(),
			StatusV: choices.Processing,
		},
		ParentsV: []avalanche.Vertex{parentVtx},
		HeightV:  3,
		BytesV:   []byte{0, 1, 2, 3},
	}

	manager.EdgeF = func(context.Context) []ids.ID {
		return []ids.ID{vts[0].ID(), vts[1].ID()}
	}
	manager.GetVtxF = func(_ context.Context, id ids.ID) (avalanche.Vertex, error) {
		switch id {
		case gVtx.ID():
			return gVtx, nil
		case mVtx.ID():
			return mVtx, nil
		}
		t.Fatalf("Unknown vertex")
		panic("Should have errored")
	}

	te, err := newTransitive(engCfg)
	if err != nil {
		t.Fatal(err)
	}

	if err := te.Start(context.Background(), 0); err != nil {
		t.Fatal(err)
	}

	if err := te.issue(context.Background(), parentVtx); err != nil {
		t.Fatal(err)
	}
	if err := te.issue(context.Background(), blockingVtx); err != nil {
		t.Fatal(err)
	}

	if len(te.vtxBlocked) != 2 {
		t.Fatalf("Both inserts should be blocking")
	}

	sender.CantSendPushQuery = false

	missingVtx.StatusV = choices.Processing
	if err := te.issue(context.Background(), missingVtx); err != nil {
		t.Fatal(err)
	}

	if len(te.vtxBlocked) != 0 {
		t.Fatalf("Both inserts should not longer be blocking")
	}
}

func TestEngineAbandonChit(t *testing.T) {
	require := require.New(t)

	_, _, engCfg := DefaultConfig()

	vals := validators.NewSet()
	engCfg.Validators = vals

	vdr := ids.GenerateTestNodeID()
	err := vals.AddWeight(vdr, 1)
	require.NoError(err)

	sender := &common.SenderTest{T: t}
	sender.Default(true)
	sender.CantSendGetAcceptedFrontier = false
	engCfg.Sender = sender

	manager := vertex.NewTestManager(t)
	manager.Default(true)
	engCfg.Manager = manager

	gVtx := &avalanche.TestVertex{TestDecidable: choices.TestDecidable{
		IDV:     ids.GenerateTestID(),
		StatusV: choices.Accepted,
	}}
	mVtx := &avalanche.TestVertex{TestDecidable: choices.TestDecidable{
		IDV:     ids.GenerateTestID(),
		StatusV: choices.Accepted,
	}}

	vts := []avalanche.Vertex{gVtx, mVtx}

	vtx := &avalanche.TestVertex{
		TestDecidable: choices.TestDecidable{
			IDV:     ids.GenerateTestID(),
			StatusV: choices.Processing,
		},
		ParentsV: vts,
		HeightV:  1,
		BytesV:   []byte{0, 1, 2, 3},
	}

	manager.EdgeF = func(context.Context) []ids.ID {
		return []ids.ID{vts[0].ID(), vts[1].ID()}
	}
	manager.GetVtxF = func(_ context.Context, id ids.ID) (avalanche.Vertex, error) {
		switch id {
		case gVtx.ID():
			return gVtx, nil
		case mVtx.ID():
			return mVtx, nil
		}
		t.Fatalf("Unknown vertex")
		panic("Should have errored")
	}

	te, err := newTransitive(engCfg)
	require.NoError(err)

	err = te.Start(context.Background(), 0)
	require.NoError(err)

	var reqID uint32
	sender.SendPushQueryF = func(_ context.Context, _ set.Set[ids.NodeID], requestID uint32, _ []byte) {
		reqID = requestID
	}

	err = te.issue(context.Background(), vtx)
	require.NoError(err)

	fakeVtxID := ids.GenerateTestID()
	manager.GetVtxF = func(_ context.Context, id ids.ID) (avalanche.Vertex, error) {
		require.Equal(fakeVtxID, id)
		return nil, errMissing
	}

	sender.SendGetF = func(_ context.Context, _ ids.NodeID, requestID uint32, _ ids.ID) {
		reqID = requestID
	}

	// Register a voter dependency on an unknown vertex.
	err = te.Chits(context.Background(), vdr, reqID, []ids.ID{fakeVtxID})
	require.NoError(err)
	require.Len(te.vtxBlocked, 1)

	sender.CantSendPullQuery = false

	err = te.GetFailed(context.Background(), vdr, reqID)
	require.NoError(err)
	require.Empty(te.vtxBlocked)
}

func TestEngineAbandonChitWithUnexpectedPutVertex(t *testing.T) {
	require := require.New(t)

	_, _, engCfg := DefaultConfig()

	vals := validators.NewSet()
	engCfg.Validators = vals

	vdr := ids.GenerateTestNodeID()
	err := vals.AddWeight(vdr, 1)
	require.NoError(err)

	sender := &common.SenderTest{T: t}
	sender.Default(true)
	sender.CantSendGetAcceptedFrontier = false
	engCfg.Sender = sender

	manager := vertex.NewTestManager(t)
	manager.Default(true)
	engCfg.Manager = manager

	gVtx := &avalanche.TestVertex{
		TestDecidable: choices.TestDecidable{
			IDV:     ids.GenerateTestID(),
			StatusV: choices.Accepted,
		},
		BytesV: []byte{0},
	}
	mVtx := &avalanche.TestVertex{
		TestDecidable: choices.TestDecidable{
			IDV:     ids.GenerateTestID(),
			StatusV: choices.Accepted,
		},
		BytesV: []byte{1},
	}

	vts := []avalanche.Vertex{gVtx, mVtx}

	vtx := &avalanche.TestVertex{
		TestDecidable: choices.TestDecidable{
			IDV:     ids.GenerateTestID(),
			StatusV: choices.Processing,
		},
		ParentsV: vts,
		HeightV:  1,
		BytesV:   []byte{0, 1, 2, 3},
	}

	manager.EdgeF = func(context.Context) []ids.ID {
		return []ids.ID{vts[0].ID(), vts[1].ID()}
	}
	manager.GetVtxF = func(_ context.Context, id ids.ID) (avalanche.Vertex, error) {
		switch id {
		case gVtx.ID():
			return gVtx, nil
		case mVtx.ID():
			return mVtx, nil
		}
		t.Fatalf("Unknown vertex")
		panic("Should have errored")
	}

	te, err := newTransitive(engCfg)
	require.NoError(err)

	err = te.Start(context.Background(), 0)
	require.NoError(err)

	var reqID uint32
	sender.SendPushQueryF = func(_ context.Context, _ set.Set[ids.NodeID], requestID uint32, _ []byte) {
		reqID = requestID
	}

	err = te.issue(context.Background(), vtx)
	require.NoError(err)

	fakeVtxID := ids.GenerateTestID()
	manager.GetVtxF = func(_ context.Context, id ids.ID) (avalanche.Vertex, error) {
		require.Equal(fakeVtxID, id)
		return nil, errMissing
	}

	sender.SendGetF = func(_ context.Context, _ ids.NodeID, requestID uint32, _ ids.ID) {
		reqID = requestID
	}

	// Register a voter dependency on an unknown vertex.
	err = te.Chits(context.Background(), vdr, reqID, []ids.ID{fakeVtxID})
	require.NoError(err)
	require.Len(te.vtxBlocked, 1)

	sender.CantSendPullQuery = false

	gVtxBytes := gVtx.Bytes()
	manager.ParseVtxF = func(_ context.Context, b []byte) (avalanche.Vertex, error) {
		require.Equal(gVtxBytes, b)
		return gVtx, nil
	}

	// Respond with an unexpected vertex and verify that the request is
	// correctly cleared.
	err = te.Put(context.Background(), vdr, reqID, gVtxBytes)
	require.NoError(err)
	require.Empty(te.vtxBlocked)
}

func TestEngineBlockingChitRequest(t *testing.T) {
	_, _, engCfg := DefaultConfig()

	vals := validators.NewSet()
	engCfg.Validators = vals

	vdr := ids.GenerateTestNodeID()
	if err := vals.AddWeight(vdr, 1); err != nil {
		t.Fatal(err)
	}

	sender := &common.SenderTest{T: t}
	sender.Default(true)
	sender.CantSendGetAcceptedFrontier = false
	engCfg.Sender = sender

	manager := vertex.NewTestManager(t)
	manager.Default(true)
	engCfg.Manager = manager

	gVtx := &avalanche.TestVertex{TestDecidable: choices.TestDecidable{
		IDV:     ids.GenerateTestID(),
		StatusV: choices.Accepted,
	}}
	mVtx := &avalanche.TestVertex{TestDecidable: choices.TestDecidable{
		IDV:     ids.GenerateTestID(),
		StatusV: choices.Accepted,
	}}

	vts := []avalanche.Vertex{gVtx, mVtx}

	missingVtx := &avalanche.TestVertex{
		TestDecidable: choices.TestDecidable{
			IDV:     ids.GenerateTestID(),
			StatusV: choices.Unknown,
		},
		ParentsV: vts,
		HeightV:  1,
		BytesV:   []byte{0, 1, 2, 3},
	}

	parentVtx := &avalanche.TestVertex{
		TestDecidable: choices.TestDecidable{
			IDV:     ids.GenerateTestID(),
			StatusV: choices.Processing,
		},
		ParentsV: []avalanche.Vertex{missingVtx},
		HeightV:  2,
		BytesV:   []byte{1, 1, 2, 3},
	}

	blockingVtx := &avalanche.TestVertex{
		TestDecidable: choices.TestDecidable{
			IDV:     ids.GenerateTestID(),
			StatusV: choices.Processing,
		},
		ParentsV: []avalanche.Vertex{parentVtx},
		HeightV:  3,
		BytesV:   []byte{2, 1, 2, 3},
	}

	manager.EdgeF = func(context.Context) []ids.ID {
		return []ids.ID{vts[0].ID(), vts[1].ID()}
	}
	manager.GetVtxF = func(_ context.Context, id ids.ID) (avalanche.Vertex, error) {
		switch id {
		case gVtx.ID():
			return gVtx, nil
		case mVtx.ID():
			return mVtx, nil
		}
		t.Fatalf("Unknown vertex")
		panic("Should have errored")
	}

	te, err := newTransitive(engCfg)
	if err != nil {
		t.Fatal(err)
	}

	if err := te.Start(context.Background(), 0); err != nil {
		t.Fatal(err)
	}

	if err := te.issue(context.Background(), parentVtx); err != nil {
		t.Fatal(err)
	}

	manager.GetVtxF = func(_ context.Context, vtxID ids.ID) (avalanche.Vertex, error) {
		if vtxID == blockingVtx.ID() {
			return blockingVtx, nil
		}
		t.Fatalf("Unknown vertex")
		panic("Should have errored")
	}
	manager.ParseVtxF = func(_ context.Context, b []byte) (avalanche.Vertex, error) {
		if bytes.Equal(b, blockingVtx.Bytes()) {
			return blockingVtx, nil
		}
		t.Fatalf("Unknown vertex")
		panic("Should have errored")
	}
	sender.CantSendChits = false

	if err := te.PushQuery(context.Background(), vdr, 0, blockingVtx.Bytes()); err != nil {
		t.Fatal(err)
	}

	if len(te.vtxBlocked) != 2 {
		t.Fatalf("Both inserts should be blocking")
	}

	sender.CantSendPushQuery = false

	missingVtx.StatusV = choices.Processing
	if err := te.issue(context.Background(), missingVtx); err != nil {
		t.Fatal(err)
	}

	if len(te.vtxBlocked) != 0 {
		t.Fatalf("Both inserts should not longer be blocking")
	}
}

func TestEngineBlockingChitResponse(t *testing.T) {
	_, _, engCfg := DefaultConfig()

	vals := validators.NewSet()
	engCfg.Validators = vals

	vdr := ids.GenerateTestNodeID()
	if err := vals.AddWeight(vdr, 1); err != nil {
		t.Fatal(err)
	}

	sender := &common.SenderTest{T: t}
	sender.Default(true)
	sender.CantSendGetAcceptedFrontier = false
	engCfg.Sender = sender

	manager := vertex.NewTestManager(t)
	manager.Default(true)
	engCfg.Manager = manager

	gVtx := &avalanche.TestVertex{TestDecidable: choices.TestDecidable{
		IDV:     ids.GenerateTestID(),
		StatusV: choices.Accepted,
	}}
	mVtx := &avalanche.TestVertex{TestDecidable: choices.TestDecidable{
		IDV:     ids.GenerateTestID(),
		StatusV: choices.Accepted,
	}}

	vts := []avalanche.Vertex{gVtx, mVtx}

	issuedVtx := &avalanche.TestVertex{
		TestDecidable: choices.TestDecidable{
			IDV:     ids.GenerateTestID(),
			StatusV: choices.Processing,
		},
		ParentsV: vts,
		HeightV:  1,
		BytesV:   []byte{0, 1, 2, 3},
	}

	missingVtx := &avalanche.TestVertex{
		TestDecidable: choices.TestDecidable{
			IDV:     ids.GenerateTestID(),
			StatusV: choices.Unknown,
		},
		ParentsV: vts,
		HeightV:  1,
		BytesV:   []byte{1, 1, 2, 3},
	}

	blockingVtx := &avalanche.TestVertex{
		TestDecidable: choices.TestDecidable{
			IDV:     ids.GenerateTestID(),
			StatusV: choices.Processing,
		},
		ParentsV: []avalanche.Vertex{missingVtx},
		HeightV:  2,
		BytesV:   []byte{2, 1, 2, 3},
	}

	manager.EdgeF = func(context.Context) []ids.ID {
		return []ids.ID{vts[0].ID(), vts[1].ID()}
	}
	manager.GetVtxF = func(_ context.Context, id ids.ID) (avalanche.Vertex, error) {
		switch id {
		case gVtx.ID():
			return gVtx, nil
		case mVtx.ID():
			return mVtx, nil
		}
		t.Fatalf("Unknown vertex")
		panic("Should have errored")
	}

	te, err := newTransitive(engCfg)
	if err != nil {
		t.Fatal(err)
	}

	if err := te.Start(context.Background(), 0); err != nil {
		t.Fatal(err)
	}

	if err := te.issue(context.Background(), blockingVtx); err != nil {
		t.Fatal(err)
	}

	queryRequestID := new(uint32)
	sender.SendPushQueryF = func(_ context.Context, inVdrs set.Set[ids.NodeID], requestID uint32, vtx []byte) {
		*queryRequestID = requestID
		vdrSet := set.Set[ids.NodeID]{}
		vdrSet.Add(vdr)
		if !inVdrs.Equals(vdrSet) {
			t.Fatalf("Asking wrong validator for preference")
		}
		if !bytes.Equal(issuedVtx.Bytes(), vtx) {
			t.Fatalf("Asking for wrong vertex")
		}
	}

	if err := te.issue(context.Background(), issuedVtx); err != nil {
		t.Fatal(err)
	}

	manager.GetVtxF = func(_ context.Context, id ids.ID) (avalanche.Vertex, error) {
		if id == blockingVtx.ID() {
			return blockingVtx, nil
		}
		t.Fatalf("Unknown vertex")
		panic("Should have errored")
	}

	if err := te.Chits(context.Background(), vdr, *queryRequestID, []ids.ID{blockingVtx.ID()}); err != nil {
		t.Fatal(err)
	}

	if len(te.vtxBlocked) != 2 {
		t.Fatalf("The insert should be blocking, as well as the chit response")
	}

	sender.SendPushQueryF = nil
	sender.CantSendPushQuery = false
	sender.CantSendChits = false

	missingVtx.StatusV = choices.Processing
	if err := te.issue(context.Background(), missingVtx); err != nil {
		t.Fatal(err)
	}

	if len(te.vtxBlocked) != 0 {
		t.Fatalf("Both inserts should not longer be blocking")
	}
}

func TestEngineMissingTx(t *testing.T) {
	_, _, engCfg := DefaultConfig()

	vals := validators.NewSet()
	engCfg.Validators = vals

	vdr := ids.GenerateTestNodeID()
	if err := vals.AddWeight(vdr, 1); err != nil {
		t.Fatal(err)
	}

	sender := &common.SenderTest{T: t}
	sender.Default(true)
	sender.CantSendGetAcceptedFrontier = false
	engCfg.Sender = sender

	manager := vertex.NewTestManager(t)
	manager.Default(true)
	engCfg.Manager = manager

	gVtx := &avalanche.TestVertex{TestDecidable: choices.TestDecidable{
		IDV:     ids.GenerateTestID(),
		StatusV: choices.Accepted,
	}}
	mVtx := &avalanche.TestVertex{TestDecidable: choices.TestDecidable{
		IDV:     ids.GenerateTestID(),
		StatusV: choices.Accepted,
	}}

	vts := []avalanche.Vertex{gVtx, mVtx}

	issuedVtx := &avalanche.TestVertex{
		TestDecidable: choices.TestDecidable{
			IDV:     ids.GenerateTestID(),
			StatusV: choices.Processing,
		},
		ParentsV: vts,
		HeightV:  1,
		BytesV:   []byte{0, 1, 2, 3},
	}

	missingVtx := &avalanche.TestVertex{
		TestDecidable: choices.TestDecidable{
			IDV:     ids.GenerateTestID(),
			StatusV: choices.Unknown,
		},
		ParentsV: vts,
		HeightV:  1,
		BytesV:   []byte{1, 1, 2, 3},
	}

	blockingVtx := &avalanche.TestVertex{
		TestDecidable: choices.TestDecidable{
			IDV:     ids.GenerateTestID(),
			StatusV: choices.Processing,
		},
		ParentsV: []avalanche.Vertex{missingVtx},
		HeightV:  2,
		BytesV:   []byte{2, 1, 2, 3},
	}

	manager.EdgeF = func(context.Context) []ids.ID {
		return []ids.ID{vts[0].ID(), vts[1].ID()}
	}
	manager.GetVtxF = func(_ context.Context, id ids.ID) (avalanche.Vertex, error) {
		switch id {
		case gVtx.ID():
			return gVtx, nil
		case mVtx.ID():
			return mVtx, nil
		}
		t.Fatalf("Unknown vertex")
		panic("Should have errored")
	}

	te, err := newTransitive(engCfg)
	if err != nil {
		t.Fatal(err)
	}

	if err := te.Start(context.Background(), 0); err != nil {
		t.Fatal(err)
	}

	if err := te.issue(context.Background(), blockingVtx); err != nil {
		t.Fatal(err)
	}

	queryRequestID := new(uint32)
	sender.SendPushQueryF = func(_ context.Context, inVdrs set.Set[ids.NodeID], requestID uint32, vtx []byte) {
		*queryRequestID = requestID
		vdrSet := set.Set[ids.NodeID]{}
		vdrSet.Add(vdr)
		if !inVdrs.Equals(vdrSet) {
			t.Fatalf("Asking wrong validator for preference")
		}
		if !bytes.Equal(issuedVtx.Bytes(), vtx) {
			t.Fatalf("Asking for wrong vertex")
		}
	}

	if err := te.issue(context.Background(), issuedVtx); err != nil {
		t.Fatal(err)
	}

	manager.GetVtxF = func(_ context.Context, id ids.ID) (avalanche.Vertex, error) {
		if id == blockingVtx.ID() {
			return blockingVtx, nil
		}
		t.Fatalf("Unknown vertex")
		panic("Should have errored")
	}

	if err := te.Chits(context.Background(), vdr, *queryRequestID, []ids.ID{blockingVtx.ID()}); err != nil {
		t.Fatal(err)
	}

	if len(te.vtxBlocked) != 2 {
		t.Fatalf("The insert should be blocking, as well as the chit response")
	}

	sender.SendPushQueryF = nil
	sender.CantSendPushQuery = false
	sender.CantSendChits = false

	missingVtx.StatusV = choices.Processing
	if err := te.issue(context.Background(), missingVtx); err != nil {
		t.Fatal(err)
	}

	if len(te.vtxBlocked) != 0 {
		t.Fatalf("Both inserts should not longer be blocking")
	}
}

func TestEngineIssueBlockingTx(t *testing.T) {
	_, _, engCfg := DefaultConfig()

	vals := validators.NewSet()
	engCfg.Validators = vals

	vdr := ids.GenerateTestNodeID()
	if err := vals.AddWeight(vdr, 1); err != nil {
		t.Fatal(err)
	}

	manager := vertex.NewTestManager(t)
	engCfg.Manager = manager

	gVtx := &avalanche.TestVertex{TestDecidable: choices.TestDecidable{
		IDV:     ids.GenerateTestID(),
		StatusV: choices.Accepted,
	}}

	vts := []avalanche.Vertex{gVtx}
	utxos := []ids.ID{ids.GenerateTestID(), ids.GenerateTestID()}

	tx0 := &snowstorm.TestTx{TestDecidable: choices.TestDecidable{
		IDV:     ids.GenerateTestID(),
		StatusV: choices.Processing,
	}}
	tx0.InputIDsV = append(tx0.InputIDsV, utxos[0])

	tx1 := &snowstorm.TestTx{
		TestDecidable: choices.TestDecidable{
			IDV:     ids.GenerateTestID(),
			StatusV: choices.Processing,
		},
		DependenciesV: []snowstorm.Tx{tx0},
	}
	tx1.InputIDsV = append(tx1.InputIDsV, utxos[1])

	vtx := &avalanche.TestVertex{
		TestDecidable: choices.TestDecidable{
			IDV:     ids.GenerateTestID(),
			StatusV: choices.Processing,
		},
		ParentsV: vts,
		HeightV:  1,
		TxsV:     []snowstorm.Tx{tx0, tx1},
	}

	te, err := newTransitive(engCfg)
	if err != nil {
		t.Fatal(err)
	}

	if err := te.Start(context.Background(), 0); err != nil {
		t.Fatal(err)
	}

	if err := te.issue(context.Background(), vtx); err != nil {
		t.Fatal(err)
	}

	if prefs := te.Consensus.Preferences(); !prefs.Contains(vtx.ID()) {
		t.Fatalf("Vertex should be preferred")
	}
}

func TestEngineReissueAbortedVertex(t *testing.T) {
	_, _, engCfg := DefaultConfig()

	vals := validators.NewSet()
	engCfg.Validators = vals

	vdr := ids.GenerateTestNodeID()
	if err := vals.AddWeight(vdr, 1); err != nil {
		t.Fatal(err)
	}

	sender := &common.SenderTest{T: t}
	sender.Default(true)
	sender.CantSendGetAcceptedFrontier = false
	engCfg.Sender = sender

	manager := vertex.NewTestManager(t)
	manager.Default(true)
	engCfg.Manager = manager

	gVtx := &avalanche.TestVertex{TestDecidable: choices.TestDecidable{
		IDV:     ids.GenerateTestID(),
		StatusV: choices.Accepted,
	}}

	vts := []avalanche.Vertex{gVtx}

	vtxID0 := ids.GenerateTestID()
	vtxID1 := ids.GenerateTestID()

	vtxBytes0 := []byte{0}
	vtxBytes1 := []byte{1}

	vtx0 := &avalanche.TestVertex{
		TestDecidable: choices.TestDecidable{
			IDV:     vtxID0,
			StatusV: choices.Unknown,
		},
		ParentsV: vts,
		HeightV:  1,
		BytesV:   vtxBytes0,
	}
	vtx1 := &avalanche.TestVertex{
		TestDecidable: choices.TestDecidable{
			IDV:     vtxID1,
			StatusV: choices.Processing,
		},
		ParentsV: []avalanche.Vertex{vtx0},
		HeightV:  2,
		BytesV:   vtxBytes1,
	}

	manager.EdgeF = func(context.Context) []ids.ID {
		return []ids.ID{gVtx.ID()}
	}

	manager.GetVtxF = func(_ context.Context, vtxID ids.ID) (avalanche.Vertex, error) {
		if vtxID == gVtx.ID() {
			return gVtx, nil
		}
		t.Fatalf("Unknown vertex requested")
		panic("Unknown vertex requested")
	}

	te, err := newTransitive(engCfg)
	if err != nil {
		t.Fatal(err)
	}

	if err := te.Start(context.Background(), 0); err != nil {
		t.Fatal(err)
	}

	manager.EdgeF = nil
	manager.GetVtxF = nil

	requestID := new(uint32)
	sender.SendGetF = func(_ context.Context, vID ids.NodeID, reqID uint32, vtxID ids.ID) {
		*requestID = reqID
	}
	sender.CantSendChits = false
	manager.ParseVtxF = func(_ context.Context, b []byte) (avalanche.Vertex, error) {
		if bytes.Equal(b, vtxBytes1) {
			return vtx1, nil
		}
		t.Fatalf("Unknown bytes provided")
		panic("Unknown bytes provided")
	}
	manager.GetVtxF = func(_ context.Context, vtxID ids.ID) (avalanche.Vertex, error) {
		if vtxID == vtxID1 {
			return vtx1, nil
		}
		t.Fatalf("Unknown bytes provided")
		panic("Unknown bytes provided")
	}

	if err := te.PushQuery(context.Background(), vdr, 0, vtx1.Bytes()); err != nil {
		t.Fatal(err)
	}

	sender.SendGetF = nil
	manager.ParseVtxF = nil

	if err := te.GetFailed(context.Background(), vdr, *requestID); err != nil {
		t.Fatal(err)
	}

	requested := new(bool)
	sender.SendGetF = func(_ context.Context, _ ids.NodeID, _ uint32, vtxID ids.ID) {
		if vtxID == vtxID0 {
			*requested = true
		}
	}
	manager.GetVtxF = func(_ context.Context, vtxID ids.ID) (avalanche.Vertex, error) {
		if vtxID == vtxID1 {
			return vtx1, nil
		}
		t.Fatalf("Unknown bytes provided")
		panic("Unknown bytes provided")
	}

	if err := te.PullQuery(context.Background(), vdr, 0, vtxID1); err != nil {
		t.Fatal(err)
	}

	if !*requested {
		t.Fatalf("Should have requested the missing vertex")
	}
}

func TestEngineBootstrappingIntoConsensus(t *testing.T) {
	_, bootCfg, engCfg := DefaultConfig()

	vals := validators.NewSet()
	vdr := ids.GenerateTestNodeID()
	if err := vals.AddWeight(vdr, 1); err != nil {
		t.Fatal(err)
	}

	peers := tracker.NewPeers()
	startup := tracker.NewStartup(peers, 0)
	vals.RegisterCallbackListener(startup)

	bootCfg.Beacons = vals
	bootCfg.Validators = vals
	bootCfg.StartupTracker = startup
	engCfg.Validators = vals

	bootCfg.SampleK = vals.Len()

	sender := &common.SenderTest{T: t}
	sender.Default(true)
	bootCfg.Sender = sender
	engCfg.Sender = sender

	manager := vertex.NewTestManager(t)
	manager.Default(true)
	bootCfg.Manager = manager
	engCfg.Manager = manager

	vm := &vertex.TestVM{TestVM: common.TestVM{T: t}}
	vm.Default(true)
	bootCfg.VM = vm
	engCfg.VM = vm

	vm.CantSetState = false
	vm.CantConnected = false

	utxos := []ids.ID{ids.GenerateTestID(), ids.GenerateTestID()}

	txID0 := ids.GenerateTestID()
	txID1 := ids.GenerateTestID()

	txBytes0 := []byte{0}
	txBytes1 := []byte{1}

	tx0 := &snowstorm.TestTx{
		TestDecidable: choices.TestDecidable{
			IDV:     txID0,
			StatusV: choices.Processing,
		},
		BytesV: txBytes0,
	}
	tx0.InputIDsV = append(tx0.InputIDsV, utxos[0])

	tx1 := &snowstorm.TestTx{
		TestDecidable: choices.TestDecidable{
			IDV:     txID1,
			StatusV: choices.Processing,
		},
		DependenciesV: []snowstorm.Tx{tx0},
		BytesV:        txBytes1,
	}
	tx1.InputIDsV = append(tx1.InputIDsV, utxos[1])

	vtxID0 := ids.GenerateTestID()
	vtxID1 := ids.GenerateTestID()

	vtxBytes0 := []byte{2}
	vtxBytes1 := []byte{3}

	vtx0 := &avalanche.TestVertex{
		TestDecidable: choices.TestDecidable{
			IDV:     vtxID0,
			StatusV: choices.Processing,
		},
		HeightV: 1,
		TxsV:    []snowstorm.Tx{tx0},
		BytesV:  vtxBytes0,
	}
	vtx1 := &avalanche.TestVertex{
		TestDecidable: choices.TestDecidable{
			IDV:     vtxID1,
			StatusV: choices.Processing,
		},
		ParentsV: []avalanche.Vertex{vtx0},
		HeightV:  2,
		TxsV:     []snowstorm.Tx{tx1},
		BytesV:   vtxBytes1,
	}

	requested := new(bool)
	requestID := new(uint32)
	sender.SendGetAcceptedFrontierF = func(_ context.Context, vdrs set.Set[ids.NodeID], reqID uint32) {
		if vdrs.Len() != 1 {
			t.Fatalf("Should have requested from the validators")
		}
		if !vdrs.Contains(vdr) {
			t.Fatalf("Should have requested from %s", vdr)
		}
		*requested = true
		*requestID = reqID
	}

	dh := &dummyHandler{}
	bootstrapper, err := bootstrap.New(
		context.Background(),
		bootCfg,
		dh.onDoneBootstrapping,
	)
	if err != nil {
		t.Fatal(err)
	}

	te, err := newTransitive(engCfg)
	if err != nil {
		t.Fatal(err)
	}
	dh.startEngineF = te.Start

	if err := bootstrapper.Start(context.Background(), 0); err != nil {
		t.Fatal(err)
	}

	if err := bootstrapper.Connected(context.Background(), vdr, version.CurrentApp); err != nil {
		t.Fatal(err)
	}

	sender.SendGetAcceptedFrontierF = nil

	if !*requested {
		t.Fatalf("Should have requested from the validators during Initialize")
	}

	acceptedFrontier := []ids.ID{vtxID0}

	*requested = false
	sender.SendGetAcceptedF = func(_ context.Context, vdrs set.Set[ids.NodeID], reqID uint32, proposedAccepted []ids.ID) {
		if vdrs.Len() != 1 {
			t.Fatalf("Should have requested from the validators")
		}
		if !vdrs.Contains(vdr) {
			t.Fatalf("Should have requested from %s", vdr)
		}
		if !ids.Equals(acceptedFrontier, proposedAccepted) {
			t.Fatalf("Wrong proposedAccepted vertices.\nExpected: %s\nGot: %s", acceptedFrontier, proposedAccepted)
		}
		*requested = true
		*requestID = reqID
	}

	if err := bootstrapper.AcceptedFrontier(context.Background(), vdr, *requestID, acceptedFrontier); err != nil {
		t.Fatal(err)
	}

	if !*requested {
		t.Fatalf("Should have requested from the validators during AcceptedFrontier")
	}

	manager.GetVtxF = func(_ context.Context, vtxID ids.ID) (avalanche.Vertex, error) {
		if vtxID == vtxID0 {
			return nil, errMissing
		}
		t.Fatalf("Unknown vertex requested")
		panic("Unknown vertex requested")
	}

	sender.SendGetAncestorsF = func(_ context.Context, inVdr ids.NodeID, reqID uint32, vtxID ids.ID) {
		if vdr != inVdr {
			t.Fatalf("Asking wrong validator for vertex")
		}
		if vtx0.ID() != vtxID {
			t.Fatalf("Asking for wrong vertex")
		}
		*requestID = reqID
	}

	if err := bootstrapper.Accepted(context.Background(), vdr, *requestID, acceptedFrontier); err != nil {
		t.Fatal(err)
	}

	manager.GetVtxF = nil
	sender.SendGetF = nil

	vm.ParseTxF = func(_ context.Context, b []byte) (snowstorm.Tx, error) {
		if bytes.Equal(b, txBytes0) {
			return tx0, nil
		}
		t.Fatalf("Unknown bytes provided")
		panic("Unknown bytes provided")
	}
	manager.ParseVtxF = func(_ context.Context, b []byte) (avalanche.Vertex, error) {
		if bytes.Equal(b, vtxBytes0) {
			return vtx0, nil
		}
		t.Fatalf("Unknown bytes provided")
		panic("Unknown bytes provided")
	}
	manager.EdgeF = func(context.Context) []ids.ID {
		return []ids.ID{vtxID0}
	}
	manager.GetVtxF = func(_ context.Context, vtxID ids.ID) (avalanche.Vertex, error) {
		if vtxID == vtxID0 {
			return vtx0, nil
		}
		t.Fatalf("Unknown bytes provided")
		panic("Unknown bytes provided")
	}

	if err := bootstrapper.Ancestors(context.Background(), vdr, *requestID, [][]byte{vtxBytes0}); err != nil {
		t.Fatal(err)
	}

	vm.ParseTxF = nil
	manager.ParseVtxF = nil
	manager.EdgeF = nil
	manager.GetVtxF = nil

	if tx0.Status() != choices.Accepted {
		t.Fatalf("Should have accepted %s", txID0)
	}
	if vtx0.Status() != choices.Accepted {
		t.Fatalf("Should have accepted %s", vtxID0)
	}

	manager.ParseVtxF = func(_ context.Context, b []byte) (avalanche.Vertex, error) {
		if bytes.Equal(b, vtxBytes1) {
			return vtx1, nil
		}
		t.Fatalf("Unknown bytes provided")
		panic("Unknown bytes provided")
	}
	sender.SendChitsF = func(_ context.Context, inVdr ids.NodeID, _ uint32, chits []ids.ID) {
		if inVdr != vdr {
			t.Fatalf("Sent to the wrong validator")
		}

		expected := []ids.ID{vtxID0}

		if !ids.Equals(expected, chits) {
			t.Fatalf("Returned wrong chits")
		}
	}
	sender.SendPushQueryF = func(_ context.Context, vdrs set.Set[ids.NodeID], _ uint32, vtx []byte) {
		if vdrs.Len() != 1 {
			t.Fatalf("Should have requested from the validators")
		}
		if !vdrs.Contains(vdr) {
			t.Fatalf("Should have requested from %s", vdr)
		}

		if !bytes.Equal(vtxBytes1, vtx) {
			t.Fatalf("Sent wrong query bytes")
		}
	}
	manager.GetVtxF = func(_ context.Context, vtxID ids.ID) (avalanche.Vertex, error) {
		if vtxID == vtxID1 {
			return vtx1, nil
		}
		t.Fatalf("Unknown bytes provided")
		panic("Unknown bytes provided")
	}

	if err := te.PushQuery(context.Background(), vdr, 0, vtxBytes1); err != nil {
		t.Fatal(err)
	}

	manager.ParseVtxF = nil
	sender.SendChitsF = nil
	sender.SendPushQueryF = nil
	manager.GetVtxF = nil
}

func TestEngineReBootstrapFails(t *testing.T) {
	_, bootCfg, engCfg := DefaultConfig()
	bootCfg.Alpha = 1
	bootCfg.RetryBootstrap = true
	bootCfg.RetryBootstrapWarnFrequency = 4

	vals := validators.NewSet()
	vdr := ids.GenerateTestNodeID()
	if err := vals.AddWeight(vdr, 1); err != nil {
		t.Fatal(err)
	}

	peers := tracker.NewPeers()
	startup := tracker.NewStartup(peers, 0)
	vals.RegisterCallbackListener(startup)

	bootCfg.Beacons = vals
	bootCfg.Validators = vals
	bootCfg.StartupTracker = startup
	engCfg.Validators = vals

	bootCfg.SampleK = vals.Len()

	sender := &common.SenderTest{T: t}
	sender.Default(true)
	bootCfg.Sender = sender
	engCfg.Sender = sender

	manager := vertex.NewTestManager(t)
	manager.Default(true)
	bootCfg.Manager = manager
	engCfg.Manager = manager

	vm := &vertex.TestVM{TestVM: common.TestVM{T: t}}
	vm.Default(true)
	bootCfg.VM = vm
	engCfg.VM = vm

	vm.CantSetState = false

	utxos := []ids.ID{ids.GenerateTestID(), ids.GenerateTestID()}

	txID0 := ids.GenerateTestID()
	txID1 := ids.GenerateTestID()

	txBytes0 := []byte{0}
	txBytes1 := []byte{1}

	tx0 := &snowstorm.TestTx{
		TestDecidable: choices.TestDecidable{
			IDV:     txID0,
			StatusV: choices.Processing,
		},
		BytesV: txBytes0,
	}
	tx0.InputIDsV = append(tx0.InputIDsV, utxos[0])

	tx1 := &snowstorm.TestTx{
		TestDecidable: choices.TestDecidable{
			IDV:     txID1,
			StatusV: choices.Processing,
		},
		DependenciesV: []snowstorm.Tx{tx0},
		BytesV:        txBytes1,
	}
	tx1.InputIDsV = append(tx1.InputIDsV, utxos[1])

	requested := new(bool)
	requestID := new(uint32)
	sender.SendGetAcceptedFrontierF = func(_ context.Context, vdrs set.Set[ids.NodeID], reqID uint32) {
		// instead of triggering the timeout here, we'll just invoke the GetAcceptedFrontierFailed func
		//
		// s.router.GetAcceptedFrontierFailed(context.Background(), vID, s.ctx.ChainID, requestID)
		// -> chain.GetAcceptedFrontierFailed(context.Background(), validatorID, requestID)
		// ---> h.sendReliableMsg(message{
		//			messageType: constants.GetAcceptedFrontierFailedMsg,
		//			validatorID: validatorID,
		//			requestID:   requestID,
		//		})
		// -----> h.engine.GetAcceptedFrontierFailed(context.Background(), msg.validatorID, msg.requestID)
		// -------> return b.AcceptedFrontier(context.Background(), validatorID, requestID, nil)

		// ensure the request is made to the correct validators
		if vdrs.Len() != 1 {
			t.Fatalf("Should have requested from the validators")
		}
		if !vdrs.Contains(vdr) {
			t.Fatalf("Should have requested from %s", vdr)
		}
		*requested = true
		*requestID = reqID
	}

	dh := &dummyHandler{}
	bootstrapper, err := bootstrap.New(
		context.Background(),
		bootCfg,
		dh.onDoneBootstrapping,
	)
	if err != nil {
		t.Fatal(err)
	}

	if err := bootstrapper.Start(context.Background(), 0); err != nil {
		t.Fatal(err)
	}

	if !*requested {
		t.Fatalf("Should have requested from the validators during Initialize")
	}

	// reset requested
	*requested = false
	sender.SendGetAcceptedF = func(_ context.Context, vdrs set.Set[ids.NodeID], reqID uint32, proposedAccepted []ids.ID) {
		if vdrs.Len() != 1 {
			t.Fatalf("Should have requested from the validators")
		}
		if !vdrs.Contains(vdr) {
			t.Fatalf("Should have requested from %s", vdr)
		}
		*requested = true
		*requestID = reqID
	}

	// mimic a GetAcceptedFrontierFailedMsg
	// only validator that was requested timed out on the request
	if err := bootstrapper.GetAcceptedFrontierFailed(context.Background(), vdr, *requestID); err != nil {
		t.Fatal(err)
	}

	// mimic a GetAcceptedFrontierFailedMsg
	// only validator that was requested timed out on the request
	if err := bootstrapper.GetAcceptedFrontierFailed(context.Background(), vdr, *requestID); err != nil {
		t.Fatal(err)
	}

	bootCfg.Ctx.Registerer = prometheus.NewRegistry()

	// re-register the Transitive
	bootstrapper2, err := bootstrap.New(
		context.Background(),
		bootCfg,
		dh.onDoneBootstrapping,
	)
	if err != nil {
		t.Fatal(err)
	}

	if err := bootstrapper2.Start(context.Background(), 0); err != nil {
		t.Fatal(err)
	}

	if err := bootstrapper2.GetAcceptedFailed(context.Background(), vdr, *requestID); err != nil {
		t.Fatal(err)
	}

	if err := bootstrapper2.GetAcceptedFailed(context.Background(), vdr, *requestID); err != nil {
		t.Fatal(err)
	}

	if !*requested {
		t.Fatalf("Should have requested from the validators during AcceptedFrontier")
	}
}

func TestEngineReBootstrappingIntoConsensus(t *testing.T) {
	_, bootCfg, engCfg := DefaultConfig()
	bootCfg.Alpha = 1
	bootCfg.RetryBootstrap = true
	bootCfg.RetryBootstrapWarnFrequency = 4

	vals := validators.NewSet()
	vdr := ids.GenerateTestNodeID()
	if err := vals.AddWeight(vdr, 1); err != nil {
		t.Fatal(err)
	}

	peers := tracker.NewPeers()
	startup := tracker.NewStartup(peers, 0)
	vals.RegisterCallbackListener(startup)

	bootCfg.Beacons = vals
	bootCfg.Validators = vals
	bootCfg.StartupTracker = startup
	engCfg.Validators = vals

	bootCfg.SampleK = vals.Len()

	sender := &common.SenderTest{T: t}
	sender.Default(true)
	bootCfg.Sender = sender
	engCfg.Sender = sender

	manager := vertex.NewTestManager(t)
	manager.Default(true)
	bootCfg.Manager = manager
	engCfg.Manager = manager

	vm := &vertex.TestVM{TestVM: common.TestVM{T: t}}
	vm.Default(true)
	bootCfg.VM = vm
	engCfg.VM = vm

	vm.CantSetState = false
	vm.CantConnected = false

	utxos := []ids.ID{ids.GenerateTestID(), ids.GenerateTestID()}

	txID0 := ids.GenerateTestID()
	txID1 := ids.GenerateTestID()

	txBytes0 := []byte{0}
	txBytes1 := []byte{1}

	tx0 := &snowstorm.TestTx{
		TestDecidable: choices.TestDecidable{
			IDV:     txID0,
			StatusV: choices.Processing,
		},
		BytesV: txBytes0,
	}
	tx0.InputIDsV = append(tx0.InputIDsV, utxos[0])

	tx1 := &snowstorm.TestTx{
		TestDecidable: choices.TestDecidable{
			IDV:     txID1,
			StatusV: choices.Processing,
		},
		DependenciesV: []snowstorm.Tx{tx0},
		BytesV:        txBytes1,
	}
	tx1.InputIDsV = append(tx1.InputIDsV, utxos[1])

	vtxID0 := ids.GenerateTestID()
	vtxID1 := ids.GenerateTestID()

	vtxBytes0 := []byte{2}
	vtxBytes1 := []byte{3}

	vtx0 := &avalanche.TestVertex{
		TestDecidable: choices.TestDecidable{
			IDV:     vtxID0,
			StatusV: choices.Processing,
		},
		HeightV: 1,
		TxsV:    []snowstorm.Tx{tx0},
		BytesV:  vtxBytes0,
	}
	vtx1 := &avalanche.TestVertex{
		TestDecidable: choices.TestDecidable{
			IDV:     vtxID1,
			StatusV: choices.Processing,
		},
		ParentsV: []avalanche.Vertex{vtx0},
		HeightV:  2,
		TxsV:     []snowstorm.Tx{tx1},
		BytesV:   vtxBytes1,
	}

	requested := new(bool)
	requestID := new(uint32)
	sender.SendGetAcceptedFrontierF = func(_ context.Context, vdrs set.Set[ids.NodeID], reqID uint32) {
		if vdrs.Len() != 1 {
			t.Fatalf("Should have requested from the validators")
		}
		if !vdrs.Contains(vdr) {
			t.Fatalf("Should have requested from %s", vdr)
		}
		*requested = true
		*requestID = reqID
	}

	dh := &dummyHandler{}
	bootstrapper, err := bootstrap.New(
		context.Background(),
		bootCfg,
		dh.onDoneBootstrapping,
	)
	if err != nil {
		t.Fatal(err)
	}

	te, err := newTransitive(engCfg)
	if err != nil {
		t.Fatal(err)
	}
	dh.startEngineF = te.Start

	if err := bootstrapper.Start(context.Background(), 0); err != nil {
		t.Fatal(err)
	}

	if err := bootstrapper.Connected(context.Background(), vdr, version.CurrentApp); err != nil {
		t.Fatal(err)
	}

	// fail the AcceptedFrontier
	if err := bootstrapper.GetAcceptedFrontierFailed(context.Background(), vdr, *requestID); err != nil {
		t.Fatal(err)
	}

	// fail the GetAcceptedFailed
	if err := bootstrapper.GetAcceptedFailed(context.Background(), vdr, *requestID); err != nil {
		t.Fatal(err)
	}

	if !*requested {
		t.Fatalf("Should have requested from the validators during Initialize")
	}

	acceptedFrontier := []ids.ID{vtxID0}

	*requested = false
	sender.SendGetAcceptedF = func(_ context.Context, vdrs set.Set[ids.NodeID], reqID uint32, proposedAccepted []ids.ID) {
		if vdrs.Len() != 1 {
			t.Fatalf("Should have requested from the validators")
		}
		if !vdrs.Contains(vdr) {
			t.Fatalf("Should have requested from %s", vdr)
		}
		if !ids.Equals(acceptedFrontier, proposedAccepted) {
			t.Fatalf("Wrong proposedAccepted vertices.\nExpected: %s\nGot: %s", acceptedFrontier, proposedAccepted)
		}
		*requested = true
		*requestID = reqID
	}

	if err := bootstrapper.AcceptedFrontier(context.Background(), vdr, *requestID, acceptedFrontier); err != nil {
		t.Fatal(err)
	}

	if !*requested {
		t.Fatalf("Should have requested from the validators during AcceptedFrontier")
	}

	manager.GetVtxF = func(_ context.Context, vtxID ids.ID) (avalanche.Vertex, error) {
		if vtxID == vtxID0 {
			return nil, errMissing
		}
		t.Fatalf("Unknown vertex requested")
		panic("Unknown vertex requested")
	}

	sender.SendGetAncestorsF = func(_ context.Context, inVdr ids.NodeID, reqID uint32, vtxID ids.ID) {
		if vdr != inVdr {
			t.Fatalf("Asking wrong validator for vertex")
		}
		if vtx0.ID() != vtxID {
			t.Fatalf("Asking for wrong vertex")
		}
		*requestID = reqID
	}

	if err := bootstrapper.Accepted(context.Background(), vdr, *requestID, acceptedFrontier); err != nil {
		t.Fatal(err)
	}

	manager.GetVtxF = nil

	vm.ParseTxF = func(_ context.Context, b []byte) (snowstorm.Tx, error) {
		if bytes.Equal(b, txBytes0) {
			return tx0, nil
		}
		t.Fatalf("Unknown bytes provided")
		panic("Unknown bytes provided")
	}
	manager.ParseVtxF = func(_ context.Context, b []byte) (avalanche.Vertex, error) {
		if bytes.Equal(b, vtxBytes0) {
			return vtx0, nil
		}
		t.Fatalf("Unknown bytes provided")
		panic("Unknown bytes provided")
	}
	manager.EdgeF = func(context.Context) []ids.ID {
		return []ids.ID{vtxID0}
	}
	manager.GetVtxF = func(_ context.Context, vtxID ids.ID) (avalanche.Vertex, error) {
		if vtxID == vtxID0 {
			return vtx0, nil
		}
		t.Fatalf("Unknown bytes provided")
		panic("Unknown bytes provided")
	}

	if err := bootstrapper.Ancestors(context.Background(), vdr, *requestID, [][]byte{vtxBytes0}); err != nil {
		t.Fatal(err)
	}

	sender.SendGetAcceptedFrontierF = nil
	sender.SendGetF = nil
	vm.ParseTxF = nil
	manager.ParseVtxF = nil
	manager.EdgeF = nil
	manager.GetVtxF = nil

	if tx0.Status() != choices.Accepted {
		t.Fatalf("Should have accepted %s", txID0)
	}
	if vtx0.Status() != choices.Accepted {
		t.Fatalf("Should have accepted %s", vtxID0)
	}

	manager.ParseVtxF = func(_ context.Context, b []byte) (avalanche.Vertex, error) {
		if bytes.Equal(b, vtxBytes1) {
			return vtx1, nil
		}
		t.Fatalf("Unknown bytes provided")
		panic("Unknown bytes provided")
	}
	sender.SendChitsF = func(_ context.Context, inVdr ids.NodeID, _ uint32, chits []ids.ID) {
		if inVdr != vdr {
			t.Fatalf("Sent to the wrong validator")
		}

		expected := []ids.ID{vtxID1}

		if !ids.Equals(expected, chits) {
			t.Fatalf("Returned wrong chits")
		}
	}
	sender.SendPushQueryF = func(_ context.Context, vdrs set.Set[ids.NodeID], _ uint32, vtx []byte) {
		if vdrs.Len() != 1 {
			t.Fatalf("Should have requested from the validators")
		}
		if !vdrs.Contains(vdr) {
			t.Fatalf("Should have requested from %s", vdr)
		}

		if !bytes.Equal(vtxBytes1, vtx) {
			t.Fatalf("Sent wrong query bytes")
		}
	}
	manager.GetVtxF = func(_ context.Context, vtxID ids.ID) (avalanche.Vertex, error) {
		if vtxID == vtxID1 {
			return vtx1, nil
		}
		t.Fatalf("Unknown bytes provided")
		panic("Unknown bytes provided")
	}

	if err := bootstrapper.PushQuery(context.Background(), vdr, 0, vtxBytes1); err != nil {
		t.Fatal(err)
	}

	manager.ParseVtxF = nil
	sender.SendChitsF = nil
	sender.SendPushQueryF = nil
	manager.GetVtxF = nil
}

func TestEngineUndeclaredDependencyDeadlock(t *testing.T) {
	_, _, engCfg := DefaultConfig()

	vals := validators.NewSet()
	engCfg.Validators = vals

	vdr := ids.GenerateTestNodeID()
	if err := vals.AddWeight(vdr, 1); err != nil {
		t.Fatal(err)
	}

	manager := vertex.NewTestManager(t)
	engCfg.Manager = manager

	gVtx := &avalanche.TestVertex{TestDecidable: choices.TestDecidable{
		IDV:     ids.GenerateTestID(),
		StatusV: choices.Accepted,
	}}

	vts := []avalanche.Vertex{gVtx}
	utxos := []ids.ID{ids.GenerateTestID(), ids.GenerateTestID()}

	tx0 := &snowstorm.TestTx{TestDecidable: choices.TestDecidable{
		IDV:     ids.GenerateTestID(),
		StatusV: choices.Processing,
	}}
	tx0.InputIDsV = append(tx0.InputIDsV, utxos[0])

	tx1 := &snowstorm.TestTx{
		TestDecidable: choices.TestDecidable{
			IDV:     ids.GenerateTestID(),
			StatusV: choices.Processing,
		},
		VerifyV: errors.New(""),
	}
	tx1.InputIDsV = append(tx1.InputIDsV, utxos[1])

	vtx0 := &avalanche.TestVertex{
		TestDecidable: choices.TestDecidable{
			IDV:     ids.GenerateTestID(),
			StatusV: choices.Processing,
		},
		ParentsV: vts,
		HeightV:  1,
		TxsV:     []snowstorm.Tx{tx0},
	}
	vtx1 := &avalanche.TestVertex{
		TestDecidable: choices.TestDecidable{
			IDV:     ids.GenerateTestID(),
			StatusV: choices.Processing,
		},
		ParentsV: []avalanche.Vertex{vtx0},
		HeightV:  2,
		TxsV:     []snowstorm.Tx{tx1},
	}

	te, err := newTransitive(engCfg)
	if err != nil {
		t.Fatal(err)
	}

	if err := te.Start(context.Background(), 0); err != nil {
		t.Fatal(err)
	}

	sender := &common.SenderTest{T: t}
	te.Sender = sender

	reqID := new(uint32)
	sender.SendPushQueryF = func(_ context.Context, _ set.Set[ids.NodeID], requestID uint32, _ []byte) {
		*reqID = requestID
	}

	if err := te.issue(context.Background(), vtx0); err != nil {
		t.Fatal(err)
	}

	sender.SendPushQueryF = func(context.Context, set.Set[ids.NodeID], uint32, []byte) {
		t.Fatalf("should have failed verification")
	}

	if err := te.issue(context.Background(), vtx1); err != nil {
		t.Fatal(err)
	}

	manager.GetVtxF = func(_ context.Context, vtxID ids.ID) (avalanche.Vertex, error) {
		switch vtxID {
		case vtx0.ID():
			return vtx0, nil
		case vtx1.ID():
			return vtx1, nil
		}
		return nil, errors.New("Unknown vtx")
	}

	if err := te.Chits(context.Background(), vdr, *reqID, []ids.ID{vtx1.ID()}); err != nil {
		t.Fatal(err)
	}

	if status := vtx0.Status(); status != choices.Accepted {
		t.Fatalf("should have accepted the vertex due to transitive voting")
	}
}

func TestEnginePartiallyValidVertex(t *testing.T) {
	_, _, engCfg := DefaultConfig()

	vals := validators.NewSet()
	engCfg.Validators = vals

	vdr := ids.GenerateTestNodeID()
	if err := vals.AddWeight(vdr, 1); err != nil {
		t.Fatal(err)
	}

	manager := vertex.NewTestManager(t)
	engCfg.Manager = manager

	gVtx := &avalanche.TestVertex{TestDecidable: choices.TestDecidable{
		IDV:     ids.GenerateTestID(),
		StatusV: choices.Accepted,
	}}

	vts := []avalanche.Vertex{gVtx}
	utxos := []ids.ID{ids.GenerateTestID(), ids.GenerateTestID()}

	tx0 := &snowstorm.TestTx{TestDecidable: choices.TestDecidable{
		IDV:     ids.GenerateTestID(),
		StatusV: choices.Processing,
	}}
	tx0.InputIDsV = append(tx0.InputIDsV, utxos[0])

	tx1 := &snowstorm.TestTx{
		TestDecidable: choices.TestDecidable{
			IDV:     ids.GenerateTestID(),
			StatusV: choices.Processing,
		},
		VerifyV: errors.New(""),
	}
	tx1.InputIDsV = append(tx1.InputIDsV, utxos[1])

	vtx := &avalanche.TestVertex{
		TestDecidable: choices.TestDecidable{
			IDV:     ids.GenerateTestID(),
			StatusV: choices.Processing,
		},
		ParentsV: vts,
		HeightV:  1,
		TxsV:     []snowstorm.Tx{tx0, tx1},
	}

	te, err := newTransitive(engCfg)
	if err != nil {
		t.Fatal(err)
	}

	if err := te.Start(context.Background(), 0); err != nil {
		t.Fatal(err)
	}

	expectedVtxBytes := []byte{1}
	manager.BuildVtxF = func(_ context.Context, _ []ids.ID, txs []snowstorm.Tx) (avalanche.Vertex, error) {
		return &avalanche.TestVertex{
			TestDecidable: choices.TestDecidable{
				IDV:     ids.GenerateTestID(),
				StatusV: choices.Processing,
			},
			ParentsV: vts,
			HeightV:  1,
			TxsV:     txs,
			BytesV:   expectedVtxBytes,
		}, nil
	}

	sender := &common.SenderTest{T: t}
	te.Sender = sender

	sender.SendPushQueryF = func(_ context.Context, _ set.Set[ids.NodeID], _ uint32, vtx []byte) {
		if !bytes.Equal(expectedVtxBytes, vtx) {
			t.Fatalf("wrong vertex queried")
		}
	}

	if err := te.issue(context.Background(), vtx); err != nil {
		t.Fatal(err)
	}
}

func TestEngineGossip(t *testing.T) {
	_, _, engCfg := DefaultConfig()

	sender := &common.SenderTest{T: t}
	sender.Default(true)
	engCfg.Sender = sender

	manager := vertex.NewTestManager(t)
	engCfg.Manager = manager

	gVtx := &avalanche.TestVertex{TestDecidable: choices.TestDecidable{
		IDV:     ids.GenerateTestID(),
		StatusV: choices.Accepted,
	}}

	te, err := newTransitive(engCfg)
	if err != nil {
		t.Fatal(err)
	}

	if err := te.Start(context.Background(), 0); err != nil {
		t.Fatal(err)
	}

	manager.EdgeF = func(context.Context) []ids.ID {
		return []ids.ID{gVtx.ID()}
	}
	manager.GetVtxF = func(_ context.Context, vtxID ids.ID) (avalanche.Vertex, error) {
		if vtxID == gVtx.ID() {
			return gVtx, nil
		}
		t.Fatal(errUnknownVertex)
		return nil, errUnknownVertex
	}

	called := new(bool)
	sender.SendGossipF = func(_ context.Context, vtxBytes []byte) {
		*called = true
		if !bytes.Equal(vtxBytes, gVtx.Bytes()) {
			t.Fatal(errUnknownVertex)
		}
	}

	if err := te.Gossip(context.Background()); err != nil {
		t.Fatal(err)
	}

	if !*called {
		t.Fatalf("Should have gossiped the vertex")
	}
}

func TestEngineInvalidVertexIgnoredFromUnexpectedPeer(t *testing.T) {
	_, _, engCfg := DefaultConfig()

	vals := validators.NewSet()
	engCfg.Validators = vals

	vdr := ids.GenerateTestNodeID()
	secondVdr := ids.GenerateTestNodeID()

	if err := vals.AddWeight(vdr, 1); err != nil {
		t.Fatal(err)
	}
	if err := vals.AddWeight(secondVdr, 1); err != nil {
		t.Fatal(err)
	}

	sender := &common.SenderTest{T: t}
	engCfg.Sender = sender

	manager := vertex.NewTestManager(t)
	engCfg.Manager = manager

	gVtx := &avalanche.TestVertex{
		TestDecidable: choices.TestDecidable{
			IDV:     ids.GenerateTestID(),
			StatusV: choices.Accepted,
		},
		BytesV: []byte{0},
	}

	vts := []avalanche.Vertex{gVtx}
	utxos := []ids.ID{ids.GenerateTestID(), ids.GenerateTestID()}

	tx0 := &snowstorm.TestTx{TestDecidable: choices.TestDecidable{
		IDV:     ids.GenerateTestID(),
		StatusV: choices.Processing,
	}}
	tx0.InputIDsV = append(tx0.InputIDsV, utxos[0])

	tx1 := &snowstorm.TestTx{TestDecidable: choices.TestDecidable{
		IDV:     ids.GenerateTestID(),
		StatusV: choices.Processing,
	}}
	tx1.InputIDsV = append(tx1.InputIDsV, utxos[1])

	vtx0 := &avalanche.TestVertex{
		TestDecidable: choices.TestDecidable{
			IDV:     ids.GenerateTestID(),
			StatusV: choices.Unknown,
		},
		ParentsV: vts,
		HeightV:  1,
		TxsV:     []snowstorm.Tx{tx0},
		BytesV:   []byte{1},
	}
	vtx1 := &avalanche.TestVertex{
		TestDecidable: choices.TestDecidable{
			IDV:     ids.GenerateTestID(),
			StatusV: choices.Processing,
		},
		ParentsV: []avalanche.Vertex{vtx0},
		HeightV:  2,
		TxsV:     []snowstorm.Tx{tx1},
		BytesV:   []byte{2},
	}

	te, err := newTransitive(engCfg)
	if err != nil {
		t.Fatal(err)
	}

	if err := te.Start(context.Background(), 0); err != nil {
		t.Fatal(err)
	}

	parsed := new(bool)
	manager.ParseVtxF = func(_ context.Context, b []byte) (avalanche.Vertex, error) {
		if bytes.Equal(b, vtx1.Bytes()) {
			*parsed = true
			return vtx1, nil
		}
		return nil, errUnknownVertex
	}

	manager.GetVtxF = func(_ context.Context, vtxID ids.ID) (avalanche.Vertex, error) {
		if !*parsed {
			return nil, errUnknownVertex
		}

		if vtxID == vtx1.ID() {
			return vtx1, nil
		}
		return nil, errUnknownVertex
	}

	reqID := new(uint32)
	sender.SendGetF = func(_ context.Context, reqVdr ids.NodeID, requestID uint32, vtxID ids.ID) {
		*reqID = requestID
		if reqVdr != vdr {
			t.Fatalf("Wrong validator requested")
		}
		if vtxID != vtx0.ID() {
			t.Fatalf("Wrong vertex requested")
		}
	}

	if err := te.PushQuery(context.Background(), vdr, 0, vtx1.Bytes()); err != nil {
		t.Fatal(err)
	}

	if err := te.Put(context.Background(), secondVdr, *reqID, []byte{3}); err != nil {
		t.Fatal(err)
	}

	*parsed = false
	manager.ParseVtxF = func(_ context.Context, b []byte) (avalanche.Vertex, error) {
		if bytes.Equal(b, vtx0.Bytes()) {
			*parsed = true
			return vtx0, nil
		}
		return nil, errUnknownVertex
	}

	manager.GetVtxF = func(_ context.Context, vtxID ids.ID) (avalanche.Vertex, error) {
		if !*parsed {
			return nil, errUnknownVertex
		}

		if vtxID == vtx0.ID() {
			return vtx0, nil
		}
		return nil, errUnknownVertex
	}
	sender.CantSendPushQuery = false
	sender.CantSendChits = false

	vtx0.StatusV = choices.Processing

	if err := te.Put(context.Background(), vdr, *reqID, vtx0.Bytes()); err != nil {
		t.Fatal(err)
	}

	prefs := te.Consensus.Preferences()
	if !prefs.Contains(vtx1.ID()) {
		t.Fatalf("Shouldn't have abandoned the pending vertex")
	}
}

func TestEnginePushQueryRequestIDConflict(t *testing.T) {
	_, _, engCfg := DefaultConfig()

	vals := validators.NewSet()
	engCfg.Validators = vals

	vdr := ids.GenerateTestNodeID()
	if err := vals.AddWeight(vdr, 1); err != nil {
		t.Fatal(err)
	}

	sender := &common.SenderTest{T: t}
	engCfg.Sender = sender

	manager := vertex.NewTestManager(t)
	engCfg.Manager = manager

	gVtx := &avalanche.TestVertex{
		TestDecidable: choices.TestDecidable{
			IDV:     ids.GenerateTestID(),
			StatusV: choices.Accepted,
		},
		BytesV: []byte{0},
	}

	vts := []avalanche.Vertex{gVtx}
	utxos := []ids.ID{ids.GenerateTestID(), ids.GenerateTestID()}

	tx0 := &snowstorm.TestTx{TestDecidable: choices.TestDecidable{
		IDV:     ids.GenerateTestID(),
		StatusV: choices.Processing,
	}}
	tx0.InputIDsV = append(tx0.InputIDsV, utxos[0])

	tx1 := &snowstorm.TestTx{TestDecidable: choices.TestDecidable{
		IDV:     ids.GenerateTestID(),
		StatusV: choices.Processing,
	}}
	tx1.InputIDsV = append(tx1.InputIDsV, utxos[1])

	vtx0 := &avalanche.TestVertex{
		TestDecidable: choices.TestDecidable{
			IDV:     ids.GenerateTestID(),
			StatusV: choices.Unknown,
		},
		ParentsV: vts,
		HeightV:  1,
		TxsV:     []snowstorm.Tx{tx0},
		BytesV:   []byte{1},
	}

	vtx1 := &avalanche.TestVertex{
		TestDecidable: choices.TestDecidable{
			IDV:     ids.GenerateTestID(),
			StatusV: choices.Processing,
		},
		ParentsV: []avalanche.Vertex{vtx0},
		HeightV:  2,
		TxsV:     []snowstorm.Tx{tx1},
		BytesV:   []byte{2},
	}

	te, err := newTransitive(engCfg)
	if err != nil {
		t.Fatal(err)
	}

	if err := te.Start(context.Background(), 0); err != nil {
		t.Fatal(err)
	}

	parsed := new(bool)
	manager.ParseVtxF = func(_ context.Context, b []byte) (avalanche.Vertex, error) {
		if bytes.Equal(b, vtx1.Bytes()) {
			*parsed = true
			return vtx1, nil
		}
		return nil, errUnknownVertex
	}

	manager.GetVtxF = func(_ context.Context, vtxID ids.ID) (avalanche.Vertex, error) {
		if !*parsed {
			return nil, errUnknownVertex
		}

		if vtxID == vtx1.ID() {
			return vtx1, nil
		}
		return nil, errUnknownVertex
	}

	reqID := new(uint32)
	sender.SendGetF = func(_ context.Context, reqVdr ids.NodeID, requestID uint32, vtxID ids.ID) {
		*reqID = requestID
		if reqVdr != vdr {
			t.Fatalf("Wrong validator requested")
		}
		if vtxID != vtx0.ID() {
			t.Fatalf("Wrong vertex requested")
		}
	}

	if err := te.PushQuery(context.Background(), vdr, 0, vtx1.Bytes()); err != nil {
		t.Fatal(err)
	}

	sender.SendGetF = nil
	sender.CantSendGet = false

	if err := te.PushQuery(context.Background(), vdr, *reqID, []byte{3}); err != nil {
		t.Fatal(err)
	}

	*parsed = false
	manager.ParseVtxF = func(_ context.Context, b []byte) (avalanche.Vertex, error) {
		if bytes.Equal(b, vtx0.Bytes()) {
			*parsed = true
			return vtx0, nil
		}
		return nil, errUnknownVertex
	}

	manager.GetVtxF = func(_ context.Context, vtxID ids.ID) (avalanche.Vertex, error) {
		if !*parsed {
			return nil, errUnknownVertex
		}

		if vtxID == vtx0.ID() {
			return vtx0, nil
		}
		return nil, errUnknownVertex
	}
	sender.CantSendPushQuery = false
	sender.CantSendChits = false

	vtx0.StatusV = choices.Processing

	if err := te.Put(context.Background(), vdr, *reqID, vtx0.Bytes()); err != nil {
		t.Fatal(err)
	}

	prefs := te.Consensus.Preferences()
	if !prefs.Contains(vtx1.ID()) {
		t.Fatalf("Shouldn't have abandoned the pending vertex")
	}
}

func TestEngineAggressivePolling(t *testing.T) {
	_, _, engCfg := DefaultConfig()

	engCfg.Params.ConcurrentRepolls = 3
	engCfg.Params.BetaRogue = 3

	vals := validators.NewSet()
	engCfg.Validators = vals

	vdr := ids.GenerateTestNodeID()
	if err := vals.AddWeight(vdr, 1); err != nil {
		t.Fatal(err)
	}

	sender := &common.SenderTest{T: t}
	engCfg.Sender = sender

	manager := vertex.NewTestManager(t)
	engCfg.Manager = manager

	vm := &vertex.TestVM{TestVM: common.TestVM{T: t}}
	vm.Default(true)
	engCfg.VM = vm

	gVtx := &avalanche.TestVertex{
		TestDecidable: choices.TestDecidable{
			IDV:     ids.GenerateTestID(),
			StatusV: choices.Accepted,
		},
		BytesV: []byte{0},
	}

	vts := []avalanche.Vertex{gVtx}
	utxos := []ids.ID{ids.GenerateTestID(), ids.GenerateTestID()}

	tx0 := &snowstorm.TestTx{TestDecidable: choices.TestDecidable{
		IDV:     ids.GenerateTestID(),
		StatusV: choices.Processing,
	}}
	tx0.InputIDsV = append(tx0.InputIDsV, utxos[0])

	tx1 := &snowstorm.TestTx{TestDecidable: choices.TestDecidable{
		IDV:     ids.GenerateTestID(),
		StatusV: choices.Processing,
	}}
	tx1.InputIDsV = append(tx1.InputIDsV, utxos[1])

	vtx := &avalanche.TestVertex{
		TestDecidable: choices.TestDecidable{
			IDV:     ids.GenerateTestID(),
			StatusV: choices.Processing,
		},
		ParentsV: vts,
		HeightV:  1,
		TxsV:     []snowstorm.Tx{tx0},
		BytesV:   []byte{1},
	}

	vm.CantSetState = false
	te, err := newTransitive(engCfg)
	if err != nil {
		t.Fatal(err)
	}

	if err := te.Start(context.Background(), 0); err != nil {
		t.Fatal(err)
	}

	vm.CantSetState = true
	parsed := new(bool)
	manager.ParseVtxF = func(_ context.Context, b []byte) (avalanche.Vertex, error) {
		if bytes.Equal(b, vtx.Bytes()) {
			*parsed = true
			return vtx, nil
		}
		return nil, errUnknownVertex
	}

	manager.GetVtxF = func(_ context.Context, vtxID ids.ID) (avalanche.Vertex, error) {
		if !*parsed {
			return nil, errUnknownVertex
		}

		if vtxID == vtx.ID() {
			return vtx, nil
		}
		return nil, errUnknownVertex
	}

	numPushQueries := new(int)
<<<<<<< HEAD
	sender.SendPushQueryF = func(context.Context, set.Set[ids.NodeID], uint32, []byte) { *numPushQueries++ }

	numPullQueries := new(int)
	sender.SendPullQueryF = func(context.Context, set.Set[ids.NodeID], uint32, ids.ID) { *numPullQueries++ }
=======
	sender.SendPushQueryF = func(context.Context, ids.NodeIDSet, uint32, []byte) {
		*numPushQueries++
	}

	numPullQueries := new(int)
	sender.SendPullQueryF = func(context.Context, ids.NodeIDSet, uint32, ids.ID) {
		*numPullQueries++
	}
>>>>>>> 3cdcd771

	vm.CantPendingTxs = false

	if err := te.Put(context.Background(), vdr, 0, vtx.Bytes()); err != nil {
		t.Fatal(err)
	}

	if *numPushQueries != 1 {
		t.Fatalf("should have issued one push query")
	}
	if *numPullQueries != 2 {
		t.Fatalf("should have issued two pull queries")
	}
}

func TestEngineDuplicatedIssuance(t *testing.T) {
	_, _, engCfg := DefaultConfig()
	engCfg.Params.BatchSize = 1
	engCfg.Params.BetaVirtuous = 5
	engCfg.Params.BetaRogue = 5

	sender := &common.SenderTest{T: t}
	sender.Default(true)
	sender.CantSendGetAcceptedFrontier = false
	engCfg.Sender = sender

	vals := validators.NewSet()
	engCfg.Validators = vals

	vdr := ids.GenerateTestNodeID()
	if err := vals.AddWeight(vdr, 1); err != nil {
		t.Fatal(err)
	}

	manager := vertex.NewTestManager(t)
	engCfg.Manager = manager

	manager.Default(true)

	vm := &vertex.TestVM{TestVM: common.TestVM{T: t}}
	vm.Default(true)
	engCfg.VM = vm

	gVtx := &avalanche.TestVertex{TestDecidable: choices.TestDecidable{
		IDV:     ids.GenerateTestID(),
		StatusV: choices.Accepted,
	}}
	mVtx := &avalanche.TestVertex{TestDecidable: choices.TestDecidable{
		IDV:     ids.GenerateTestID(),
		StatusV: choices.Accepted,
	}}

	gTx := &snowstorm.TestTx{TestDecidable: choices.TestDecidable{
		IDV:     ids.GenerateTestID(),
		StatusV: choices.Accepted,
	}}

	utxos := []ids.ID{ids.GenerateTestID(), ids.GenerateTestID()}

	tx := &snowstorm.TestTx{
		TestDecidable: choices.TestDecidable{
			IDV:     ids.GenerateTestID(),
			StatusV: choices.Processing,
		},
		DependenciesV: []snowstorm.Tx{gTx},
	}
	tx.InputIDsV = append(tx.InputIDsV, utxos[0])

	manager.EdgeF = func(context.Context) []ids.ID {
		return []ids.ID{gVtx.ID(), mVtx.ID()}
	}
	manager.GetVtxF = func(_ context.Context, id ids.ID) (avalanche.Vertex, error) {
		switch id {
		case gVtx.ID():
			return gVtx, nil
		case mVtx.ID():
			return mVtx, nil
		}
		t.Fatalf("Unknown vertex")
		panic("Should have errored")
	}

	vm.CantSetState = false
	te, err := newTransitive(engCfg)
	if err != nil {
		t.Fatal(err)
	}

	if err := te.Start(context.Background(), 0); err != nil {
		t.Fatal(err)
	}

	vm.CantSetState = true
	lastVtx := new(avalanche.TestVertex)
	manager.BuildVtxF = func(_ context.Context, _ []ids.ID, txs []snowstorm.Tx) (avalanche.Vertex, error) {
		lastVtx = &avalanche.TestVertex{
			TestDecidable: choices.TestDecidable{
				IDV:     ids.GenerateTestID(),
				StatusV: choices.Processing,
			},
			ParentsV: []avalanche.Vertex{gVtx, mVtx},
			HeightV:  1,
			TxsV:     txs,
			BytesV:   []byte{1},
		}
		return lastVtx, nil
	}

	sender.CantSendPushQuery = false

	vm.PendingTxsF = func(context.Context) []snowstorm.Tx {
		return []snowstorm.Tx{tx}
	}
	if err := te.Notify(context.Background(), common.PendingTxs); err != nil {
		t.Fatal(err)
	}

	if len(lastVtx.TxsV) != 1 || lastVtx.TxsV[0].ID() != tx.ID() {
		t.Fatalf("Should have issued txs differently")
	}

	manager.BuildVtxF = func(context.Context, []ids.ID, []snowstorm.Tx) (avalanche.Vertex, error) {
		t.Fatalf("shouldn't have attempted to issue a duplicated tx")
		return nil, nil
	}

	if err := te.Notify(context.Background(), common.PendingTxs); err != nil {
		t.Fatal(err)
	}
}

func TestEngineDoubleChit(t *testing.T) {
	_, _, engCfg := DefaultConfig()

	engCfg.Params.Alpha = 2
	engCfg.Params.K = 2
	engCfg.Params.MixedQueryNumPushNonVdr = 2

	vals := validators.NewSet()
	engCfg.Validators = vals

	vdr0 := ids.GenerateTestNodeID()
	vdr1 := ids.GenerateTestNodeID()

	if err := vals.AddWeight(vdr0, 1); err != nil {
		t.Fatal(err)
	}
	if err := vals.AddWeight(vdr1, 1); err != nil {
		t.Fatal(err)
	}

	sender := &common.SenderTest{T: t}
	sender.Default(true)
	sender.CantSendGetAcceptedFrontier = false
	engCfg.Sender = sender

	manager := vertex.NewTestManager(t)
	manager.Default(true)
	engCfg.Manager = manager

	gVtx := &avalanche.TestVertex{TestDecidable: choices.TestDecidable{
		IDV:     ids.GenerateTestID(),
		StatusV: choices.Accepted,
	}}
	mVtx := &avalanche.TestVertex{TestDecidable: choices.TestDecidable{
		IDV:     ids.GenerateTestID(),
		StatusV: choices.Accepted,
	}}

	vts := []avalanche.Vertex{gVtx, mVtx}
	utxos := []ids.ID{ids.GenerateTestID()}

	tx := &snowstorm.TestTx{TestDecidable: choices.TestDecidable{
		IDV:     ids.GenerateTestID(),
		StatusV: choices.Processing,
	}}
	tx.InputIDsV = append(tx.InputIDsV, utxos[0])

	vtx := &avalanche.TestVertex{
		TestDecidable: choices.TestDecidable{
			IDV:     ids.GenerateTestID(),
			StatusV: choices.Processing,
		},
		ParentsV: vts,
		HeightV:  1,
		TxsV:     []snowstorm.Tx{tx},
		BytesV:   []byte{1, 1, 2, 3},
	}

	manager.EdgeF = func(context.Context) []ids.ID {
		return []ids.ID{vts[0].ID(), vts[1].ID()}
	}
	manager.GetVtxF = func(_ context.Context, id ids.ID) (avalanche.Vertex, error) {
		switch id {
		case gVtx.ID():
			return gVtx, nil
		case mVtx.ID():
			return mVtx, nil
		}
		t.Fatalf("Unknown vertex")
		panic("Should have errored")
	}

	te, err := newTransitive(engCfg)
	if err != nil {
		t.Fatal(err)
	}

	if err := te.Start(context.Background(), 0); err != nil {
		t.Fatal(err)
	}

	reqID := new(uint32)
	sender.SendPushQueryF = func(_ context.Context, inVdrs set.Set[ids.NodeID], requestID uint32, vtxBytes []byte) {
		*reqID = requestID
		if inVdrs.Len() != 2 {
			t.Fatalf("Wrong number of validators")
		}
		if !bytes.Equal(vtx.Bytes(), vtxBytes) {
			t.Fatalf("Wrong vertex requested")
		}
	}
	manager.GetVtxF = func(_ context.Context, id ids.ID) (avalanche.Vertex, error) {
		if id == vtx.ID() {
			return vtx, nil
		}
		t.Fatalf("Unknown vertex")
		panic("Should have errored")
	}

	if err := te.issue(context.Background(), vtx); err != nil {
		t.Fatal(err)
	}

	votes := []ids.ID{vtx.ID()}

	if status := tx.Status(); status != choices.Processing {
		t.Fatalf("Wrong tx status: %s ; expected: %s", status, choices.Processing)
	}

	if err := te.Chits(context.Background(), vdr0, *reqID, votes); err != nil {
		t.Fatal(err)
	}

	if status := tx.Status(); status != choices.Processing {
		t.Fatalf("Wrong tx status: %s ; expected: %s", status, choices.Processing)
	}

	if err := te.Chits(context.Background(), vdr0, *reqID, votes); err != nil {
		t.Fatal(err)
	}

	if status := tx.Status(); status != choices.Processing {
		t.Fatalf("Wrong tx status: %s ; expected: %s", status, choices.Processing)
	}

	if err := te.Chits(context.Background(), vdr1, *reqID, votes); err != nil {
		t.Fatal(err)
	}

	if status := tx.Status(); status != choices.Accepted {
		t.Fatalf("Wrong tx status: %s ; expected: %s", status, choices.Accepted)
	}
}

func TestEngineBubbleVotes(t *testing.T) {
	_, _, engCfg := DefaultConfig()

	vals := validators.NewSet()
	engCfg.Validators = vals

	vdr := ids.GenerateTestNodeID()
	err := vals.AddWeight(vdr, 1)
	require.NoError(t, err)

	sender := &common.SenderTest{T: t}
	sender.Default(true)
	sender.CantSendGetAcceptedFrontier = false
	engCfg.Sender = sender

	manager := vertex.NewTestManager(t)
	manager.Default(true)
	engCfg.Manager = manager

	utxos := []ids.ID{
		ids.GenerateTestID(),
		ids.GenerateTestID(),
		ids.GenerateTestID(),
	}

	tx0 := &snowstorm.TestTx{
		TestDecidable: choices.TestDecidable{
			IDV:     ids.GenerateTestID(),
			StatusV: choices.Processing,
		},
		InputIDsV: utxos[:1],
	}
	tx1 := &snowstorm.TestTx{
		TestDecidable: choices.TestDecidable{
			IDV:     ids.GenerateTestID(),
			StatusV: choices.Processing,
		},
		InputIDsV: utxos[1:2],
	}
	tx2 := &snowstorm.TestTx{
		TestDecidable: choices.TestDecidable{
			IDV:     ids.GenerateTestID(),
			StatusV: choices.Processing,
		},
		InputIDsV: utxos[1:2],
	}

	vtx := &avalanche.TestVertex{
		TestDecidable: choices.TestDecidable{
			IDV:     ids.GenerateTestID(),
			StatusV: choices.Processing,
		},
		HeightV: 0,
		TxsV:    []snowstorm.Tx{tx0},
		BytesV:  []byte{0},
	}

	missingVtx := &avalanche.TestVertex{TestDecidable: choices.TestDecidable{
		IDV:     ids.GenerateTestID(),
		StatusV: choices.Unknown,
	}}

	pendingVtx0 := &avalanche.TestVertex{
		TestDecidable: choices.TestDecidable{
			IDV:     ids.GenerateTestID(),
			StatusV: choices.Processing,
		},
		ParentsV: []avalanche.Vertex{vtx, missingVtx},
		HeightV:  1,
		TxsV:     []snowstorm.Tx{tx1},
		BytesV:   []byte{1},
	}

	pendingVtx1 := &avalanche.TestVertex{
		TestDecidable: choices.TestDecidable{
			IDV:     ids.GenerateTestID(),
			StatusV: choices.Processing,
		},
		ParentsV: []avalanche.Vertex{pendingVtx0},
		HeightV:  2,
		TxsV:     []snowstorm.Tx{tx2},
		BytesV:   []byte{2},
	}

	manager.EdgeF = func(context.Context) []ids.ID {
		return nil
	}
	manager.GetVtxF = func(_ context.Context, id ids.ID) (avalanche.Vertex, error) {
		switch id {
		case vtx.ID():
			return vtx, nil
		case missingVtx.ID():
			return nil, errMissing
		case pendingVtx0.ID():
			return pendingVtx0, nil
		case pendingVtx1.ID():
			return pendingVtx1, nil
		}
		require.FailNow(t, "unknown vertex", "vtxID: %s", id)
		panic("should have errored")
	}

	te, err := newTransitive(engCfg)
	if err != nil {
		t.Fatal(err)
	}

	if err := te.Start(context.Background(), 0); err != nil {
		t.Fatal(err)
	}

	queryReqID := new(uint32)
	queried := new(bool)
	sender.SendPushQueryF = func(_ context.Context, inVdrs set.Set[ids.NodeID], requestID uint32, vtxBytes []byte) {
		require.Len(t, inVdrs, 1, "wrong number of validators")
		*queryReqID = requestID
		require.Equal(t, vtx.Bytes(), vtxBytes, "wrong vertex requested")
		*queried = true
	}

	getReqID := new(uint32)
	fetched := new(bool)
	sender.SendGetF = func(_ context.Context, inVdr ids.NodeID, requestID uint32, vtxID ids.ID) {
		require.Equal(t, vdr, inVdr, "wrong validator")
		*getReqID = requestID
		require.Equal(t, missingVtx.ID(), vtxID, "wrong vertex requested")
		*fetched = true
	}

	issued, err := te.issueFrom(context.Background(), vdr, pendingVtx1)
	require.NoError(t, err)
	require.False(t, issued, "shouldn't have been able to issue %s", pendingVtx1.ID())
	require.True(t, *queried, "should have queried for %s", vtx.ID())
	require.True(t, *fetched, "should have fetched %s", missingVtx.ID())

	// can't apply votes yet because pendingVtx0 isn't issued because missingVtx
	// is missing
	err = te.Chits(context.Background(), vdr, *queryReqID, []ids.ID{pendingVtx1.ID()})
	require.NoError(t, err)
	require.Equal(t, choices.Processing, tx0.Status(), "wrong tx status")
	require.Equal(t, choices.Processing, tx1.Status(), "wrong tx status")

	// vote for pendingVtx1 should be bubbled up to pendingVtx0 and then to vtx
	err = te.GetFailed(context.Background(), vdr, *getReqID)
	require.NoError(t, err)
	require.Equal(t, choices.Accepted, tx0.Status(), "wrong tx status")
	require.Equal(t, choices.Processing, tx1.Status(), "wrong tx status")
}

func TestEngineIssue(t *testing.T) {
	_, _, engCfg := DefaultConfig()
	engCfg.Params.BatchSize = 1
	engCfg.Params.BetaVirtuous = 1
	engCfg.Params.BetaRogue = 1
	engCfg.Params.OptimalProcessing = 1

	sender := &common.SenderTest{T: t}
	sender.Default(true)
	sender.CantSendGetAcceptedFrontier = false
	engCfg.Sender = sender

	vals := validators.NewSet()
	engCfg.Validators = vals

	vdr := ids.GenerateTestNodeID()
	if err := vals.AddWeight(vdr, 1); err != nil {
		t.Fatal(err)
	}

	manager := vertex.NewTestManager(t)
	manager.Default(true)
	engCfg.Manager = manager

	vm := &vertex.TestVM{TestVM: common.TestVM{T: t}}
	vm.Default(true)
	engCfg.VM = vm

	gVtx := &avalanche.TestVertex{TestDecidable: choices.TestDecidable{
		IDV:     ids.GenerateTestID(),
		StatusV: choices.Accepted,
	}}
	mVtx := &avalanche.TestVertex{TestDecidable: choices.TestDecidable{
		IDV:     ids.GenerateTestID(),
		StatusV: choices.Accepted,
	}}

	gTx := &snowstorm.TestTx{TestDecidable: choices.TestDecidable{
		IDV:     ids.GenerateTestID(),
		StatusV: choices.Accepted,
	}}

	utxos := []ids.ID{ids.GenerateTestID(), ids.GenerateTestID()}

	tx0 := &snowstorm.TestTx{
		TestDecidable: choices.TestDecidable{
			IDV:     ids.GenerateTestID(),
			StatusV: choices.Processing,
		},
		DependenciesV: []snowstorm.Tx{gTx},
		InputIDsV:     utxos[:1],
	}
	tx1 := &snowstorm.TestTx{
		TestDecidable: choices.TestDecidable{
			IDV:     ids.GenerateTestID(),
			StatusV: choices.Processing,
		},
		DependenciesV: []snowstorm.Tx{gTx},
		InputIDsV:     utxos[1:],
	}

	manager.EdgeF = func(context.Context) []ids.ID {
		return []ids.ID{gVtx.ID(), mVtx.ID()}
	}
	manager.GetVtxF = func(_ context.Context, id ids.ID) (avalanche.Vertex, error) {
		switch id {
		case gVtx.ID():
			return gVtx, nil
		case mVtx.ID():
			return mVtx, nil
		}
		t.Fatalf("Unknown vertex")
		panic("Should have errored")
	}

	vm.CantSetState = false
	te, err := newTransitive(engCfg)
	if err != nil {
		t.Fatal(err)
	}

	if err := te.Start(context.Background(), 0); err != nil {
		t.Fatal(err)
	}

	vm.CantSetState = true
	numBuilt := 0
	vtxID := ids.GenerateTestID()
	manager.BuildVtxF = func(_ context.Context, _ []ids.ID, txs []snowstorm.Tx) (avalanche.Vertex, error) {
		numBuilt++
		vtx := &avalanche.TestVertex{
			TestDecidable: choices.TestDecidable{
				IDV:     vtxID,
				StatusV: choices.Processing,
			},
			ParentsV: []avalanche.Vertex{gVtx, mVtx},
			HeightV:  1,
			TxsV:     txs,
			BytesV:   []byte{1},
		}

		manager.GetVtxF = func(_ context.Context, id ids.ID) (avalanche.Vertex, error) {
			switch id {
			case gVtx.ID():
				return gVtx, nil
			case mVtx.ID():
				return mVtx, nil
			case vtx.ID():
				return vtx, nil
			}
			t.Fatalf("Unknown vertex")
			panic("Should have errored")
		}

		return vtx, nil
	}

	var queryRequestID uint32
	sender.SendPushQueryF = func(_ context.Context, _ set.Set[ids.NodeID], requestID uint32, _ []byte) {
		queryRequestID = requestID
	}

	vm.PendingTxsF = func(context.Context) []snowstorm.Tx {
		return []snowstorm.Tx{tx0, tx1}
	}
	if err := te.Notify(context.Background(), common.PendingTxs); err != nil {
		t.Fatal(err)
	}

	if numBuilt != 1 {
		t.Fatalf("Should have issued txs differently")
	}

	if err := te.Chits(context.Background(), vdr, queryRequestID, []ids.ID{vtxID}); err != nil {
		t.Fatal(err)
	}

	if numBuilt != 2 {
		t.Fatalf("Should have issued txs differently")
	}
}

// Test that a transaction is abandoned if a dependency fails verification,
// even if there are outstanding requests for vertices when the
// dependency fails verification.
func TestAbandonTx(t *testing.T) {
	require := require.New(t)
	_, _, engCfg := DefaultConfig()
	engCfg.Params.BatchSize = 1
	engCfg.Params.BetaVirtuous = 1
	engCfg.Params.BetaRogue = 1
	engCfg.Params.OptimalProcessing = 1

	sender := &common.SenderTest{
		T:                           t,
		CantSendGetAcceptedFrontier: false,
	}
	sender.Default(true)
	engCfg.Sender = sender

	engCfg.Validators = validators.NewSet()
	vdr := ids.GenerateTestNodeID()
	if err := engCfg.Validators.AddWeight(vdr, 1); err != nil {
		t.Fatal(err)
	}

	manager := vertex.NewTestManager(t)
	manager.Default(true)
	manager.CantEdge = false
	manager.CantGetVtx = false
	engCfg.Manager = manager

	vm := &vertex.TestVM{TestVM: common.TestVM{T: t}}
	vm.Default(true)
	vm.CantSetState = false

	engCfg.VM = vm

	te, err := newTransitive(engCfg)
	if err != nil {
		t.Fatal(err)
	}

	if err := te.Start(context.Background(), 0); err != nil {
		t.Fatal(err)
	}

	gVtx := &avalanche.TestVertex{TestDecidable: choices.TestDecidable{
		IDV:     ids.GenerateTestID(),
		StatusV: choices.Accepted,
	}}

	gTx := &snowstorm.TestTx{TestDecidable: choices.TestDecidable{
		IDV:     ids.GenerateTestID(),
		StatusV: choices.Accepted,
	}}

	tx0 := &snowstorm.TestTx{ // Fails verification
		TestDecidable: choices.TestDecidable{
			IDV:     ids.GenerateTestID(),
			StatusV: choices.Processing,
		},
		DependenciesV: []snowstorm.Tx{gTx},
		InputIDsV:     []ids.ID{gTx.ID()},
		BytesV:        utils.RandomBytes(32),
		VerifyV:       errors.New(""),
	}

	tx1 := &snowstorm.TestTx{ // Depends on tx0
		TestDecidable: choices.TestDecidable{
			IDV:     ids.GenerateTestID(),
			StatusV: choices.Processing,
		},
		DependenciesV: []snowstorm.Tx{tx0},
		InputIDsV:     []ids.ID{gTx.ID()},
		BytesV:        utils.RandomBytes(32),
	}

	vtx0 := &avalanche.TestVertex{ // Contains tx0, which will fail verification
		TestDecidable: choices.TestDecidable{
			IDV:     ids.GenerateTestID(),
			StatusV: choices.Unknown,
		},
		ParentsV: []avalanche.Vertex{gVtx},
		HeightV:  gVtx.HeightV + 1,
		TxsV:     []snowstorm.Tx{tx0},
	}

	// Contains tx1, which depends on tx0.
	// vtx0 and vtx1 are siblings.
	vtx1 := &avalanche.TestVertex{
		TestDecidable: choices.TestDecidable{
			IDV:     ids.GenerateTestID(),
			StatusV: choices.Unknown,
		},
		ParentsV: []avalanche.Vertex{gVtx},
		HeightV:  gVtx.HeightV + 1,
		TxsV:     []snowstorm.Tx{tx1},
	}

	// Cause the engine to send a Get request for vtx1, vtx0, and some other vtx that doesn't exist
	sender.CantSendGet = false
	sender.CantSendChits = false
	err = te.PullQuery(context.Background(), vdr, 0, vtx1.ID())
	require.NoError(err)
	err = te.PullQuery(context.Background(), vdr, 0, vtx0.ID())
	require.NoError(err)
	err = te.PullQuery(context.Background(), vdr, 0, ids.GenerateTestID())
	require.NoError(err)

	// Give the engine vtx1. It should wait to issue vtx1
	// until tx0 is issued, because tx1 depends on tx0.
	manager.ParseVtxF = func(_ context.Context, b []byte) (avalanche.Vertex, error) {
		if bytes.Equal(b, vtx1.BytesV) {
			vtx1.StatusV = choices.Processing
			return vtx1, nil
		}
		require.FailNow("should have asked to parse vtx1")
		return nil, errors.New("should have asked to parse vtx1")
	}
	err = te.Put(context.Background(), vdr, 0, vtx1.Bytes())
	require.NoError(err)

	// Verify that vtx1 is waiting to be issued.
	require.True(te.pending.Contains(vtx1.ID()))

	// Give the engine vtx0. It should try to issue vtx0
	// but then abandon it because tx0 fails verification.
	manager.ParseVtxF = func(_ context.Context, b []byte) (avalanche.Vertex, error) {
		if bytes.Equal(b, vtx0.BytesV) {
			vtx0.StatusV = choices.Processing
			return vtx0, nil
		}
		require.FailNow("should have asked to parse vtx0")
		return nil, errors.New("should have asked to parse vtx0")
	}
	err = te.Put(context.Background(), vdr, 0, vtx0.Bytes())
	require.NoError(err)

	// Despite the fact that there is still an outstanding vertex request,
	// vtx1 should have been abandoned because tx0 failed verification
	require.False(te.pending.Contains(vtx1.ID()))
	// sanity check that there is indeed an outstanding vertex request
	require.True(te.outstandingVtxReqs.Len() == 1)
}

func TestSendMixedQuery(t *testing.T) {
	type test struct {
		isVdr bool
	}
	tests := []test{
		{isVdr: true},
		{isVdr: false},
	}
	for _, tt := range tests {
		t.Run(
			fmt.Sprintf("is validator: %v", tt.isVdr),
			func(t *testing.T) {
				_, _, engCfg := DefaultConfig()
				sender := &common.SenderTest{T: t}
				engCfg.Sender = sender
				sender.Default(true)
				manager := vertex.NewTestManager(t)
				engCfg.Manager = manager
				// Override the parameters k, MixedQueryNumPushVdr, MixedQueryNumPushNonVdr,
				// and update the validator set to have k validators.
				engCfg.Params.K = 20
				engCfg.Params.Alpha = 12
				engCfg.Params.MixedQueryNumPushVdr = 12
				engCfg.Params.MixedQueryNumPushNonVdr = 11
				te, err := newTransitive(engCfg)
				if err != nil {
					t.Fatal(err)
				}
				startReqID := uint32(0)
				if err := te.Start(context.Background(), startReqID); err != nil {
					t.Fatal(err)
				}

				vdrsList := []validators.Validator{}
<<<<<<< HEAD
				vdrs := set.Set[ids.NodeID]{}
				for i := 0; i < te.Config.Params.K; i++ {
=======
				vdrs := ids.NodeIDSet{}
				for i := 0; i < engCfg.Params.K; i++ {
>>>>>>> 3cdcd771
					vdr := ids.GenerateTestNodeID()
					vdrs.Add(vdr)
					vdrsList = append(vdrsList, validators.NewValidator(vdr, 1))
				}
				if tt.isVdr {
					vdrs.Add(engCfg.Ctx.NodeID)
					vdrsList = append(vdrsList, validators.NewValidator(engCfg.Ctx.NodeID, 1))
				}
				te.Validators = validators.NewSet()
				for _, vdr := range vdrsList {
					err := te.Validators.AddWeight(vdr.ID(), vdr.Weight())
					if err != nil {
						t.Fatal(err)
					}
				}

				// [blk1] is a child of [gBlk] and passes verification
				vtx1 := &avalanche.TestVertex{
					TestDecidable: choices.TestDecidable{
						IDV:     ids.GenerateTestID(),
						StatusV: choices.Processing,
					},
					ParentsV: []avalanche.Vertex{
						&avalanche.TestVertex{TestDecidable: choices.TestDecidable{
							IDV:     ids.GenerateTestID(),
							StatusV: choices.Accepted,
						}},
					},
					BytesV: []byte{1},
				}

				manager.ParseVtxF = func(_ context.Context, b []byte) (avalanche.Vertex, error) {
					switch {
					case bytes.Equal(b, vtx1.Bytes()):
						return vtx1, nil
					default:
						t.Fatalf("Unknown block bytes")
						return nil, nil
					}
				}

				pullQuerySent := new(bool)
				pullQueryReqID := new(uint32)
				pullQueriedVdrs := set.Set[ids.NodeID]{}
				sender.SendPullQueryF = func(_ context.Context, inVdrs set.Set[ids.NodeID], requestID uint32, vtxID ids.ID) {
					switch {
					case *pullQuerySent:
						t.Fatalf("Asked multiple times")
					case vtxID != vtx1.ID():
						t.Fatalf("Expected engine to request vtx1")
					}
					pullQueriedVdrs.Union(inVdrs)
					*pullQuerySent = true
					*pullQueryReqID = requestID
				}

				pushQuerySent := new(bool)
				pushQueryReqID := new(uint32)
				pushQueriedVdrs := set.Set[ids.NodeID]{}
				sender.SendPushQueryF = func(_ context.Context, inVdrs set.Set[ids.NodeID], requestID uint32, vtx []byte) {
					switch {
					case *pushQuerySent:
						t.Fatal("Asked multiple times")
					case !bytes.Equal(vtx, vtx1.Bytes()):
						t.Fatal("got unexpected block bytes instead of blk1")
					}
					*pushQuerySent = true
					*pushQueryReqID = requestID
					pushQueriedVdrs.Union(inVdrs)
				}

				// Give the engine vtx1. It should insert it into consensus and send a mixed query
				// consisting of 12 pull queries and 8 push queries.
				if err := te.Put(context.Background(), te.Validators.List()[0].ID(), constants.GossipMsgRequestID, vtx1.Bytes()); err != nil {
					t.Fatal(err)
				}

				switch {
				case !*pullQuerySent:
					t.Fatal("expected us to send pull queries")
				case !*pushQuerySent:
					t.Fatal("expected us to send push queries")
				case *pushQueryReqID != *pullQueryReqID:
					t.Fatalf("expected equal push query (%v) and pull query (%v) req IDs", *pushQueryReqID, *pullQueryReqID)
				case pushQueriedVdrs.Len()+pullQueriedVdrs.Len() != te.Config.Params.K:
					t.Fatalf("expected num push queried (%d) + num pull queried (%d) to be %d", pushQueriedVdrs.Len(), pullQueriedVdrs.Len(), te.Config.Params.K)
				case tt.isVdr && pushQueriedVdrs.Len() != te.Params.MixedQueryNumPushVdr:
					t.Fatalf("expected num push queried (%d) to be %d", pullQueriedVdrs.Len(), te.Params.MixedQueryNumPushVdr)
				case !tt.isVdr && pushQueriedVdrs.Len() != te.Params.MixedQueryNumPushNonVdr:
					t.Fatalf("expected num push queried (%d) to be %d", pullQueriedVdrs.Len(), te.Params.MixedQueryNumPushNonVdr)
				}

				pullQueriedVdrs.Union(pushQueriedVdrs) // Now this holds all queried validators (push and pull)
				for vdr := range pullQueriedVdrs {
					if !vdrs.Contains(vdr) {
						t.Fatalf("got unexpected vdr %v", vdr)
					}
				}
			})
	}
}<|MERGE_RESOLUTION|>--- conflicted
+++ resolved
@@ -4039,21 +4039,14 @@
 	}
 
 	numPushQueries := new(int)
-<<<<<<< HEAD
-	sender.SendPushQueryF = func(context.Context, set.Set[ids.NodeID], uint32, []byte) { *numPushQueries++ }
+	sender.SendPushQueryF = func(context.Context, set.Set[ids.NodeID], uint32, []byte) {
+		*numPushQueries++
+	}
 
 	numPullQueries := new(int)
-	sender.SendPullQueryF = func(context.Context, set.Set[ids.NodeID], uint32, ids.ID) { *numPullQueries++ }
-=======
-	sender.SendPushQueryF = func(context.Context, ids.NodeIDSet, uint32, []byte) {
-		*numPushQueries++
-	}
-
-	numPullQueries := new(int)
-	sender.SendPullQueryF = func(context.Context, ids.NodeIDSet, uint32, ids.ID) {
+	sender.SendPullQueryF = func(context.Context, set.Set[ids.NodeID], uint32, ids.ID) {
 		*numPullQueries++
 	}
->>>>>>> 3cdcd771
 
 	vm.CantPendingTxs = false
 
@@ -4788,13 +4781,8 @@
 				}
 
 				vdrsList := []validators.Validator{}
-<<<<<<< HEAD
 				vdrs := set.Set[ids.NodeID]{}
-				for i := 0; i < te.Config.Params.K; i++ {
-=======
-				vdrs := ids.NodeIDSet{}
 				for i := 0; i < engCfg.Params.K; i++ {
->>>>>>> 3cdcd771
 					vdr := ids.GenerateTestNodeID()
 					vdrs.Add(vdr)
 					vdrsList = append(vdrsList, validators.NewValidator(vdr, 1))
