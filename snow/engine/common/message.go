// Copyright (C) 2019-2021, Ava Labs, Inc. All rights reserved.
// See the file LICENSE for licensing terms.

package common

import (
	"fmt"
)

// TODO: Consider renaming Message to, say, VMMessage

// Message is an enum of the message types that vms can send to consensus
type Message uint32

const (
	// PendingTxs notifies a consensus engine that
	// its VM has pending transactions
	// (i.e. it would like to add a new block/vertex to consensus)
	PendingTxs Message = iota

<<<<<<< HEAD
	// snowman-VM related messages for state sync capable VMs
=======
	// StateSyncDone notifies the state syncer engine that the VM has finishing
	// syncing the requested state summary.
>>>>>>> 8c98e5d8
	StateSyncDone

	// StopVertex notifies a consensus that it has a pending stop vertex
	StopVertex
)

func (msg Message) String() string {
	switch msg {
	case PendingTxs:
		return "Pending Transactions"
	case StateSyncDone:
		return "State Sync Done"
	case StopVertex:
		return "Pending Stop Vertex"
	default:
		return fmt.Sprintf("Unknown Message: %d", msg)
	}
}<|MERGE_RESOLUTION|>--- conflicted
+++ resolved
@@ -18,12 +18,8 @@
 	// (i.e. it would like to add a new block/vertex to consensus)
 	PendingTxs Message = iota
 
-<<<<<<< HEAD
-	// snowman-VM related messages for state sync capable VMs
-=======
 	// StateSyncDone notifies the state syncer engine that the VM has finishing
 	// syncing the requested state summary.
->>>>>>> 8c98e5d8
 	StateSyncDone
 
 	// StopVertex notifies a consensus that it has a pending stop vertex
