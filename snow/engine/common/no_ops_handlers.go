// Copyright (C) 2019-2022, Ava Labs, Inc. All rights reserved.
// See the file LICENSE for licensing terms.

package common

import (
	"context"
	"time"

	"go.uber.org/zap"

	"github.com/ava-labs/avalanchego/ids"
	"github.com/ava-labs/avalanchego/message"
	"github.com/ava-labs/avalanchego/utils/constants"
	"github.com/ava-labs/avalanchego/utils/logging"
)

var (
	_ StateSummaryFrontierHandler = &noOpStateSummaryFrontierHandler{}
	_ AcceptedStateSummaryHandler = &noOpAcceptedStateSummaryHandler{}
	_ AcceptedFrontierHandler     = &noOpAcceptedFrontierHandler{}
	_ AcceptedHandler             = &noOpAcceptedHandler{}
	_ AncestorsHandler            = &noOpAncestorsHandler{}
	_ PutHandler                  = &noOpPutHandler{}
	_ QueryHandler                = &noOpQueryHandler{}
	_ ChitsHandler                = &noOpChitsHandler{}
	_ AppHandler                  = &noOpAppHandler{}
)

type noOpStateSummaryFrontierHandler struct {
	log logging.Logger
}

func NewNoOpStateSummaryFrontierHandler(log logging.Logger) StateSummaryFrontierHandler {
	return &noOpStateSummaryFrontierHandler{log: log}
}

func (nop *noOpStateSummaryFrontierHandler) StateSummaryFrontier(ctx context.Context, nodeID ids.NodeID, requestID uint32, _ []byte) error {
	nop.log.Debug("dropping request",
		zap.String("reason", "unhandled by this gear"),
		zap.Stringer("messageOp", message.StateSummaryFrontier),
		zap.Stringer("nodeID", nodeID),
		zap.Uint32("requestID", requestID),
	)
	return nil
}

func (nop *noOpStateSummaryFrontierHandler) GetStateSummaryFrontierFailed(ctx context.Context, nodeID ids.NodeID, requestID uint32) error {
	nop.log.Debug("dropping request",
		zap.String("reason", "unhandled by this gear"),
		zap.Stringer("messageOp", message.GetStateSummaryFrontierFailed),
		zap.Stringer("nodeID", nodeID),
		zap.Uint32("requestID", requestID),
	)
	return nil
}

type noOpAcceptedStateSummaryHandler struct {
	log logging.Logger
}

func NewNoOpAcceptedStateSummaryHandler(log logging.Logger) AcceptedStateSummaryHandler {
	return &noOpAcceptedStateSummaryHandler{log: log}
}

func (nop *noOpAcceptedStateSummaryHandler) AcceptedStateSummary(ctx context.Context, nodeID ids.NodeID, requestID uint32, _ []ids.ID) error {
	nop.log.Debug("dropping request",
		zap.String("reason", "unhandled by this gear"),
		zap.Stringer("messageOp", message.AcceptedStateSummary),
		zap.Stringer("nodeID", nodeID),
		zap.Uint32("requestID", requestID),
	)
	return nil
}

func (nop *noOpAcceptedStateSummaryHandler) GetAcceptedStateSummaryFailed(ctx context.Context, nodeID ids.NodeID, requestID uint32) error {
	nop.log.Debug("dropping request",
		zap.String("reason", "unhandled by this gear"),
		zap.Stringer("messageOp", message.GetAcceptedStateSummaryFailed),
		zap.Stringer("nodeID", nodeID),
		zap.Uint32("requestID", requestID),
	)
	return nil
}

type noOpAcceptedFrontierHandler struct {
	log logging.Logger
}

func NewNoOpAcceptedFrontierHandler(log logging.Logger) AcceptedFrontierHandler {
	return &noOpAcceptedFrontierHandler{log: log}
}

func (nop *noOpAcceptedFrontierHandler) AcceptedFrontier(ctx context.Context, nodeID ids.NodeID, requestID uint32, _ []ids.ID) error {
	nop.log.Debug("dropping request",
		zap.String("reason", "unhandled by this gear"),
		zap.Stringer("messageOp", message.AcceptedFrontier),
		zap.Stringer("nodeID", nodeID),
		zap.Uint32("requestID", requestID),
	)
	return nil
}

func (nop *noOpAcceptedFrontierHandler) GetAcceptedFrontierFailed(ctx context.Context, nodeID ids.NodeID, requestID uint32) error {
	nop.log.Debug("dropping request",
		zap.String("reason", "unhandled by this gear"),
		zap.Stringer("messageOp", message.GetAcceptedFrontierFailed),
		zap.Stringer("nodeID", nodeID),
		zap.Uint32("requestID", requestID),
	)
	return nil
}

type noOpAcceptedHandler struct {
	log logging.Logger
}

func NewNoOpAcceptedHandler(log logging.Logger) AcceptedHandler {
	return &noOpAcceptedHandler{log: log}
}

func (nop *noOpAcceptedHandler) Accepted(ctx context.Context, nodeID ids.NodeID, requestID uint32, _ []ids.ID) error {
	nop.log.Debug("dropping request",
		zap.String("reason", "unhandled by this gear"),
		zap.Stringer("messageOp", message.Accepted),
		zap.Stringer("nodeID", nodeID),
		zap.Uint32("requestID", requestID),
	)
	return nil
}

func (nop *noOpAcceptedHandler) GetAcceptedFailed(ctx context.Context, nodeID ids.NodeID, requestID uint32) error {
	nop.log.Debug("dropping request",
		zap.String("reason", "unhandled by this gear"),
		zap.Stringer("messageOp", message.GetAcceptedFailed),
		zap.Stringer("nodeID", nodeID),
		zap.Uint32("requestID", requestID),
	)
	return nil
}

type noOpAncestorsHandler struct {
	log logging.Logger
}

func NewNoOpAncestorsHandler(log logging.Logger) AncestorsHandler {
	return &noOpAncestorsHandler{log: log}
}

func (nop *noOpAncestorsHandler) Ancestors(ctx context.Context, nodeID ids.NodeID, requestID uint32, _ [][]byte) error {
	nop.log.Debug("dropping request",
		zap.String("reason", "unhandled by this gear"),
		zap.Stringer("messageOp", message.Ancestors),
		zap.Stringer("nodeID", nodeID),
		zap.Uint32("requestID", requestID),
	)
	return nil
}

func (nop *noOpAncestorsHandler) GetAncestorsFailed(ctx context.Context, nodeID ids.NodeID, requestID uint32) error {
	nop.log.Debug("dropping request",
		zap.String("reason", "unhandled by this gear"),
		zap.Stringer("messageOp", message.GetAncestorsFailed),
		zap.Stringer("nodeID", nodeID),
		zap.Uint32("requestID", requestID),
	)
	return nil
}

type noOpPutHandler struct {
	log logging.Logger
}

func NewNoOpPutHandler(log logging.Logger) PutHandler {
	return &noOpPutHandler{log: log}
}

func (nop *noOpPutHandler) Put(ctx context.Context, nodeID ids.NodeID, requestID uint32, _ []byte) error {
	if requestID == constants.GossipMsgRequestID {
		nop.log.Verbo("dropping request",
			zap.String("reason", "unhandled by this gear"),
			zap.Stringer("messageOp", message.Put),
			zap.Stringer("nodeID", nodeID),
			zap.Uint32("requestID", requestID),
		)
	} else {
		nop.log.Debug("dropping request",
			zap.String("reason", "unhandled by this gear"),
			zap.Stringer("messageOp", message.Put),
			zap.Stringer("nodeID", nodeID),
			zap.Uint32("requestID", requestID),
		)
	}
	return nil
}

func (nop *noOpPutHandler) GetFailed(ctx context.Context, nodeID ids.NodeID, requestID uint32) error {
	nop.log.Debug("dropping request",
		zap.String("reason", "unhandled by this gear"),
		zap.Stringer("messageOp", message.GetFailed),
		zap.Stringer("nodeID", nodeID),
		zap.Uint32("requestID", requestID),
	)
	return nil
}

type noOpQueryHandler struct {
	log logging.Logger
}

func NewNoOpQueryHandler(log logging.Logger) QueryHandler {
	return &noOpQueryHandler{log: log}
}

func (nop *noOpQueryHandler) PullQuery(ctx context.Context, nodeID ids.NodeID, requestID uint32, _ ids.ID) error {
	nop.log.Debug("dropping request",
		zap.String("reason", "unhandled by this gear"),
		zap.Stringer("messageOp", message.PullQuery),
		zap.Stringer("nodeID", nodeID),
		zap.Uint32("requestID", requestID),
	)
	return nil
}

func (nop *noOpQueryHandler) PushQuery(ctx context.Context, nodeID ids.NodeID, requestID uint32, _ []byte) error {
	nop.log.Debug("dropping request",
		zap.String("reason", "unhandled by this gear"),
		zap.Stringer("messageOp", message.PushQuery),
		zap.Stringer("nodeID", nodeID),
		zap.Uint32("requestID", requestID),
	)
	return nil
}

type noOpChitsHandler struct {
	log logging.Logger
}

func NewNoOpChitsHandler(log logging.Logger) ChitsHandler {
	return &noOpChitsHandler{log: log}
}

func (nop *noOpChitsHandler) Chits(ctx context.Context, nodeID ids.NodeID, requestID uint32, _ []ids.ID) error {
	nop.log.Debug("dropping request",
		zap.String("reason", "unhandled by this gear"),
		zap.Stringer("messageOp", message.Chits),
		zap.Stringer("nodeID", nodeID),
		zap.Uint32("requestID", requestID),
	)
	return nil
}

func (nop *noOpChitsHandler) QueryFailed(ctx context.Context, nodeID ids.NodeID, requestID uint32) error {
	nop.log.Debug("dropping request",
		zap.String("reason", "unhandled by this gear"),
		zap.Stringer("messageOp", message.QueryFailed),
		zap.Stringer("nodeID", nodeID),
		zap.Uint32("requestID", requestID),
	)
	return nil
}

type noOpAppHandler struct {
	log logging.Logger
}

func NewNoOpAppHandler(log logging.Logger) AppHandler {
	return &noOpAppHandler{log: log}
}

<<<<<<< HEAD
func (nop *noOpAppHandler) AppRequest(ctx context.Context, nodeID ids.NodeID, requestID uint32, deadline time.Time, _ []byte) error {
=======
func (nop *noOpAppHandler) CrossChainAppRequest(chainID ids.ID, requestID uint32, deadline time.Time, request []byte) error {
	nop.log.Debug("dropping request",
		zap.String("reason", "unhandled by this gear"),
		zap.Stringer("messageOp", message.CrossChainAppRequest),
		zap.Stringer("chainID", chainID),
		zap.Uint32("requestID", requestID),
	)
	return nil
}

func (nop *noOpAppHandler) CrossChainAppRequestFailed(chainID ids.ID, requestID uint32) error {
	nop.log.Debug("dropping request",
		zap.String("reason", "unhandled by this gear"),
		zap.Stringer("messageOp", message.CrossChainAppRequestFailed),
		zap.Stringer("chainID", chainID),
		zap.Uint32("requestID", requestID),
	)
	return nil
}

func (nop *noOpAppHandler) CrossChainAppResponse(chainID ids.ID, requestID uint32, response []byte) error {
	nop.log.Debug("dropping request",
		zap.String("reason", "unhandled by this gear"),
		zap.Stringer("messageOp", message.CrossChainAppResponse),
		zap.Stringer("chainID", chainID),
		zap.Uint32("requestID", requestID),
	)
	return nil
}

func (nop *noOpAppHandler) AppRequest(nodeID ids.NodeID, requestID uint32, deadline time.Time, _ []byte) error {
>>>>>>> 600c2cfc
	nop.log.Debug("dropping request",
		zap.String("reason", "unhandled by this gear"),
		zap.Stringer("messageOp", message.AppRequest),
		zap.Stringer("nodeID", nodeID),
		zap.Uint32("requestID", requestID),
	)
	return nil
}

func (nop *noOpAppHandler) AppRequestFailed(ctx context.Context, nodeID ids.NodeID, requestID uint32) error {
	nop.log.Debug("dropping request",
		zap.String("reason", "unhandled by this gear"),
		zap.Stringer("messageOp", message.AppRequestFailed),
		zap.Stringer("nodeID", nodeID),
		zap.Uint32("requestID", requestID),
	)
	return nil
}

func (nop *noOpAppHandler) AppResponse(ctx context.Context, nodeID ids.NodeID, requestID uint32, _ []byte) error {
	nop.log.Debug("dropping request",
		zap.String("reason", "unhandled by this gear"),
		zap.Stringer("messageOp", message.AppResponse),
		zap.Stringer("nodeID", nodeID),
		zap.Uint32("requestID", requestID),
	)
	return nil
}

func (nop *noOpAppHandler) AppGossip(ctx context.Context, nodeID ids.NodeID, _ []byte) error {
	nop.log.Debug("dropping request",
		zap.String("reason", "unhandled by this gear"),
		zap.Stringer("messageOp", message.AppGossip),
		zap.Stringer("nodeID", nodeID),
	)
	return nil
}<|MERGE_RESOLUTION|>--- conflicted
+++ resolved
@@ -268,10 +268,7 @@
 	return &noOpAppHandler{log: log}
 }
 
-<<<<<<< HEAD
-func (nop *noOpAppHandler) AppRequest(ctx context.Context, nodeID ids.NodeID, requestID uint32, deadline time.Time, _ []byte) error {
-=======
-func (nop *noOpAppHandler) CrossChainAppRequest(chainID ids.ID, requestID uint32, deadline time.Time, request []byte) error {
+func (nop *noOpAppHandler) CrossChainAppRequest(ctx context.Context, chainID ids.ID, requestID uint32, deadline time.Time, request []byte) error {
 	nop.log.Debug("dropping request",
 		zap.String("reason", "unhandled by this gear"),
 		zap.Stringer("messageOp", message.CrossChainAppRequest),
@@ -281,7 +278,7 @@
 	return nil
 }
 
-func (nop *noOpAppHandler) CrossChainAppRequestFailed(chainID ids.ID, requestID uint32) error {
+func (nop *noOpAppHandler) CrossChainAppRequestFailed(ctx context.Context, chainID ids.ID, requestID uint32) error {
 	nop.log.Debug("dropping request",
 		zap.String("reason", "unhandled by this gear"),
 		zap.Stringer("messageOp", message.CrossChainAppRequestFailed),
@@ -291,7 +288,7 @@
 	return nil
 }
 
-func (nop *noOpAppHandler) CrossChainAppResponse(chainID ids.ID, requestID uint32, response []byte) error {
+func (nop *noOpAppHandler) CrossChainAppResponse(ctx context.Context, chainID ids.ID, requestID uint32, response []byte) error {
 	nop.log.Debug("dropping request",
 		zap.String("reason", "unhandled by this gear"),
 		zap.Stringer("messageOp", message.CrossChainAppResponse),
@@ -301,8 +298,7 @@
 	return nil
 }
 
-func (nop *noOpAppHandler) AppRequest(nodeID ids.NodeID, requestID uint32, deadline time.Time, _ []byte) error {
->>>>>>> 600c2cfc
+func (nop *noOpAppHandler) AppRequest(ctx context.Context, nodeID ids.NodeID, requestID uint32, deadline time.Time, _ []byte) error {
 	nop.log.Debug("dropping request",
 		zap.String("reason", "unhandled by this gear"),
 		zap.Stringer("messageOp", message.AppRequest),
