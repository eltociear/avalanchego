--- conflicted
+++ resolved
@@ -39,53 +39,28 @@
 	CantSendCrossChainAppRequest, CantSendCrossChainAppResponse bool
 
 	AcceptF                      func(*snow.ConsensusContext, ids.ID, []byte) error
-<<<<<<< HEAD
-	SendGetStateSummaryFrontierF func(set.Set[ids.NodeID], uint32)
-	SendStateSummaryFrontierF    func(ids.NodeID, uint32, []byte)
-	SendGetAcceptedStateSummaryF func(set.Set[ids.NodeID], uint32, []uint64)
-	SendAcceptedStateSummaryF    func(ids.NodeID, uint32, []ids.ID)
-	SendGetAcceptedFrontierF     func(set.Set[ids.NodeID], uint32)
-	SendAcceptedFrontierF        func(ids.NodeID, uint32, []ids.ID)
-	SendGetAcceptedF             func(set.Set[ids.NodeID], uint32, []ids.ID)
-	SendAcceptedF                func(ids.NodeID, uint32, []ids.ID)
-	SendGetF                     func(ids.NodeID, uint32, ids.ID)
-	SendGetAncestorsF            func(ids.NodeID, uint32, ids.ID)
-	SendPutF                     func(ids.NodeID, uint32, []byte)
-	SendAncestorsF               func(ids.NodeID, uint32, [][]byte)
-	SendPushQueryF               func(set.Set[ids.NodeID], uint32, []byte)
-	SendPullQueryF               func(set.Set[ids.NodeID], uint32, ids.ID)
-	SendChitsF                   func(ids.NodeID, uint32, []ids.ID)
-	SendGossipF                  func([]byte)
-	SendAppRequestF              func(set.Set[ids.NodeID], uint32, []byte) error
-	SendAppResponseF             func(ids.NodeID, uint32, []byte) error
-	SendAppGossipF               func([]byte) error
-	SendAppGossipSpecificF       func(set.Set[ids.NodeID], []byte) error
-	SendCrossChainAppRequestF    func(ids.ID, uint32, []byte)
-	SendCrossChainAppResponseF   func(ids.ID, uint32, []byte)
-=======
-	SendGetStateSummaryFrontierF func(context.Context, ids.NodeIDSet, uint32)
+	SendGetStateSummaryFrontierF func(context.Context, set.Set[ids.NodeID], uint32)
 	SendStateSummaryFrontierF    func(context.Context, ids.NodeID, uint32, []byte)
-	SendGetAcceptedStateSummaryF func(context.Context, ids.NodeIDSet, uint32, []uint64)
+	SendGetAcceptedStateSummaryF func(context.Context, set.Set[ids.NodeID], uint32, []uint64)
 	SendAcceptedStateSummaryF    func(context.Context, ids.NodeID, uint32, []ids.ID)
-	SendGetAcceptedFrontierF     func(context.Context, ids.NodeIDSet, uint32)
+	SendGetAcceptedFrontierF     func(context.Context, set.Set[ids.NodeID], uint32)
 	SendAcceptedFrontierF        func(context.Context, ids.NodeID, uint32, []ids.ID)
-	SendGetAcceptedF             func(context.Context, ids.NodeIDSet, uint32, []ids.ID)
+	SendGetAcceptedF             func(context.Context, set.Set[ids.NodeID], uint32, []ids.ID)
 	SendAcceptedF                func(context.Context, ids.NodeID, uint32, []ids.ID)
 	SendGetF                     func(context.Context, ids.NodeID, uint32, ids.ID)
 	SendGetAncestorsF            func(context.Context, ids.NodeID, uint32, ids.ID)
 	SendPutF                     func(context.Context, ids.NodeID, uint32, []byte)
 	SendAncestorsF               func(context.Context, ids.NodeID, uint32, [][]byte)
-	SendPushQueryF               func(context.Context, ids.NodeIDSet, uint32, []byte)
-	SendPullQueryF               func(context.Context, ids.NodeIDSet, uint32, ids.ID)
+	SendPushQueryF               func(context.Context, set.Set[ids.NodeID], uint32, []byte)
+	SendPullQueryF               func(context.Context, set.Set[ids.NodeID], uint32, ids.ID)
 	SendChitsF                   func(context.Context, ids.NodeID, uint32, []ids.ID)
 	SendGossipF                  func(context.Context, []byte)
-	SendAppRequestF              func(context.Context, ids.NodeIDSet, uint32, []byte) error
+	SendAppRequestF              func(context.Context, set.Set[ids.NodeID], uint32, []byte) error
 	SendAppResponseF             func(context.Context, ids.NodeID, uint32, []byte) error
 	SendAppGossipF               func(context.Context, []byte) error
-	SendAppGossipSpecificF       func(context.Context, ids.NodeIDSet, []byte) error
+	SendAppGossipSpecificF       func(context.Context, set.Set[ids.NodeID], []byte) error
 	SendCrossChainAppRequestF    func(context.Context, ids.ID, uint32, []byte)
 	SendCrossChainAppResponseF   func(context.Context, ids.ID, uint32, []byte)
->>>>>>> 5daf92cc
 }
 
 // Default set the default callable value to [cant]
@@ -134,11 +109,7 @@
 // SendGetStateSummaryFrontier calls SendGetStateSummaryFrontierF if it was initialized. If it
 // wasn't initialized and this function shouldn't be called and testing was
 // initialized, then testing will fail.
-<<<<<<< HEAD
-func (s *SenderTest) SendGetStateSummaryFrontier(validatorIDs set.Set[ids.NodeID], requestID uint32) {
-=======
-func (s *SenderTest) SendGetStateSummaryFrontier(ctx context.Context, validatorIDs ids.NodeIDSet, requestID uint32) {
->>>>>>> 5daf92cc
+func (s *SenderTest) SendGetStateSummaryFrontier(ctx context.Context, validatorIDs set.Set[ids.NodeID], requestID uint32) {
 	if s.SendGetStateSummaryFrontierF != nil {
 		s.SendGetStateSummaryFrontierF(ctx, validatorIDs, requestID)
 	} else if s.CantSendGetStateSummaryFrontier && s.T != nil {
@@ -160,11 +131,7 @@
 // SendGetAcceptedStateSummary calls SendGetAcceptedStateSummaryF if it was initialized. If it wasn't
 // initialized and this function shouldn't be called and testing was
 // initialized, then testing will fail.
-<<<<<<< HEAD
-func (s *SenderTest) SendGetAcceptedStateSummary(nodeIDs set.Set[ids.NodeID], requestID uint32, heights []uint64) {
-=======
-func (s *SenderTest) SendGetAcceptedStateSummary(ctx context.Context, nodeIDs ids.NodeIDSet, requestID uint32, heights []uint64) {
->>>>>>> 5daf92cc
+func (s *SenderTest) SendGetAcceptedStateSummary(ctx context.Context, nodeIDs set.Set[ids.NodeID], requestID uint32, heights []uint64) {
 	if s.SendGetAcceptedStateSummaryF != nil {
 		s.SendGetAcceptedStateSummaryF(ctx, nodeIDs, requestID, heights)
 	} else if s.CantSendGetAcceptedStateSummary && s.T != nil {
@@ -186,11 +153,7 @@
 // SendGetAcceptedFrontier calls SendGetAcceptedFrontierF if it was initialized.
 // If it wasn't initialized and this function shouldn't be called and testing
 // was initialized, then testing will fail.
-<<<<<<< HEAD
-func (s *SenderTest) SendGetAcceptedFrontier(validatorIDs set.Set[ids.NodeID], requestID uint32) {
-=======
-func (s *SenderTest) SendGetAcceptedFrontier(ctx context.Context, validatorIDs ids.NodeIDSet, requestID uint32) {
->>>>>>> 5daf92cc
+func (s *SenderTest) SendGetAcceptedFrontier(ctx context.Context, validatorIDs set.Set[ids.NodeID], requestID uint32) {
 	if s.SendGetAcceptedFrontierF != nil {
 		s.SendGetAcceptedFrontierF(ctx, validatorIDs, requestID)
 	} else if s.CantSendGetAcceptedFrontier && s.T != nil {
@@ -212,11 +175,7 @@
 // SendGetAccepted calls SendGetAcceptedF if it was initialized. If it wasn't
 // initialized and this function shouldn't be called and testing was
 // initialized, then testing will fail.
-<<<<<<< HEAD
-func (s *SenderTest) SendGetAccepted(nodeIDs set.Set[ids.NodeID], requestID uint32, containerIDs []ids.ID) {
-=======
-func (s *SenderTest) SendGetAccepted(ctx context.Context, nodeIDs ids.NodeIDSet, requestID uint32, containerIDs []ids.ID) {
->>>>>>> 5daf92cc
+func (s *SenderTest) SendGetAccepted(ctx context.Context, nodeIDs set.Set[ids.NodeID], requestID uint32, containerIDs []ids.ID) {
 	if s.SendGetAcceptedF != nil {
 		s.SendGetAcceptedF(ctx, nodeIDs, requestID, containerIDs)
 	} else if s.CantSendGetAccepted && s.T != nil {
@@ -282,11 +241,7 @@
 // SendPushQuery calls SendPushQueryF if it was initialized. If it wasn't
 // initialized and this function shouldn't be called and testing was
 // initialized, then testing will fail.
-<<<<<<< HEAD
-func (s *SenderTest) SendPushQuery(vdrs set.Set[ids.NodeID], requestID uint32, vtx []byte) {
-=======
-func (s *SenderTest) SendPushQuery(ctx context.Context, vdrs ids.NodeIDSet, requestID uint32, vtx []byte) {
->>>>>>> 5daf92cc
+func (s *SenderTest) SendPushQuery(ctx context.Context, vdrs set.Set[ids.NodeID], requestID uint32, vtx []byte) {
 	if s.SendPushQueryF != nil {
 		s.SendPushQueryF(ctx, vdrs, requestID, vtx)
 	} else if s.CantSendPushQuery && s.T != nil {
@@ -297,11 +252,7 @@
 // SendPullQuery calls SendPullQueryF if it was initialized. If it wasn't
 // initialized and this function shouldn't be called and testing was
 // initialized, then testing will fail.
-<<<<<<< HEAD
-func (s *SenderTest) SendPullQuery(vdrs set.Set[ids.NodeID], requestID uint32, vtxID ids.ID) {
-=======
-func (s *SenderTest) SendPullQuery(ctx context.Context, vdrs ids.NodeIDSet, requestID uint32, vtxID ids.ID) {
->>>>>>> 5daf92cc
+func (s *SenderTest) SendPullQuery(ctx context.Context, vdrs set.Set[ids.NodeID], requestID uint32, vtxID ids.ID) {
 	if s.SendPullQueryF != nil {
 		s.SendPullQueryF(ctx, vdrs, requestID, vtxID)
 	} else if s.CantSendPullQuery && s.T != nil {
@@ -352,11 +303,7 @@
 // SendAppRequest calls SendAppRequestF if it was initialized. If it wasn't
 // initialized and this function shouldn't be called and testing was
 // initialized, then testing will fail.
-<<<<<<< HEAD
-func (s *SenderTest) SendAppRequest(nodeIDs set.Set[ids.NodeID], requestID uint32, appRequestBytes []byte) error {
-=======
-func (s *SenderTest) SendAppRequest(ctx context.Context, nodeIDs ids.NodeIDSet, requestID uint32, appRequestBytes []byte) error {
->>>>>>> 5daf92cc
+func (s *SenderTest) SendAppRequest(ctx context.Context, nodeIDs set.Set[ids.NodeID], requestID uint32, appRequestBytes []byte) error {
 	switch {
 	case s.SendAppRequestF != nil:
 		return s.SendAppRequestF(ctx, nodeIDs, requestID, appRequestBytes)
@@ -395,11 +342,7 @@
 // SendAppGossipSpecific calls SendAppGossipSpecificF if it was initialized. If it wasn't
 // initialized and this function shouldn't be called and testing was
 // initialized, then testing will fail.
-<<<<<<< HEAD
-func (s *SenderTest) SendAppGossipSpecific(nodeIDs set.Set[ids.NodeID], appGossipBytes []byte) error {
-=======
-func (s *SenderTest) SendAppGossipSpecific(ctx context.Context, nodeIDs ids.NodeIDSet, appGossipBytes []byte) error {
->>>>>>> 5daf92cc
+func (s *SenderTest) SendAppGossipSpecific(ctx context.Context, nodeIDs set.Set[ids.NodeID], appGossipBytes []byte) error {
 	switch {
 	case s.SendAppGossipSpecificF != nil:
 		return s.SendAppGossipSpecificF(ctx, nodeIDs, appGossipBytes)
