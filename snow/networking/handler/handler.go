--- conflicted
+++ resolved
@@ -890,22 +890,6 @@
 		return engine.Notify(context.TODO(), common.Message(msg.Notification))
 
 	case *message.GossipRequest:
-<<<<<<< HEAD
-		// TODO: After Cortina is activated, this can be removed as everyone
-		// will have accepted the StopVertex.
-		if currentEngineType == p2p.EngineType_ENGINE_TYPE_SNOWMAN {
-			avalancheEngine, ok := h.engineManager.Get(p2p.EngineType_ENGINE_TYPE_AVALANCHE).Get(engineState)
-			if ok {
-				// This chain was linearized, so we should gossip the Avalanche
-				// accepted frontier to make sure everyone eventually linearizes
-				// the chain.
-				if err := avalancheEngine.Gossip(context.TODO()); err != nil {
-					return err
-				}
-			}
-		}
-=======
->>>>>>> ef6a2a2f
 		return engine.Gossip(context.TODO())
 
 	case *message.Timeout:
