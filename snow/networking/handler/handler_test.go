--- conflicted
+++ resolved
@@ -224,13 +224,8 @@
 	nodeID := ids.EmptyNodeID
 	chainID := ids.Empty
 	reqID := uint32(1)
-<<<<<<< HEAD
-	inMsg := mc.InternalFailedRequest(message.GetFailed, nodeID, chainID, reqID)
+	inMsg := mc.InternalFailedRequest(message.GetFailed, nodeID, chainID, chainID, reqID)
 	handler.Push(context.Background(), inMsg)
-=======
-	inMsg := mc.InternalFailedRequest(message.GetFailed, nodeID, chainID, chainID, reqID)
-	handler.Push(inMsg)
->>>>>>> 600c2cfc
 
 	ticker := time.NewTicker(time.Second)
 	select {
