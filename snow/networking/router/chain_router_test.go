--- conflicted
+++ resolved
@@ -45,11 +45,7 @@
 	require := require.New(t)
 
 	vdrs := validators.NewSet()
-<<<<<<< HEAD
-	require.NoError(t, vdrs.Add(ids.GenerateTestNodeID(), nil, ids.Empty, 1))
-=======
 	require.NoError(vdrs.Add(ids.GenerateTestNodeID(), nil, ids.Empty, 1))
->>>>>>> b66e25ee
 	benchlist := benchlist.NewNoBenchlist()
 	tm, err := timeout.NewManager(
 		&timer.AdaptiveTimeoutConfig{
@@ -67,11 +63,7 @@
 	go tm.Dispatch()
 
 	chainRouter := ChainRouter{}
-<<<<<<< HEAD
-	require.NoError(t, chainRouter.Initialize(
-=======
 	require.NoError(chainRouter.Initialize(
->>>>>>> b66e25ee
 		ids.EmptyNodeID,
 		logging.NoLog{},
 		tm,
