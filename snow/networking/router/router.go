--- conflicted
+++ resolved
@@ -37,12 +37,8 @@
 		metricsRegisterer prometheus.Registerer,
 	) error
 	Shutdown()
-<<<<<<< HEAD
-	AddChain(chain *Handler)
-	StartChain(chain *Handler) error
-=======
 	AddChain(chain handler.Handler)
->>>>>>> 5f190262
+	StartChain(chain handler.Handler) error
 	health.Checker
 }
 
