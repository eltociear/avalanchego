// Copyright (C) 2019-2022, Ava Labs, Inc. All rights reserved.
// See the file LICENSE for licensing terms.

package sender

import (
	"context"
	"fmt"

	"github.com/prometheus/client_golang/prometheus"

	"go.opentelemetry.io/otel/attribute"

	oteltrace "go.opentelemetry.io/otel/trace"

	"go.uber.org/zap"

	"github.com/ava-labs/avalanchego/ids"
	"github.com/ava-labs/avalanchego/message"
	"github.com/ava-labs/avalanchego/snow"
	"github.com/ava-labs/avalanchego/snow/engine/common"
	"github.com/ava-labs/avalanchego/snow/networking/router"
	"github.com/ava-labs/avalanchego/snow/networking/timeout"
	"github.com/ava-labs/avalanchego/trace"
	"github.com/ava-labs/avalanchego/utils/constants"
)

var _ common.Sender = &sender{}

type GossipConfig struct {
	AcceptedFrontierValidatorSize    uint `json:"gossipAcceptedFrontierValidatorSize" yaml:"gossipAcceptedFrontierValidatorSize"`
	AcceptedFrontierNonValidatorSize uint `json:"gossipAcceptedFrontierNonValidatorSize" yaml:"gossipAcceptedFrontierNonValidatorSize"`
	AcceptedFrontierPeerSize         uint `json:"gossipAcceptedFrontierPeerSize" yaml:"gossipAcceptedFrontierPeerSize"`
	OnAcceptValidatorSize            uint `json:"gossipOnAcceptValidatorSize" yaml:"gossipOnAcceptValidatorSize"`
	OnAcceptNonValidatorSize         uint `json:"gossipOnAcceptNonValidatorSize" yaml:"gossipOnAcceptNonValidatorSize"`
	OnAcceptPeerSize                 uint `json:"gossipOnAcceptPeerSize" yaml:"gossipOnAcceptPeerSize"`
	AppGossipValidatorSize           uint `json:"appGossipValidatorSize" yaml:"appGossipValidatorSize"`
	AppGossipNonValidatorSize        uint `json:"appGossipNonValidatorSize" yaml:"appGossipNonValidatorSize"`
	AppGossipPeerSize                uint `json:"appGossipPeerSize" yaml:"appGossipPeerSize"`
}

// sender is a wrapper around an ExternalSender.
// Messages to this node are put directly into [router] rather than
// being sent over the network via the wrapped ExternalSender.
// sender registers outbound requests with [router] so that [router]
// fires a timeout if we don't get a response to the request.
type sender struct {
	ctx        *snow.ConsensusContext
	msgCreator message.Creator

	sender   ExternalSender // Actually does the sending over the network
	router   router.Router
	timeouts timeout.Manager

	gossipConfig GossipConfig

	// Request message type --> Counts how many of that request
	// have failed because the node was benched
	failedDueToBench map[message.Op]prometheus.Counter
}

func New(
	ctx *snow.ConsensusContext,
	msgCreator message.Creator,
	externalSender ExternalSender,
	router router.Router,
	timeouts timeout.Manager,
	gossipConfig GossipConfig,
) (common.Sender, error) {
	s := &sender{
		ctx:              ctx,
		msgCreator:       msgCreator,
		sender:           externalSender,
		router:           router,
		timeouts:         timeouts,
		gossipConfig:     gossipConfig,
		failedDueToBench: make(map[message.Op]prometheus.Counter, len(message.ConsensusRequestOps)),
	}

	for _, op := range message.ConsensusRequestOps {
		counter := prometheus.NewCounter(
			prometheus.CounterOpts{
				Name: fmt.Sprintf("%s_failed_benched", op),
				Help: fmt.Sprintf("# of times a %s request was not sent because the node was benched", op),
			},
		)
		if err := ctx.Registerer.Register(counter); err != nil {
			return nil, fmt.Errorf("couldn't register metric for %s: %w", op, err)
		}
		s.failedDueToBench[op] = counter
	}
	return s, nil
}

<<<<<<< HEAD
func (s *sender) getMsgCreator() message.Creator {
	now := s.clock.Time()
	if now.Before(s.banffTime) {
		return s.msgCreator
	}
	return s.msgCreatorWithProto
}

func (s *sender) SendGetStateSummaryFrontier(ctx context.Context, nodeIDs ids.NodeIDSet, requestID uint32) {
	ctx, span := trace.Tracer().Start(ctx, "sender.SendGetStateSummaryFrontier", oteltrace.WithAttributes(
		attribute.Stringer("recipients", nodeIDs),
		attribute.Int64("requestID", int64(requestID)),
	))
	defer span.End()

=======
func (s *sender) SendGetStateSummaryFrontier(nodeIDs ids.NodeIDSet, requestID uint32) {
>>>>>>> 50c60741
	// Note that this timeout duration won't exactly match the one that gets
	// registered. That's OK.
	deadline := s.timeouts.TimeoutDuration()

	// Tell the router to expect a response message or a message notifying
	// that we won't get a response from each of these nodes.
	// We register timeouts for all nodes, regardless of whether we fail
	// to send them a message, to avoid busy looping when disconnected from
	// the internet.
	for nodeID := range nodeIDs {
		s.router.RegisterRequest(ctx, nodeID, s.ctx.ChainID, s.ctx.ChainID, requestID, message.StateSummaryFrontier)
	}

	// Sending a message to myself. No need to send it over the network.
	// Just put it right into the router. Asynchronously to avoid deadlock.
	if nodeIDs.Contains(s.ctx.NodeID) {
		nodeIDs.Remove(s.ctx.NodeID)
<<<<<<< HEAD
		inMsg := msgCreator.InboundGetStateSummaryFrontier(s.ctx.ChainID, requestID, deadline, s.ctx.NodeID)
		go s.router.HandleInbound(ctx, inMsg)
=======
		inMsg := s.msgCreator.InboundGetStateSummaryFrontier(s.ctx.ChainID, requestID, deadline, s.ctx.NodeID)
		go s.router.HandleInbound(inMsg)
>>>>>>> 50c60741
	}

	// Create the outbound message.
	outMsg, err := s.msgCreator.GetStateSummaryFrontier(s.ctx.ChainID, requestID, deadline)

	// Send the message over the network.
	var sentTo ids.NodeIDSet
	if err == nil {
		sentTo = s.sender.Send(outMsg, nodeIDs, s.ctx.SubnetID, s.ctx.IsValidatorOnly())
	} else {
		s.ctx.Log.Error("failed to build message",
			zap.Stringer("messageOp", message.GetStateSummaryFrontier),
			zap.Stringer("chainID", s.ctx.ChainID),
			zap.Uint32("requestID", requestID),
			zap.Duration("deadline", deadline),
			zap.Error(err),
		)
	}

	for nodeID := range nodeIDs {
		if !sentTo.Contains(nodeID) {
			s.ctx.Log.Debug("failed to send message",
				zap.Stringer("messageOp", message.GetStateSummaryFrontier),
				zap.Stringer("nodeID", nodeID),
				zap.Stringer("chainID", s.ctx.ChainID),
				zap.Uint32("requestID", requestID),
			)
		}
	}
}

<<<<<<< HEAD
func (s *sender) SendStateSummaryFrontier(ctx context.Context, nodeID ids.NodeID, requestID uint32, summary []byte) {
	ctx, span := trace.Tracer().Start(ctx, "sender.SendStateSummaryFrontier", oteltrace.WithAttributes(
		attribute.Stringer("recipients", nodeID),
		attribute.Int64("requestID", int64(requestID)),
		attribute.Int("summaryLen", len(summary)),
	))
	defer span.End()

	msgCreator := s.getMsgCreator()

	// Sending this message to myself.
	if nodeID == s.ctx.NodeID {
		inMsg := msgCreator.InboundStateSummaryFrontier(s.ctx.ChainID, requestID, summary, nodeID)
		go s.router.HandleInbound(ctx, inMsg)
=======
func (s *sender) SendStateSummaryFrontier(nodeID ids.NodeID, requestID uint32, summary []byte) {
	// Sending this message to myself.
	if nodeID == s.ctx.NodeID {
		inMsg := s.msgCreator.InboundStateSummaryFrontier(s.ctx.ChainID, requestID, summary, nodeID)
		go s.router.HandleInbound(inMsg)
>>>>>>> 50c60741
		return
	}

	// Create the outbound message.
	outMsg, err := s.msgCreator.StateSummaryFrontier(s.ctx.ChainID, requestID, summary)
	if err != nil {
		s.ctx.Log.Error("failed to build message",
			zap.Stringer("messageOp", message.StateSummaryFrontier),
			zap.Stringer("chainID", s.ctx.ChainID),
			zap.Uint32("requestID", requestID),
			zap.Binary("summaryBytes", summary),
			zap.Error(err),
		)
		return
	}

	// Send the message over the network.
	nodeIDs := ids.NewNodeIDSet(1)
	nodeIDs.Add(nodeID)
	if sentTo := s.sender.Send(outMsg, nodeIDs, s.ctx.SubnetID, s.ctx.IsValidatorOnly()); sentTo.Len() == 0 {
		s.ctx.Log.Debug("failed to send message",
			zap.Stringer("messageOp", message.StateSummaryFrontier),
			zap.Stringer("nodeID", nodeID),
			zap.Stringer("chainID", s.ctx.ChainID),
			zap.Uint32("requestID", requestID),
		)
		s.ctx.Log.Verbo("failed to send message",
			zap.Stringer("messageOp", message.StateSummaryFrontier),
			zap.Stringer("nodeID", nodeID),
			zap.Stringer("chainID", s.ctx.ChainID),
			zap.Uint32("requestID", requestID),
			zap.Binary("summary", summary),
		)
	}
}

func (s *sender) SendGetAcceptedStateSummary(ctx context.Context, nodeIDs ids.NodeIDSet, requestID uint32, heights []uint64) {
	ctx, span := trace.Tracer().Start(ctx, "sender.SendGetAcceptedStateSummary", oteltrace.WithAttributes(
		attribute.Stringer("recipients", nodeIDs),
		attribute.Int64("requestID", int64(requestID)),
		attribute.Int("numHeights", len(heights)),
	))
	defer span.End()

	// Note that this timeout duration won't exactly match the one that gets
	// registered. That's OK.
	deadline := s.timeouts.TimeoutDuration()

	// Tell the router to expect a response message or a message notifying
	// that we won't get a response from each of these nodes.
	// We register timeouts for all nodes, regardless of whether we fail
	// to send them a message, to avoid busy looping when disconnected from
	// the internet.
	for nodeID := range nodeIDs {
		s.router.RegisterRequest(ctx, nodeID, s.ctx.ChainID, s.ctx.ChainID, requestID, message.AcceptedStateSummary)
	}

	// Sending a message to myself. No need to send it over the network.
	// Just put it right into the router. Asynchronously to avoid deadlock.
	if nodeIDs.Contains(s.ctx.NodeID) {
		nodeIDs.Remove(s.ctx.NodeID)
<<<<<<< HEAD
		inMsg := msgCreator.InboundGetAcceptedStateSummary(s.ctx.ChainID, requestID, heights, deadline, s.ctx.NodeID)
		go s.router.HandleInbound(ctx, inMsg)
=======
		inMsg := s.msgCreator.InboundGetAcceptedStateSummary(s.ctx.ChainID, requestID, heights, deadline, s.ctx.NodeID)
		go s.router.HandleInbound(inMsg)
>>>>>>> 50c60741
	}

	// Create the outbound message.
	outMsg, err := s.msgCreator.GetAcceptedStateSummary(s.ctx.ChainID, requestID, deadline, heights)

	// Send the message over the network.
	var sentTo ids.NodeIDSet
	if err == nil {
		sentTo = s.sender.Send(outMsg, nodeIDs, s.ctx.SubnetID, s.ctx.IsValidatorOnly())
	} else {
		s.ctx.Log.Error("failed to build message",
			zap.Stringer("messageOp", message.GetAcceptedStateSummary),
			zap.Stringer("chainID", s.ctx.ChainID),
			zap.Uint32("requestID", requestID),
			zap.Uint64s("heights", heights),
			zap.Error(err),
		)
	}

	for nodeID := range nodeIDs {
		if !sentTo.Contains(nodeID) {
			s.ctx.Log.Debug("failed to send message",
				zap.Stringer("messageOp", message.GetAcceptedStateSummary),
				zap.Stringer("nodeID", nodeID),
				zap.Stringer("chainID", s.ctx.ChainID),
				zap.Uint32("requestID", requestID),
				zap.Uint64s("heights", heights),
			)
		}
	}
}

<<<<<<< HEAD
func (s *sender) SendAcceptedStateSummary(ctx context.Context, nodeID ids.NodeID, requestID uint32, summaryIDs []ids.ID) {
	ctx, span := trace.Tracer().Start(ctx, "sender.SendAcceptedStateSummary", oteltrace.WithAttributes(
		attribute.Stringer("recipients", nodeID),
		attribute.Int64("requestID", int64(requestID)),
		attribute.Int("numSummaryIDs", len(summaryIDs)),
	))
	defer span.End()

	msgCreator := s.getMsgCreator()

	if nodeID == s.ctx.NodeID {
		inMsg := msgCreator.InboundAcceptedStateSummary(s.ctx.ChainID, requestID, summaryIDs, nodeID)
		go s.router.HandleInbound(ctx, inMsg)
=======
func (s *sender) SendAcceptedStateSummary(nodeID ids.NodeID, requestID uint32, summaryIDs []ids.ID) {
	if nodeID == s.ctx.NodeID {
		inMsg := s.msgCreator.InboundAcceptedStateSummary(s.ctx.ChainID, requestID, summaryIDs, nodeID)
		go s.router.HandleInbound(inMsg)
>>>>>>> 50c60741
		return
	}

	// Create the outbound message.
	outMsg, err := s.msgCreator.AcceptedStateSummary(s.ctx.ChainID, requestID, summaryIDs)
	if err != nil {
		s.ctx.Log.Error("failed to build message",
			zap.Stringer("messageOp", message.AcceptedStateSummary),
			zap.Stringer("chainID", s.ctx.ChainID),
			zap.Uint32("requestID", requestID),
			zap.Stringer("summaryIDs", ids.SliceStringer(summaryIDs)),
			zap.Error(err),
		)
		return
	}

	// Send the message over the network.
	nodeIDs := ids.NewNodeIDSet(1)
	nodeIDs.Add(nodeID)
	if sentTo := s.sender.Send(outMsg, nodeIDs, s.ctx.SubnetID, s.ctx.IsValidatorOnly()); sentTo.Len() == 0 {
		s.ctx.Log.Debug("failed to send message",
			zap.Stringer("messageOp", message.AcceptedStateSummary),
			zap.Stringer("nodeID", nodeID),
			zap.Stringer("chainID", s.ctx.ChainID),
			zap.Uint32("requestID", requestID),
			zap.Stringer("summaryIDs", ids.SliceStringer(summaryIDs)),
		)
	}
}

func (s *sender) SendGetAcceptedFrontier(ctx context.Context, nodeIDs ids.NodeIDSet, requestID uint32) {
	ctx, span := trace.Tracer().Start(ctx, "sender.SendGetAcceptedFrontier", oteltrace.WithAttributes(
		attribute.Stringer("recipients", nodeIDs),
		attribute.Int64("requestID", int64(requestID)),
	))
	defer span.End()

	// Note that this timeout duration won't exactly match the one that gets
	// registered. That's OK.
	deadline := s.timeouts.TimeoutDuration()

	// Tell the router to expect a response message or a message notifying
	// that we won't get a response from each of these nodes.
	// We register timeouts for all nodes, regardless of whether we fail
	// to send them a message, to avoid busy looping when disconnected from
	// the internet.
	for nodeID := range nodeIDs {
		s.router.RegisterRequest(ctx, nodeID, s.ctx.ChainID, s.ctx.ChainID, requestID, message.AcceptedFrontier)
	}

	// Sending a message to myself. No need to send it over the network.
	// Just put it right into the router. Asynchronously to avoid deadlock.
	if nodeIDs.Contains(s.ctx.NodeID) {
		nodeIDs.Remove(s.ctx.NodeID)
<<<<<<< HEAD
		inMsg := msgCreator.InboundGetAcceptedFrontier(s.ctx.ChainID, requestID, deadline, s.ctx.NodeID)
		go s.router.HandleInbound(ctx, inMsg)
=======
		inMsg := s.msgCreator.InboundGetAcceptedFrontier(s.ctx.ChainID, requestID, deadline, s.ctx.NodeID)
		go s.router.HandleInbound(inMsg)
>>>>>>> 50c60741
	}

	// Create the outbound message.
	outMsg, err := s.msgCreator.GetAcceptedFrontier(s.ctx.ChainID, requestID, deadline)

	// Send the message over the network.
	var sentTo ids.NodeIDSet
	if err == nil {
		sentTo = s.sender.Send(outMsg, nodeIDs, s.ctx.SubnetID, s.ctx.IsValidatorOnly())
	} else {
		s.ctx.Log.Error("failed to build message",
			zap.Stringer("messageOp", message.GetAcceptedFrontier),
			zap.Stringer("chainID", s.ctx.ChainID),
			zap.Uint32("requestID", requestID),
			zap.Duration("deadline", deadline),
			zap.Error(err),
		)
	}

	for nodeID := range nodeIDs {
		if !sentTo.Contains(nodeID) {
			s.ctx.Log.Debug("failed to send message",
				zap.Stringer("messageOp", message.GetAcceptedFrontier),
				zap.Stringer("nodeID", nodeID),
				zap.Stringer("chainID", s.ctx.ChainID),
				zap.Uint32("requestID", requestID),
			)
		}
	}
}

<<<<<<< HEAD
func (s *sender) SendAcceptedFrontier(ctx context.Context, nodeID ids.NodeID, requestID uint32, containerIDs []ids.ID) {
	ctx, span := trace.Tracer().Start(ctx, "sender.SendAcceptedFrontier", oteltrace.WithAttributes(
		attribute.Stringer("recipients", nodeID),
		attribute.Int64("requestID", int64(requestID)),
		attribute.Int("numContainerIDs", len(containerIDs)),
	))
	defer span.End()

	msgCreator := s.getMsgCreator()

	// Sending this message to myself.
	if nodeID == s.ctx.NodeID {
		inMsg := msgCreator.InboundAcceptedFrontier(s.ctx.ChainID, requestID, containerIDs, nodeID)
		go s.router.HandleInbound(ctx, inMsg)
=======
func (s *sender) SendAcceptedFrontier(nodeID ids.NodeID, requestID uint32, containerIDs []ids.ID) {
	// Sending this message to myself.
	if nodeID == s.ctx.NodeID {
		inMsg := s.msgCreator.InboundAcceptedFrontier(s.ctx.ChainID, requestID, containerIDs, nodeID)
		go s.router.HandleInbound(inMsg)
>>>>>>> 50c60741
		return
	}

	// Create the outbound message.
	outMsg, err := s.msgCreator.AcceptedFrontier(s.ctx.ChainID, requestID, containerIDs)
	if err != nil {
		s.ctx.Log.Error("failed to build message",
			zap.Stringer("messageOp", message.AcceptedFrontier),
			zap.Stringer("chainID", s.ctx.ChainID),
			zap.Uint32("requestID", requestID),
			zap.Stringer("containerIDs", ids.SliceStringer(containerIDs)),
			zap.Error(err),
		)
		return
	}

	// Send the message over the network.
	nodeIDs := ids.NewNodeIDSet(1)
	nodeIDs.Add(nodeID)
	if sentTo := s.sender.Send(outMsg, nodeIDs, s.ctx.SubnetID, s.ctx.IsValidatorOnly()); sentTo.Len() == 0 {
		s.ctx.Log.Debug("failed to send message",
			zap.Stringer("messageOp", message.AcceptedFrontier),
			zap.Stringer("nodeID", nodeID),
			zap.Stringer("chainID", s.ctx.ChainID),
			zap.Uint32("requestID", requestID),
			zap.Stringer("containerIDs", ids.SliceStringer(containerIDs)),
		)
	}
}

func (s *sender) SendGetAccepted(ctx context.Context, nodeIDs ids.NodeIDSet, requestID uint32, containerIDs []ids.ID) {
	ctx, span := trace.Tracer().Start(ctx, "sender.SendGetAccepted", oteltrace.WithAttributes(
		attribute.Stringer("recipients", nodeIDs),
		attribute.Int64("requestID", int64(requestID)),
		attribute.Int("numContainerIDs", len(containerIDs)),
	))
	defer span.End()

	// Note that this timeout duration won't exactly match the one that gets
	// registered. That's OK.
	deadline := s.timeouts.TimeoutDuration()

	// Tell the router to expect a response message or a message notifying
	// that we won't get a response from each of these nodes.
	// We register timeouts for all nodes, regardless of whether we fail
	// to send them a message, to avoid busy looping when disconnected from
	// the internet.
	for nodeID := range nodeIDs {
		s.router.RegisterRequest(ctx, nodeID, s.ctx.ChainID, s.ctx.ChainID, requestID, message.Accepted)
	}

	// Sending a message to myself. No need to send it over the network.
	// Just put it right into the router. Asynchronously to avoid deadlock.
	if nodeIDs.Contains(s.ctx.NodeID) {
		nodeIDs.Remove(s.ctx.NodeID)
<<<<<<< HEAD
		inMsg := msgCreator.InboundGetAccepted(s.ctx.ChainID, requestID, deadline, containerIDs, s.ctx.NodeID)
		go s.router.HandleInbound(ctx, inMsg)
=======
		inMsg := s.msgCreator.InboundGetAccepted(s.ctx.ChainID, requestID, deadline, containerIDs, s.ctx.NodeID)
		go s.router.HandleInbound(inMsg)
>>>>>>> 50c60741
	}

	// Create the outbound message.
	outMsg, err := s.msgCreator.GetAccepted(s.ctx.ChainID, requestID, deadline, containerIDs)

	// Send the message over the network.
	var sentTo ids.NodeIDSet
	if err == nil {
		sentTo = s.sender.Send(outMsg, nodeIDs, s.ctx.SubnetID, s.ctx.IsValidatorOnly())
	} else {
		s.ctx.Log.Error("failed to build message",
			zap.Stringer("messageOp", message.GetAccepted),
			zap.Stringer("chainID", s.ctx.ChainID),
			zap.Uint32("requestID", requestID),
			zap.Stringer("containerIDs", ids.SliceStringer(containerIDs)),
			zap.Error(err),
		)
	}

	for nodeID := range nodeIDs {
		if !sentTo.Contains(nodeID) {
			s.ctx.Log.Debug("failed to send message",
				zap.Stringer("messageOp", message.GetAccepted),
				zap.Stringer("nodeID", nodeID),
				zap.Stringer("chainID", s.ctx.ChainID),
				zap.Uint32("requestID", requestID),
				zap.Stringer("containerIDs", ids.SliceStringer(containerIDs)),
			)
		}
	}
}

<<<<<<< HEAD
func (s *sender) SendAccepted(ctx context.Context, nodeID ids.NodeID, requestID uint32, containerIDs []ids.ID) {
	ctx, span := trace.Tracer().Start(ctx, "sender.SendAccepted", oteltrace.WithAttributes(
		attribute.Stringer("recipients", nodeID),
		attribute.Int64("requestID", int64(requestID)),
		attribute.Int("numContainerIDs", len(containerIDs)),
	))
	defer span.End()

	msgCreator := s.getMsgCreator()

	if nodeID == s.ctx.NodeID {
		inMsg := msgCreator.InboundAccepted(s.ctx.ChainID, requestID, containerIDs, nodeID)
		go s.router.HandleInbound(ctx, inMsg)
=======
func (s *sender) SendAccepted(nodeID ids.NodeID, requestID uint32, containerIDs []ids.ID) {
	if nodeID == s.ctx.NodeID {
		inMsg := s.msgCreator.InboundAccepted(s.ctx.ChainID, requestID, containerIDs, nodeID)
		go s.router.HandleInbound(inMsg)
>>>>>>> 50c60741
		return
	}

	// Create the outbound message.
	outMsg, err := s.msgCreator.Accepted(s.ctx.ChainID, requestID, containerIDs)
	if err != nil {
		s.ctx.Log.Error("failed to build message",
			zap.Stringer("messageOp", message.Accepted),
			zap.Stringer("chainID", s.ctx.ChainID),
			zap.Uint32("requestID", requestID),
			zap.Stringer("containerIDs", ids.SliceStringer(containerIDs)),
			zap.Error(err),
		)
		return
	}

	// Send the message over the network.
	nodeIDs := ids.NewNodeIDSet(1)
	nodeIDs.Add(nodeID)
	if sentTo := s.sender.Send(outMsg, nodeIDs, s.ctx.SubnetID, s.ctx.IsValidatorOnly()); sentTo.Len() == 0 {
		s.ctx.Log.Debug("failed to send message",
			zap.Stringer("messageOp", message.Accepted),
			zap.Stringer("nodeID", nodeID),
			zap.Stringer("chainID", s.ctx.ChainID),
			zap.Uint32("requestID", requestID),
			zap.Stringer("containerIDs", ids.SliceStringer(containerIDs)),
		)
	}
}

func (s *sender) SendGetAncestors(ctx context.Context, nodeID ids.NodeID, requestID uint32, containerID ids.ID) {
	ctx, span := trace.Tracer().Start(ctx, "sender.SendGetAncestors", oteltrace.WithAttributes(
		attribute.Stringer("recipients", nodeID),
		attribute.Int64("requestID", int64(requestID)),
		attribute.Stringer("containerID", containerID),
	))
	defer span.End()

	// Tell the router to expect a response message or a message notifying
	// that we won't get a response from this node.
	s.router.RegisterRequest(ctx, nodeID, s.ctx.ChainID, s.ctx.ChainID, requestID, message.Ancestors)

	// Sending a GetAncestors to myself always fails.
	if nodeID == s.ctx.NodeID {
<<<<<<< HEAD
		inMsg := msgCreator.InternalFailedRequest(message.GetAncestorsFailed, nodeID, s.ctx.ChainID, s.ctx.ChainID, requestID)
		go s.router.HandleInbound(ctx, inMsg)
=======
		inMsg := s.msgCreator.InternalFailedRequest(message.GetAncestorsFailed, nodeID, s.ctx.ChainID, s.ctx.ChainID, requestID)
		go s.router.HandleInbound(inMsg)
>>>>>>> 50c60741
		return
	}

	// [nodeID] may be benched. That is, they've been unresponsive
	// so we don't even bother sending requests to them. We just have them immediately fail.
	if s.timeouts.IsBenched(nodeID, s.ctx.ChainID) {
		s.failedDueToBench[message.GetAncestors].Inc() // update metric
		s.timeouts.RegisterRequestToUnreachableValidator()
<<<<<<< HEAD
		inMsg := msgCreator.InternalFailedRequest(message.GetAncestorsFailed, nodeID, s.ctx.ChainID, s.ctx.ChainID, requestID)
		go s.router.HandleInbound(ctx, inMsg)
=======
		inMsg := s.msgCreator.InternalFailedRequest(message.GetAncestorsFailed, nodeID, s.ctx.ChainID, s.ctx.ChainID, requestID)
		go s.router.HandleInbound(inMsg)
>>>>>>> 50c60741
		return
	}

	// Note that this timeout duration won't exactly match the one that gets
	// registered. That's OK.
	deadline := s.timeouts.TimeoutDuration()
	// Create the outbound message.
	outMsg, err := s.msgCreator.GetAncestors(s.ctx.ChainID, requestID, deadline, containerID)
	if err != nil {
		s.ctx.Log.Error("failed to build message",
			zap.Stringer("messageOp", message.GetAncestors),
			zap.Stringer("chainID", s.ctx.ChainID),
			zap.Uint32("requestID", requestID),
			zap.Stringer("containerID", containerID),
			zap.Error(err),
		)

<<<<<<< HEAD
		inMsg := msgCreator.InternalFailedRequest(message.GetAncestorsFailed, nodeID, s.ctx.ChainID, s.ctx.ChainID, requestID)
		go s.router.HandleInbound(ctx, inMsg)
=======
		inMsg := s.msgCreator.InternalFailedRequest(message.GetAncestorsFailed, nodeID, s.ctx.ChainID, s.ctx.ChainID, requestID)
		go s.router.HandleInbound(inMsg)
>>>>>>> 50c60741
		return
	}

	// Send the message over the network.
	nodeIDs := ids.NewNodeIDSet(1)
	nodeIDs.Add(nodeID)
	if sentTo := s.sender.Send(outMsg, nodeIDs, s.ctx.SubnetID, s.ctx.IsValidatorOnly()); sentTo.Len() == 0 {
		s.ctx.Log.Debug("failed to send message",
			zap.Stringer("messageOp", message.GetAncestors),
			zap.Stringer("nodeID", nodeID),
			zap.Stringer("chainID", s.ctx.ChainID),
			zap.Uint32("requestID", requestID),
			zap.Stringer("containerID", containerID),
		)

		s.timeouts.RegisterRequestToUnreachableValidator()
<<<<<<< HEAD
		inMsg := msgCreator.InternalFailedRequest(message.GetAncestorsFailed, nodeID, s.ctx.ChainID, s.ctx.ChainID, requestID)
		go s.router.HandleInbound(ctx, inMsg)
=======
		inMsg := s.msgCreator.InternalFailedRequest(message.GetAncestorsFailed, nodeID, s.ctx.ChainID, s.ctx.ChainID, requestID)
		go s.router.HandleInbound(inMsg)
>>>>>>> 50c60741
	}
}

// SendAncestors sends an Ancestors message to the consensus engine running on the specified chain
// on the specified node.
// The Ancestors message gives the recipient the contents of several containers.
<<<<<<< HEAD
func (s *sender) SendAncestors(ctx context.Context, nodeID ids.NodeID, requestID uint32, containers [][]byte) {
	_, span := trace.Tracer().Start(ctx, "sender.SendAncestors", oteltrace.WithAttributes(
		attribute.Stringer("recipients", nodeID),
		attribute.Int64("requestID", int64(requestID)),
		attribute.Int("numContainers", len(containers)),
	))
	defer span.End()

	msgCreator := s.getMsgCreator()

=======
func (s *sender) SendAncestors(nodeID ids.NodeID, requestID uint32, containers [][]byte) {
>>>>>>> 50c60741
	// Create the outbound message.
	outMsg, err := s.msgCreator.Ancestors(s.ctx.ChainID, requestID, containers)
	if err != nil {
		s.ctx.Log.Error("failed to build message",
			zap.Stringer("messageOp", message.Ancestors),
			zap.Stringer("chainID", s.ctx.ChainID),
			zap.Uint32("requestID", requestID),
			zap.Int("numContainers", len(containers)),
			zap.Error(err),
		)
		return
	}

	// Send the message over the network.
	nodeIDs := ids.NewNodeIDSet(1)
	nodeIDs.Add(nodeID)
	if sentTo := s.sender.Send(outMsg, nodeIDs, s.ctx.SubnetID, s.ctx.IsValidatorOnly()); sentTo.Len() == 0 {
		s.ctx.Log.Debug("failed to send message",
			zap.Stringer("messageOp", message.Ancestors),
			zap.Stringer("nodeID", nodeID),
			zap.Stringer("chainID", s.ctx.ChainID),
			zap.Uint32("requestID", requestID),
			zap.Int("numContainers", len(containers)),
		)
	}
}

// SendGet sends a Get message to the consensus engine running on the specified
// chain to the specified node. The Get message signifies that this
// consensus engine would like the recipient to send this consensus engine the
// specified container.
func (s *sender) SendGet(ctx context.Context, nodeID ids.NodeID, requestID uint32, containerID ids.ID) {
	ctx, span := trace.Tracer().Start(ctx, "sender.SendGet", oteltrace.WithAttributes(
		attribute.Stringer("recipients", nodeID),
		attribute.Int64("requestID", int64(requestID)),
		attribute.Stringer("containerID", containerID),
	))
	defer span.End()

	// Tell the router to expect a response message or a message notifying
	// that we won't get a response from this node.
	s.router.RegisterRequest(ctx, nodeID, s.ctx.ChainID, s.ctx.ChainID, requestID, message.Put)

	// Sending a Get to myself always fails.
	if nodeID == s.ctx.NodeID {
<<<<<<< HEAD
		inMsg := msgCreator.InternalFailedRequest(message.GetFailed, nodeID, s.ctx.ChainID, s.ctx.ChainID, requestID)
		go s.router.HandleInbound(ctx, inMsg)
=======
		inMsg := s.msgCreator.InternalFailedRequest(message.GetFailed, nodeID, s.ctx.ChainID, s.ctx.ChainID, requestID)
		go s.router.HandleInbound(inMsg)
>>>>>>> 50c60741
		return
	}

	// [nodeID] may be benched. That is, they've been unresponsive
	// so we don't even bother sending requests to them. We just have them immediately fail.
	if s.timeouts.IsBenched(nodeID, s.ctx.ChainID) {
		s.failedDueToBench[message.Get].Inc() // update metric
		s.timeouts.RegisterRequestToUnreachableValidator()
<<<<<<< HEAD
		inMsg := msgCreator.InternalFailedRequest(message.GetFailed, nodeID, s.ctx.ChainID, s.ctx.ChainID, requestID)
		go s.router.HandleInbound(ctx, inMsg)
=======
		inMsg := s.msgCreator.InternalFailedRequest(message.GetFailed, nodeID, s.ctx.ChainID, s.ctx.ChainID, requestID)
		go s.router.HandleInbound(inMsg)
>>>>>>> 50c60741
		return
	}

	// Note that this timeout duration won't exactly match the one that gets
	// registered. That's OK.
	deadline := s.timeouts.TimeoutDuration()
	// Create the outbound message.
	outMsg, err := s.msgCreator.Get(s.ctx.ChainID, requestID, deadline, containerID)

	// Send the message over the network.
	var sentTo ids.NodeIDSet
	if err == nil {
		nodeIDs := ids.NewNodeIDSet(1)
		nodeIDs.Add(nodeID)
		sentTo = s.sender.Send(outMsg, nodeIDs, s.ctx.SubnetID, s.ctx.IsValidatorOnly())
	} else {
		s.ctx.Log.Error("failed to build message",
			zap.Stringer("messageOp", message.Get),
			zap.Stringer("chainID", s.ctx.ChainID),
			zap.Uint32("requestID", requestID),
			zap.Duration("deadline", deadline),
			zap.Stringer("containerID", containerID),
			zap.Error(err),
		)
	}

	if sentTo.Len() == 0 {
		s.ctx.Log.Debug("failed to send message",
			zap.Stringer("messageOp", message.Get),
			zap.Stringer("nodeID", nodeID),
			zap.Stringer("chainID", s.ctx.ChainID),
			zap.Uint32("requestID", requestID),
			zap.Stringer("containerID", containerID),
		)

		s.timeouts.RegisterRequestToUnreachableValidator()
<<<<<<< HEAD
		inMsg := msgCreator.InternalFailedRequest(message.GetFailed, nodeID, s.ctx.ChainID, s.ctx.ChainID, requestID)
		go s.router.HandleInbound(ctx, inMsg)
=======
		inMsg := s.msgCreator.InternalFailedRequest(message.GetFailed, nodeID, s.ctx.ChainID, s.ctx.ChainID, requestID)
		go s.router.HandleInbound(inMsg)
>>>>>>> 50c60741
	}
}

// SendPut sends a Put message to the consensus engine running on the specified chain
// on the specified node.
// The Put message signifies that this consensus engine is giving to the recipient
// the contents of the specified container.
<<<<<<< HEAD
func (s *sender) SendPut(ctx context.Context, nodeID ids.NodeID, requestID uint32, container []byte) {
	_, span := trace.Tracer().Start(ctx, "sender.SendPut", oteltrace.WithAttributes(
		attribute.Stringer("recipients", nodeID),
		attribute.Int64("requestID", int64(requestID)),
	))
	defer span.End()

	msgCreator := s.getMsgCreator()

=======
func (s *sender) SendPut(nodeID ids.NodeID, requestID uint32, container []byte) {
>>>>>>> 50c60741
	// Create the outbound message.
	outMsg, err := s.msgCreator.Put(s.ctx.ChainID, requestID, container)
	if err != nil {
		s.ctx.Log.Error("failed to build message",
			zap.Stringer("messageOp", message.Put),
			zap.Stringer("chainID", s.ctx.ChainID),
			zap.Uint32("requestID", requestID),
			zap.Binary("container", container),
			zap.Error(err),
		)
		return
	}

	// Send the message over the network.
	nodeIDs := ids.NewNodeIDSet(1)
	nodeIDs.Add(nodeID)
	if sentTo := s.sender.Send(outMsg, nodeIDs, s.ctx.SubnetID, s.ctx.IsValidatorOnly()); sentTo.Len() == 0 {
		s.ctx.Log.Debug("failed to send message",
			zap.Stringer("messageOp", message.Put),
			zap.Stringer("nodeID", nodeID),
			zap.Stringer("chainID", s.ctx.ChainID),
			zap.Uint32("requestID", requestID),
		)
		s.ctx.Log.Verbo("failed to send message",
			zap.Stringer("messageOp", message.Put),
			zap.Stringer("nodeID", nodeID),
			zap.Stringer("chainID", s.ctx.ChainID),
			zap.Uint32("requestID", requestID),
			zap.Binary("container", container),
		)
	}
}

// SendPushQuery sends a PushQuery message to the consensus engines running on the specified chains
// on the specified nodes.
// The PushQuery message signifies that this consensus engine would like each node to send
// their preferred frontier given the existence of the specified container.
func (s *sender) SendPushQuery(ctx context.Context, nodeIDs ids.NodeIDSet, requestID uint32, container []byte) {
	ctx, span := trace.Tracer().Start(ctx, "sender.SendPushQuery", oteltrace.WithAttributes(
		attribute.Stringer("recipients", nodeIDs),
		attribute.Int64("requestID", int64(requestID)),
		attribute.Int("containerLen", len(container)),
	))
	defer span.End()

	// Tell the router to expect a response message or a message notifying
	// that we won't get a response from each of these nodes.
	// We register timeouts for all nodes, regardless of whether we fail
	// to send them a message, to avoid busy looping when disconnected from
	// the internet.
	for nodeID := range nodeIDs {
		s.router.RegisterRequest(ctx, nodeID, s.ctx.ChainID, s.ctx.ChainID, requestID, message.Chits)
	}

	// Note that this timeout duration won't exactly match the one that gets
	// registered. That's OK.
	deadline := s.timeouts.TimeoutDuration()

	// Sending a message to myself. No need to send it over the network.
	// Just put it right into the router. Do so asynchronously to avoid deadlock.
	if nodeIDs.Contains(s.ctx.NodeID) {
		nodeIDs.Remove(s.ctx.NodeID)
<<<<<<< HEAD
		inMsg := msgCreator.InboundPushQuery(s.ctx.ChainID, requestID, deadline, container, s.ctx.NodeID)
		go s.router.HandleInbound(ctx, inMsg)
=======
		inMsg := s.msgCreator.InboundPushQuery(s.ctx.ChainID, requestID, deadline, container, s.ctx.NodeID)
		go s.router.HandleInbound(inMsg)
>>>>>>> 50c60741
	}

	// Some of [nodeIDs] may be benched. That is, they've been unresponsive
	// so we don't even bother sending messages to them. We just have them immediately fail.
	for nodeID := range nodeIDs {
		if s.timeouts.IsBenched(nodeID, s.ctx.ChainID) {
			s.failedDueToBench[message.PushQuery].Inc() // update metric
			nodeIDs.Remove(nodeID)
			s.timeouts.RegisterRequestToUnreachableValidator()

			// Immediately register a failure. Do so asynchronously to avoid deadlock.
<<<<<<< HEAD
			inMsg := msgCreator.InternalFailedRequest(message.QueryFailed, nodeID, s.ctx.ChainID, s.ctx.ChainID, requestID)
			go s.router.HandleInbound(ctx, inMsg)
=======
			inMsg := s.msgCreator.InternalFailedRequest(message.QueryFailed, nodeID, s.ctx.ChainID, s.ctx.ChainID, requestID)
			go s.router.HandleInbound(inMsg)
>>>>>>> 50c60741
		}
	}

	// Create the outbound message.
	// [sentTo] are the IDs of validators who may receive the message.
	outMsg, err := s.msgCreator.PushQuery(s.ctx.ChainID, requestID, deadline, container)

	// Send the message over the network.
	var sentTo ids.NodeIDSet
	if err == nil {
		sentTo = s.sender.Send(outMsg, nodeIDs, s.ctx.SubnetID, s.ctx.IsValidatorOnly())
	} else {
		s.ctx.Log.Error("failed to build message",
			zap.Stringer("messageOp", message.PushQuery),
			zap.Stringer("chainID", s.ctx.ChainID),
			zap.Uint32("requestID", requestID),
			zap.Binary("container", container),
			zap.Error(err),
		)
	}

	for nodeID := range nodeIDs {
		if !sentTo.Contains(nodeID) {
			s.ctx.Log.Debug("failed to send message",
				zap.Stringer("messageOp", message.PushQuery),
				zap.Stringer("nodeID", nodeID),
				zap.Stringer("chainID", s.ctx.ChainID),
				zap.Uint32("requestID", requestID),
			)
			s.ctx.Log.Verbo("failed to send message",
				zap.Stringer("messageOp", message.PushQuery),
				zap.Stringer("nodeID", nodeID),
				zap.Stringer("chainID", s.ctx.ChainID),
				zap.Uint32("requestID", requestID),
				zap.Binary("container", container),
			)

			// Register failures for nodes we didn't send a request to.
			s.timeouts.RegisterRequestToUnreachableValidator()
<<<<<<< HEAD
			inMsg := msgCreator.InternalFailedRequest(message.QueryFailed, nodeID, s.ctx.ChainID, s.ctx.ChainID, requestID)
			go s.router.HandleInbound(ctx, inMsg)
=======
			inMsg := s.msgCreator.InternalFailedRequest(message.QueryFailed, nodeID, s.ctx.ChainID, s.ctx.ChainID, requestID)
			go s.router.HandleInbound(inMsg)
>>>>>>> 50c60741
		}
	}
}

// SendPullQuery sends a PullQuery message to the consensus engines running on the specified chains
// on the specified nodes.
// The PullQuery message signifies that this consensus engine would like each node to send
// their preferred frontier.
func (s *sender) SendPullQuery(ctx context.Context, nodeIDs ids.NodeIDSet, requestID uint32, containerID ids.ID) {
	ctx, span := trace.Tracer().Start(ctx, "sender.SendPullQuery", oteltrace.WithAttributes(
		attribute.Stringer("recipients", nodeIDs),
		attribute.Int64("requestID", int64(requestID)),
		attribute.Stringer("containerID", containerID),
	))
	defer span.End()

	// Tell the router to expect a response message or a message notifying
	// that we won't get a response from each of these nodes.
	// We register timeouts for all nodes, regardless of whether we fail
	// to send them a message, to avoid busy looping when disconnected from
	// the internet.
	for nodeID := range nodeIDs {
		s.router.RegisterRequest(ctx, nodeID, s.ctx.ChainID, s.ctx.ChainID, requestID, message.Chits)
	}

	// Note that this timeout duration won't exactly match the one that gets
	// registered. That's OK.
	deadline := s.timeouts.TimeoutDuration()

	// Sending a message to myself. No need to send it over the network.
	// Just put it right into the router. Do so asynchronously to avoid deadlock.
	if nodeIDs.Contains(s.ctx.NodeID) {
		nodeIDs.Remove(s.ctx.NodeID)
<<<<<<< HEAD
		inMsg := msgCreator.InboundPullQuery(s.ctx.ChainID, requestID, deadline, containerID, s.ctx.NodeID)
		go s.router.HandleInbound(ctx, inMsg)
=======
		inMsg := s.msgCreator.InboundPullQuery(s.ctx.ChainID, requestID, deadline, containerID, s.ctx.NodeID)
		go s.router.HandleInbound(inMsg)
>>>>>>> 50c60741
	}

	// Some of the nodes in [nodeIDs] may be benched. That is, they've been unresponsive
	// so we don't even bother sending messages to them. We just have them immediately fail.
	for nodeID := range nodeIDs {
		if s.timeouts.IsBenched(nodeID, s.ctx.ChainID) {
			s.failedDueToBench[message.PullQuery].Inc() // update metric
			nodeIDs.Remove(nodeID)
			s.timeouts.RegisterRequestToUnreachableValidator()
			// Immediately register a failure. Do so asynchronously to avoid deadlock.
<<<<<<< HEAD
			inMsg := msgCreator.InternalFailedRequest(message.QueryFailed, nodeID, s.ctx.ChainID, s.ctx.ChainID, requestID)
			go s.router.HandleInbound(ctx, inMsg)
=======
			inMsg := s.msgCreator.InternalFailedRequest(message.QueryFailed, nodeID, s.ctx.ChainID, s.ctx.ChainID, requestID)
			go s.router.HandleInbound(inMsg)
>>>>>>> 50c60741
		}
	}

	// Create the outbound message.
	outMsg, err := s.msgCreator.PullQuery(s.ctx.ChainID, requestID, deadline, containerID)

	// Send the message over the network.
	var sentTo ids.NodeIDSet
	if err == nil {
		sentTo = s.sender.Send(outMsg, nodeIDs, s.ctx.SubnetID, s.ctx.IsValidatorOnly())
	} else {
		s.ctx.Log.Error("failed to build message",
			zap.Stringer("messageOp", message.PullQuery),
			zap.Stringer("chainID", s.ctx.ChainID),
			zap.Uint32("requestID", requestID),
			zap.Duration("deadline", deadline),
			zap.Stringer("containerID", containerID),
			zap.Error(err),
		)
	}

	for nodeID := range nodeIDs {
		if !sentTo.Contains(nodeID) {
			s.ctx.Log.Debug("failed to send message",
				zap.Stringer("messageOp", message.PullQuery),
				zap.Stringer("nodeID", nodeID),
				zap.Stringer("chainID", s.ctx.ChainID),
				zap.Uint32("requestID", requestID),
				zap.Stringer("containerID", containerID),
			)

			// Register failures for nodes we didn't send a request to.
			s.timeouts.RegisterRequestToUnreachableValidator()
<<<<<<< HEAD
			inMsg := msgCreator.InternalFailedRequest(message.QueryFailed, nodeID, s.ctx.ChainID, s.ctx.ChainID, requestID)
			go s.router.HandleInbound(ctx, inMsg)
=======
			inMsg := s.msgCreator.InternalFailedRequest(message.QueryFailed, nodeID, s.ctx.ChainID, s.ctx.ChainID, requestID)
			go s.router.HandleInbound(inMsg)
>>>>>>> 50c60741
		}
	}
}

// SendChits sends chits
<<<<<<< HEAD
func (s *sender) SendChits(ctx context.Context, nodeID ids.NodeID, requestID uint32, votes []ids.ID) {
	ctx, span := trace.Tracer().Start(ctx, "sender.SendChits", oteltrace.WithAttributes(
		attribute.Stringer("recipients", nodeID),
		attribute.Int64("requestID", int64(requestID)),
		attribute.Int("numVotes", len(votes)),
	))
	defer span.End()

	msgCreator := s.getMsgCreator()

	// If [nodeID] is myself, send this message directly
	// to my own router rather than sending it over the network
	if nodeID == s.ctx.NodeID {
		inMsg := msgCreator.InboundChits(s.ctx.ChainID, requestID, votes, nodeID)
		go s.router.HandleInbound(ctx, inMsg)
=======
func (s *sender) SendChits(nodeID ids.NodeID, requestID uint32, votes []ids.ID) {
	// If [nodeID] is myself, send this message directly
	// to my own router rather than sending it over the network
	if nodeID == s.ctx.NodeID {
		inMsg := s.msgCreator.InboundChits(s.ctx.ChainID, requestID, votes, nodeID)
		go s.router.HandleInbound(inMsg)
>>>>>>> 50c60741
		return
	}

	// Create the outbound message.
	outMsg, err := s.msgCreator.Chits(s.ctx.ChainID, requestID, votes)
	if err != nil {
		s.ctx.Log.Error("failed to build message",
			zap.Stringer("messageOp", message.Chits),
			zap.Stringer("chainID", s.ctx.ChainID),
			zap.Uint32("requestID", requestID),
			zap.Stringer("containerIDs", ids.SliceStringer(votes)),
			zap.Error(err),
		)
		return
	}

	// Send the message over the network.
	nodeIDs := ids.NewNodeIDSet(1)
	nodeIDs.Add(nodeID)
	if sentTo := s.sender.Send(outMsg, nodeIDs, s.ctx.SubnetID, s.ctx.IsValidatorOnly()); sentTo.Len() == 0 {
		s.ctx.Log.Debug("failed to send message",
			zap.Stringer("messageOp", message.Chits),
			zap.Stringer("nodeID", nodeID),
			zap.Stringer("chainID", s.ctx.ChainID),
			zap.Uint32("requestID", requestID),
			zap.Stringer("containerIDs", ids.SliceStringer(votes)),
		)
	}
}

func (s *sender) SendCrossChainAppRequest(ctx context.Context, chainID ids.ID, requestID uint32, appRequestBytes []byte) error {
	ctx, span := trace.Tracer().Start(ctx, "sender.SendCrossChainAppRequest", oteltrace.WithAttributes(
		attribute.Stringer("chainID", chainID),
		attribute.Int64("requestID", int64(requestID)),
	))
	defer span.End()

	s.router.RegisterRequest(ctx, s.ctx.NodeID, s.ctx.ChainID, chainID, requestID, message.CrossChainAppResponse)

	inMsg := s.msgCreator.InternalCrossChainAppRequest(
		s.ctx.NodeID,
		s.ctx.ChainID,
		chainID,
		requestID,
		s.timeouts.TimeoutDuration(),
		appRequestBytes,
	)

	go s.router.HandleInbound(ctx, inMsg)
	return nil
}

<<<<<<< HEAD
func (s *sender) SendCrossChainAppResponse(ctx context.Context, chainID ids.ID, requestID uint32, appResponseBytes []byte) error {
	ctx, span := trace.Tracer().Start(ctx, "sender.SendCrossChainAppResponse", oteltrace.WithAttributes(
		attribute.Stringer("chainID", chainID),
		attribute.Int64("requestID", int64(requestID)),
	))
	defer span.End()

	msgCreator := s.getMsgCreator()
	inMsg := msgCreator.InternalCrossChainAppResponse(
=======
func (s *sender) SendCrossChainAppResponse(chainID ids.ID, requestID uint32, appResponseBytes []byte) error {
	inMsg := s.msgCreator.InternalCrossChainAppResponse(
>>>>>>> 50c60741
		s.ctx.NodeID,
		s.ctx.ChainID,
		chainID,
		requestID,
		appResponseBytes,
	)

	go s.router.HandleInbound(ctx, inMsg)
	return nil
}

// SendAppRequest sends an application-level request to the given nodes.
// The meaning of this request, and how it should be handled, is defined by the VM.
func (s *sender) SendAppRequest(ctx context.Context, nodeIDs ids.NodeIDSet, requestID uint32, appRequestBytes []byte) error {
	ctx, span := trace.Tracer().Start(ctx, "sender.SendAppRequest", oteltrace.WithAttributes(
		attribute.Stringer("recipients", nodeIDs),
		attribute.Int64("requestID", int64(requestID)),
		attribute.Int("appRequestLen", len(appRequestBytes)),
	))
	defer span.End()

	// Tell the router to expect a response message or a message notifying
	// that we won't get a response from each of these nodes.
	// We register timeouts for all nodes, regardless of whether we fail
	// to send them a message, to avoid busy looping when disconnected from
	// the internet.
	for nodeID := range nodeIDs {
		s.router.RegisterRequest(ctx, nodeID, s.ctx.ChainID, s.ctx.ChainID, requestID, message.AppResponse)
	}

	// Note that this timeout duration won't exactly match the one that gets
	// registered. That's OK.
	deadline := s.timeouts.TimeoutDuration()

	// Sending a message to myself. No need to send it over the network.
	// Just put it right into the router. Do so asynchronously to avoid deadlock.
	if nodeIDs.Contains(s.ctx.NodeID) {
		nodeIDs.Remove(s.ctx.NodeID)
<<<<<<< HEAD
		inMsg := msgCreator.InboundAppRequest(s.ctx.ChainID, requestID, deadline, appRequestBytes, s.ctx.NodeID)
		go s.router.HandleInbound(ctx, inMsg)
=======
		inMsg := s.msgCreator.InboundAppRequest(s.ctx.ChainID, requestID, deadline, appRequestBytes, s.ctx.NodeID)
		go s.router.HandleInbound(inMsg)
>>>>>>> 50c60741
	}

	// Some of the nodes in [nodeIDs] may be benched. That is, they've been unresponsive
	// so we don't even bother sending messages to them. We just have them immediately fail.
	for nodeID := range nodeIDs {
		if s.timeouts.IsBenched(nodeID, s.ctx.ChainID) {
			s.failedDueToBench[message.AppRequest].Inc() // update metric
			nodeIDs.Remove(nodeID)
			s.timeouts.RegisterRequestToUnreachableValidator()

			// Immediately register a failure. Do so asynchronously to avoid deadlock.
<<<<<<< HEAD
			inMsg := msgCreator.InternalFailedRequest(message.AppRequestFailed, nodeID, s.ctx.ChainID, s.ctx.ChainID, requestID)
			go s.router.HandleInbound(ctx, inMsg)
=======
			inMsg := s.msgCreator.InternalFailedRequest(message.AppRequestFailed, nodeID, s.ctx.ChainID, s.ctx.ChainID, requestID)
			go s.router.HandleInbound(inMsg)
>>>>>>> 50c60741
		}
	}

	// Create the outbound message.
	// [sentTo] are the IDs of nodes who may receive the message.
	outMsg, err := s.msgCreator.AppRequest(s.ctx.ChainID, requestID, deadline, appRequestBytes)

	// Send the message over the network.
	var sentTo ids.NodeIDSet
	if err == nil {
		sentTo = s.sender.Send(outMsg, nodeIDs, s.ctx.SubnetID, s.ctx.IsValidatorOnly())
	} else {
		s.ctx.Log.Error("failed to build message",
			zap.Stringer("messageOp", message.AppRequest),
			zap.Stringer("chainID", s.ctx.ChainID),
			zap.Uint32("requestID", requestID),
			zap.Binary("payload", appRequestBytes),
			zap.Error(err),
		)
	}

	for nodeID := range nodeIDs {
		if !sentTo.Contains(nodeID) {
			s.ctx.Log.Debug("failed to send message",
				zap.Stringer("messageOp", message.AppRequest),
				zap.Stringer("nodeID", nodeID),
				zap.Stringer("chainID", s.ctx.ChainID),
				zap.Uint32("requestID", requestID),
			)
			s.ctx.Log.Verbo("failed to send message",
				zap.Stringer("messageOp", message.AppRequest),
				zap.Stringer("nodeID", nodeID),
				zap.Stringer("chainID", s.ctx.ChainID),
				zap.Uint32("requestID", requestID),
				zap.Binary("payload", appRequestBytes),
			)

			// Register failures for nodes we didn't send a request to.
			s.timeouts.RegisterRequestToUnreachableValidator()
<<<<<<< HEAD
			inMsg := msgCreator.InternalFailedRequest(message.AppRequestFailed, nodeID, s.ctx.ChainID, s.ctx.ChainID, requestID)
			go s.router.HandleInbound(ctx, inMsg)
=======
			inMsg := s.msgCreator.InternalFailedRequest(message.AppRequestFailed, nodeID, s.ctx.ChainID, s.ctx.ChainID, requestID)
			go s.router.HandleInbound(inMsg)
>>>>>>> 50c60741
		}
	}
	return nil
}

// SendAppResponse sends a response to an application-level request from the
// given node
<<<<<<< HEAD
func (s *sender) SendAppResponse(ctx context.Context, nodeID ids.NodeID, requestID uint32, appResponseBytes []byte) error {
	ctx, span := trace.Tracer().Start(ctx, "sender.SendAppResponse", oteltrace.WithAttributes(
		attribute.Stringer("recipients", nodeID),
		attribute.Int64("requestID", int64(requestID)),
		attribute.Int("appResponseLen", len(appResponseBytes)),
	))
	defer span.End()

	msgCreator := s.getMsgCreator()

	if nodeID == s.ctx.NodeID {
		inMsg := msgCreator.InboundAppResponse(s.ctx.ChainID, requestID, appResponseBytes, nodeID)
		go s.router.HandleInbound(ctx, inMsg)
=======
func (s *sender) SendAppResponse(nodeID ids.NodeID, requestID uint32, appResponseBytes []byte) error {
	if nodeID == s.ctx.NodeID {
		inMsg := s.msgCreator.InboundAppResponse(s.ctx.ChainID, requestID, appResponseBytes, nodeID)
		go s.router.HandleInbound(inMsg)
>>>>>>> 50c60741
		return nil
	}

	// Create the outbound message.
	outMsg, err := s.msgCreator.AppResponse(s.ctx.ChainID, requestID, appResponseBytes)
	if err != nil {
		s.ctx.Log.Error("failed to build message",
			zap.Stringer("messageOp", message.AppResponse),
			zap.Stringer("chainID", s.ctx.ChainID),
			zap.Uint32("requestID", requestID),
			zap.Binary("payload", appResponseBytes),
			zap.Error(err),
		)
		return nil
	}

	// Send the message over the network.
	nodeIDs := ids.NewNodeIDSet(1)
	nodeIDs.Add(nodeID)
	if sentTo := s.sender.Send(outMsg, nodeIDs, s.ctx.SubnetID, s.ctx.IsValidatorOnly()); sentTo.Len() == 0 {
		s.ctx.Log.Debug("failed to send message",
			zap.Stringer("messageOp", message.AppResponse),
			zap.Stringer("nodeID", nodeID),
			zap.Stringer("chainID", s.ctx.ChainID),
			zap.Uint32("requestID", requestID),
		)
		s.ctx.Log.Verbo("failed to send message",
			zap.Stringer("messageOp", message.AppResponse),
			zap.Stringer("nodeID", nodeID),
			zap.Stringer("chainID", s.ctx.ChainID),
			zap.Uint32("requestID", requestID),
			zap.Binary("payload", appResponseBytes),
		)
	}
	return nil
}

<<<<<<< HEAD
func (s *sender) SendAppGossipSpecific(ctx context.Context, nodeIDs ids.NodeIDSet, appGossipBytes []byte) error {
	_, span := trace.Tracer().Start(ctx, "sender.SendAppGossipSpecific", oteltrace.WithAttributes(
		attribute.Stringer("recipients", nodeIDs),
		attribute.Int("appGossipLen", len(appGossipBytes)),
	))
	defer span.End()

	msgCreator := s.getMsgCreator()

=======
func (s *sender) SendAppGossipSpecific(nodeIDs ids.NodeIDSet, appGossipBytes []byte) error {
>>>>>>> 50c60741
	// Create the outbound message.
	outMsg, err := s.msgCreator.AppGossip(s.ctx.ChainID, appGossipBytes)
	if err != nil {
		s.ctx.Log.Error("failed to build message",
			zap.Stringer("messageOp", message.AppGossip),
			zap.Stringer("chainID", s.ctx.ChainID),
			zap.Binary("payload", appGossipBytes),
			zap.Error(err),
		)
		return nil
	}

	// Send the message over the network.
	if sentTo := s.sender.Send(outMsg, nodeIDs, s.ctx.SubnetID, s.ctx.IsValidatorOnly()); sentTo.Len() == 0 {
		for nodeID := range nodeIDs {
			if !sentTo.Contains(nodeID) {
				s.ctx.Log.Debug("failed to send message",
					zap.Stringer("messageOp", message.AppGossip),
					zap.Stringer("nodeID", nodeID),
					zap.Stringer("chainID", s.ctx.ChainID),
				)
				s.ctx.Log.Verbo("failed to send message",
					zap.Stringer("messageOp", message.AppGossip),
					zap.Stringer("nodeID", nodeID),
					zap.Stringer("chainID", s.ctx.ChainID),
					zap.Binary("payload", appGossipBytes),
				)
			}
		}
	}
	return nil
}

// SendAppGossip sends an application-level gossip message.
<<<<<<< HEAD
func (s *sender) SendAppGossip(ctx context.Context, appGossipBytes []byte) error {
	_, span := trace.Tracer().Start(ctx, "sender.SendAppGossip", oteltrace.WithAttributes(
		attribute.Int("appGossipLen", len(appGossipBytes)),
	))
	defer span.End()

	msgCreator := s.getMsgCreator()

=======
func (s *sender) SendAppGossip(appGossipBytes []byte) error {
>>>>>>> 50c60741
	// Create the outbound message.
	outMsg, err := s.msgCreator.AppGossip(s.ctx.ChainID, appGossipBytes)
	if err != nil {
		s.ctx.Log.Error("failed to build message",
			zap.Stringer("messageOp", message.AppGossip),
			zap.Stringer("chainID", s.ctx.ChainID),
			zap.Binary("payload", appGossipBytes),
			zap.Error(err),
		)
		return nil
	}

	validatorSize := int(s.gossipConfig.AppGossipValidatorSize)
	nonValidatorSize := int(s.gossipConfig.AppGossipNonValidatorSize)
	peerSize := int(s.gossipConfig.AppGossipPeerSize)

	sentTo := s.sender.Gossip(outMsg, s.ctx.SubnetID, s.ctx.IsValidatorOnly(), validatorSize, nonValidatorSize, peerSize)
	if sentTo.Len() == 0 {
		s.ctx.Log.Debug("failed to send message",
			zap.Stringer("messageOp", message.AppGossip),
			zap.Stringer("chainID", s.ctx.ChainID),
		)
		s.ctx.Log.Verbo("failed to send message",
			zap.Stringer("messageOp", message.AppGossip),
			zap.Stringer("chainID", s.ctx.ChainID),
			zap.Binary("payload", appGossipBytes),
		)
	}
	return nil
}

// SendGossip gossips the provided container
<<<<<<< HEAD
func (s *sender) SendGossip(ctx context.Context, container []byte) {
	_, span := trace.Tracer().Start(ctx, "sender.SendGossip", oteltrace.WithAttributes(
		attribute.Int("containerLen", len(container)),
	))
	defer span.End()

	msgCreator := s.getMsgCreator()

=======
func (s *sender) SendGossip(container []byte) {
>>>>>>> 50c60741
	// Create the outbound message.
	outMsg, err := s.msgCreator.Put(s.ctx.ChainID, constants.GossipMsgRequestID, container)
	if err != nil {
		s.ctx.Log.Error("failed to build message",
			zap.Stringer("messageOp", message.Put),
			zap.Stringer("chainID", s.ctx.ChainID),
			zap.Binary("container", container),
			zap.Error(err),
		)
		return
	}

	sentTo := s.sender.Gossip(
		outMsg,
		s.ctx.SubnetID,
		s.ctx.IsValidatorOnly(),
		int(s.gossipConfig.AcceptedFrontierValidatorSize),
		int(s.gossipConfig.AcceptedFrontierNonValidatorSize),
		int(s.gossipConfig.AcceptedFrontierPeerSize),
	)
	if sentTo.Len() == 0 {
		s.ctx.Log.Debug("failed to send message",
			zap.Stringer("messageOp", message.Put),
			zap.Stringer("chainID", s.ctx.ChainID),
		)
		s.ctx.Log.Verbo("failed to send message",
			zap.Stringer("messageOp", message.Put),
			zap.Stringer("chainID", s.ctx.ChainID),
			zap.Binary("container", container),
		)
	}
}

// Accept is called after every consensus decision
func (s *sender) Accept(ctx *snow.ConsensusContext, _ ids.ID, container []byte) error {
	if ctx.GetState() != snow.NormalOp {
		// don't gossip during bootstrapping
		return nil
	}

	// Create the outbound message.
	outMsg, err := s.msgCreator.Put(s.ctx.ChainID, constants.GossipMsgRequestID, container)
	if err != nil {
		s.ctx.Log.Error("failed to build message",
			zap.Stringer("messageOp", message.Put),
			zap.Stringer("chainID", s.ctx.ChainID),
			zap.Binary("container", container),
			zap.Error(err),
		)
		return nil
	}

	sentTo := s.sender.Gossip(
		outMsg,
		s.ctx.SubnetID,
		s.ctx.IsValidatorOnly(),
		int(s.gossipConfig.OnAcceptValidatorSize),
		int(s.gossipConfig.OnAcceptNonValidatorSize),
		int(s.gossipConfig.OnAcceptPeerSize),
	)
	if sentTo.Len() == 0 {
		s.ctx.Log.Debug("failed to send message",
			zap.Stringer("messageOp", message.Put),
			zap.Stringer("chainID", s.ctx.ChainID),
		)
		s.ctx.Log.Verbo("failed to send message",
			zap.Stringer("messageOp", message.Put),
			zap.Stringer("chainID", s.ctx.ChainID),
			zap.Binary("container", container),
		)
	}
	return nil
}<|MERGE_RESOLUTION|>--- conflicted
+++ resolved
@@ -92,15 +92,6 @@
 	return s, nil
 }
 
-<<<<<<< HEAD
-func (s *sender) getMsgCreator() message.Creator {
-	now := s.clock.Time()
-	if now.Before(s.banffTime) {
-		return s.msgCreator
-	}
-	return s.msgCreatorWithProto
-}
-
 func (s *sender) SendGetStateSummaryFrontier(ctx context.Context, nodeIDs ids.NodeIDSet, requestID uint32) {
 	ctx, span := trace.Tracer().Start(ctx, "sender.SendGetStateSummaryFrontier", oteltrace.WithAttributes(
 		attribute.Stringer("recipients", nodeIDs),
@@ -108,9 +99,6 @@
 	))
 	defer span.End()
 
-=======
-func (s *sender) SendGetStateSummaryFrontier(nodeIDs ids.NodeIDSet, requestID uint32) {
->>>>>>> 50c60741
 	// Note that this timeout duration won't exactly match the one that gets
 	// registered. That's OK.
 	deadline := s.timeouts.TimeoutDuration()
@@ -128,13 +116,8 @@
 	// Just put it right into the router. Asynchronously to avoid deadlock.
 	if nodeIDs.Contains(s.ctx.NodeID) {
 		nodeIDs.Remove(s.ctx.NodeID)
-<<<<<<< HEAD
-		inMsg := msgCreator.InboundGetStateSummaryFrontier(s.ctx.ChainID, requestID, deadline, s.ctx.NodeID)
-		go s.router.HandleInbound(ctx, inMsg)
-=======
 		inMsg := s.msgCreator.InboundGetStateSummaryFrontier(s.ctx.ChainID, requestID, deadline, s.ctx.NodeID)
-		go s.router.HandleInbound(inMsg)
->>>>>>> 50c60741
+		go s.router.HandleInbound(ctx, inMsg)
 	}
 
 	// Create the outbound message.
@@ -166,7 +149,6 @@
 	}
 }
 
-<<<<<<< HEAD
 func (s *sender) SendStateSummaryFrontier(ctx context.Context, nodeID ids.NodeID, requestID uint32, summary []byte) {
 	ctx, span := trace.Tracer().Start(ctx, "sender.SendStateSummaryFrontier", oteltrace.WithAttributes(
 		attribute.Stringer("recipients", nodeID),
@@ -175,19 +157,10 @@
 	))
 	defer span.End()
 
-	msgCreator := s.getMsgCreator()
-
-	// Sending this message to myself.
-	if nodeID == s.ctx.NodeID {
-		inMsg := msgCreator.InboundStateSummaryFrontier(s.ctx.ChainID, requestID, summary, nodeID)
-		go s.router.HandleInbound(ctx, inMsg)
-=======
-func (s *sender) SendStateSummaryFrontier(nodeID ids.NodeID, requestID uint32, summary []byte) {
 	// Sending this message to myself.
 	if nodeID == s.ctx.NodeID {
 		inMsg := s.msgCreator.InboundStateSummaryFrontier(s.ctx.ChainID, requestID, summary, nodeID)
-		go s.router.HandleInbound(inMsg)
->>>>>>> 50c60741
+		go s.router.HandleInbound(ctx, inMsg)
 		return
 	}
 
@@ -249,13 +222,8 @@
 	// Just put it right into the router. Asynchronously to avoid deadlock.
 	if nodeIDs.Contains(s.ctx.NodeID) {
 		nodeIDs.Remove(s.ctx.NodeID)
-<<<<<<< HEAD
-		inMsg := msgCreator.InboundGetAcceptedStateSummary(s.ctx.ChainID, requestID, heights, deadline, s.ctx.NodeID)
-		go s.router.HandleInbound(ctx, inMsg)
-=======
 		inMsg := s.msgCreator.InboundGetAcceptedStateSummary(s.ctx.ChainID, requestID, heights, deadline, s.ctx.NodeID)
-		go s.router.HandleInbound(inMsg)
->>>>>>> 50c60741
+		go s.router.HandleInbound(ctx, inMsg)
 	}
 
 	// Create the outbound message.
@@ -288,7 +256,6 @@
 	}
 }
 
-<<<<<<< HEAD
 func (s *sender) SendAcceptedStateSummary(ctx context.Context, nodeID ids.NodeID, requestID uint32, summaryIDs []ids.ID) {
 	ctx, span := trace.Tracer().Start(ctx, "sender.SendAcceptedStateSummary", oteltrace.WithAttributes(
 		attribute.Stringer("recipients", nodeID),
@@ -297,17 +264,9 @@
 	))
 	defer span.End()
 
-	msgCreator := s.getMsgCreator()
-
-	if nodeID == s.ctx.NodeID {
-		inMsg := msgCreator.InboundAcceptedStateSummary(s.ctx.ChainID, requestID, summaryIDs, nodeID)
-		go s.router.HandleInbound(ctx, inMsg)
-=======
-func (s *sender) SendAcceptedStateSummary(nodeID ids.NodeID, requestID uint32, summaryIDs []ids.ID) {
 	if nodeID == s.ctx.NodeID {
 		inMsg := s.msgCreator.InboundAcceptedStateSummary(s.ctx.ChainID, requestID, summaryIDs, nodeID)
-		go s.router.HandleInbound(inMsg)
->>>>>>> 50c60741
+		go s.router.HandleInbound(ctx, inMsg)
 		return
 	}
 
@@ -362,13 +321,8 @@
 	// Just put it right into the router. Asynchronously to avoid deadlock.
 	if nodeIDs.Contains(s.ctx.NodeID) {
 		nodeIDs.Remove(s.ctx.NodeID)
-<<<<<<< HEAD
-		inMsg := msgCreator.InboundGetAcceptedFrontier(s.ctx.ChainID, requestID, deadline, s.ctx.NodeID)
-		go s.router.HandleInbound(ctx, inMsg)
-=======
 		inMsg := s.msgCreator.InboundGetAcceptedFrontier(s.ctx.ChainID, requestID, deadline, s.ctx.NodeID)
-		go s.router.HandleInbound(inMsg)
->>>>>>> 50c60741
+		go s.router.HandleInbound(ctx, inMsg)
 	}
 
 	// Create the outbound message.
@@ -400,7 +354,6 @@
 	}
 }
 
-<<<<<<< HEAD
 func (s *sender) SendAcceptedFrontier(ctx context.Context, nodeID ids.NodeID, requestID uint32, containerIDs []ids.ID) {
 	ctx, span := trace.Tracer().Start(ctx, "sender.SendAcceptedFrontier", oteltrace.WithAttributes(
 		attribute.Stringer("recipients", nodeID),
@@ -409,19 +362,10 @@
 	))
 	defer span.End()
 
-	msgCreator := s.getMsgCreator()
-
-	// Sending this message to myself.
-	if nodeID == s.ctx.NodeID {
-		inMsg := msgCreator.InboundAcceptedFrontier(s.ctx.ChainID, requestID, containerIDs, nodeID)
-		go s.router.HandleInbound(ctx, inMsg)
-=======
-func (s *sender) SendAcceptedFrontier(nodeID ids.NodeID, requestID uint32, containerIDs []ids.ID) {
 	// Sending this message to myself.
 	if nodeID == s.ctx.NodeID {
 		inMsg := s.msgCreator.InboundAcceptedFrontier(s.ctx.ChainID, requestID, containerIDs, nodeID)
-		go s.router.HandleInbound(inMsg)
->>>>>>> 50c60741
+		go s.router.HandleInbound(ctx, inMsg)
 		return
 	}
 
@@ -477,13 +421,8 @@
 	// Just put it right into the router. Asynchronously to avoid deadlock.
 	if nodeIDs.Contains(s.ctx.NodeID) {
 		nodeIDs.Remove(s.ctx.NodeID)
-<<<<<<< HEAD
-		inMsg := msgCreator.InboundGetAccepted(s.ctx.ChainID, requestID, deadline, containerIDs, s.ctx.NodeID)
-		go s.router.HandleInbound(ctx, inMsg)
-=======
 		inMsg := s.msgCreator.InboundGetAccepted(s.ctx.ChainID, requestID, deadline, containerIDs, s.ctx.NodeID)
-		go s.router.HandleInbound(inMsg)
->>>>>>> 50c60741
+		go s.router.HandleInbound(ctx, inMsg)
 	}
 
 	// Create the outbound message.
@@ -516,7 +455,6 @@
 	}
 }
 
-<<<<<<< HEAD
 func (s *sender) SendAccepted(ctx context.Context, nodeID ids.NodeID, requestID uint32, containerIDs []ids.ID) {
 	ctx, span := trace.Tracer().Start(ctx, "sender.SendAccepted", oteltrace.WithAttributes(
 		attribute.Stringer("recipients", nodeID),
@@ -525,17 +463,9 @@
 	))
 	defer span.End()
 
-	msgCreator := s.getMsgCreator()
-
-	if nodeID == s.ctx.NodeID {
-		inMsg := msgCreator.InboundAccepted(s.ctx.ChainID, requestID, containerIDs, nodeID)
-		go s.router.HandleInbound(ctx, inMsg)
-=======
-func (s *sender) SendAccepted(nodeID ids.NodeID, requestID uint32, containerIDs []ids.ID) {
 	if nodeID == s.ctx.NodeID {
 		inMsg := s.msgCreator.InboundAccepted(s.ctx.ChainID, requestID, containerIDs, nodeID)
-		go s.router.HandleInbound(inMsg)
->>>>>>> 50c60741
+		go s.router.HandleInbound(ctx, inMsg)
 		return
 	}
 
@@ -580,13 +510,8 @@
 
 	// Sending a GetAncestors to myself always fails.
 	if nodeID == s.ctx.NodeID {
-<<<<<<< HEAD
-		inMsg := msgCreator.InternalFailedRequest(message.GetAncestorsFailed, nodeID, s.ctx.ChainID, s.ctx.ChainID, requestID)
-		go s.router.HandleInbound(ctx, inMsg)
-=======
 		inMsg := s.msgCreator.InternalFailedRequest(message.GetAncestorsFailed, nodeID, s.ctx.ChainID, s.ctx.ChainID, requestID)
-		go s.router.HandleInbound(inMsg)
->>>>>>> 50c60741
+		go s.router.HandleInbound(ctx, inMsg)
 		return
 	}
 
@@ -595,13 +520,8 @@
 	if s.timeouts.IsBenched(nodeID, s.ctx.ChainID) {
 		s.failedDueToBench[message.GetAncestors].Inc() // update metric
 		s.timeouts.RegisterRequestToUnreachableValidator()
-<<<<<<< HEAD
-		inMsg := msgCreator.InternalFailedRequest(message.GetAncestorsFailed, nodeID, s.ctx.ChainID, s.ctx.ChainID, requestID)
-		go s.router.HandleInbound(ctx, inMsg)
-=======
 		inMsg := s.msgCreator.InternalFailedRequest(message.GetAncestorsFailed, nodeID, s.ctx.ChainID, s.ctx.ChainID, requestID)
-		go s.router.HandleInbound(inMsg)
->>>>>>> 50c60741
+		go s.router.HandleInbound(ctx, inMsg)
 		return
 	}
 
@@ -619,13 +539,8 @@
 			zap.Error(err),
 		)
 
-<<<<<<< HEAD
-		inMsg := msgCreator.InternalFailedRequest(message.GetAncestorsFailed, nodeID, s.ctx.ChainID, s.ctx.ChainID, requestID)
-		go s.router.HandleInbound(ctx, inMsg)
-=======
 		inMsg := s.msgCreator.InternalFailedRequest(message.GetAncestorsFailed, nodeID, s.ctx.ChainID, s.ctx.ChainID, requestID)
-		go s.router.HandleInbound(inMsg)
->>>>>>> 50c60741
+		go s.router.HandleInbound(ctx, inMsg)
 		return
 	}
 
@@ -642,20 +557,14 @@
 		)
 
 		s.timeouts.RegisterRequestToUnreachableValidator()
-<<<<<<< HEAD
-		inMsg := msgCreator.InternalFailedRequest(message.GetAncestorsFailed, nodeID, s.ctx.ChainID, s.ctx.ChainID, requestID)
-		go s.router.HandleInbound(ctx, inMsg)
-=======
 		inMsg := s.msgCreator.InternalFailedRequest(message.GetAncestorsFailed, nodeID, s.ctx.ChainID, s.ctx.ChainID, requestID)
-		go s.router.HandleInbound(inMsg)
->>>>>>> 50c60741
+		go s.router.HandleInbound(ctx, inMsg)
 	}
 }
 
 // SendAncestors sends an Ancestors message to the consensus engine running on the specified chain
 // on the specified node.
 // The Ancestors message gives the recipient the contents of several containers.
-<<<<<<< HEAD
 func (s *sender) SendAncestors(ctx context.Context, nodeID ids.NodeID, requestID uint32, containers [][]byte) {
 	_, span := trace.Tracer().Start(ctx, "sender.SendAncestors", oteltrace.WithAttributes(
 		attribute.Stringer("recipients", nodeID),
@@ -664,11 +573,6 @@
 	))
 	defer span.End()
 
-	msgCreator := s.getMsgCreator()
-
-=======
-func (s *sender) SendAncestors(nodeID ids.NodeID, requestID uint32, containers [][]byte) {
->>>>>>> 50c60741
 	// Create the outbound message.
 	outMsg, err := s.msgCreator.Ancestors(s.ctx.ChainID, requestID, containers)
 	if err != nil {
@@ -714,13 +618,8 @@
 
 	// Sending a Get to myself always fails.
 	if nodeID == s.ctx.NodeID {
-<<<<<<< HEAD
-		inMsg := msgCreator.InternalFailedRequest(message.GetFailed, nodeID, s.ctx.ChainID, s.ctx.ChainID, requestID)
-		go s.router.HandleInbound(ctx, inMsg)
-=======
 		inMsg := s.msgCreator.InternalFailedRequest(message.GetFailed, nodeID, s.ctx.ChainID, s.ctx.ChainID, requestID)
-		go s.router.HandleInbound(inMsg)
->>>>>>> 50c60741
+		go s.router.HandleInbound(ctx, inMsg)
 		return
 	}
 
@@ -729,13 +628,8 @@
 	if s.timeouts.IsBenched(nodeID, s.ctx.ChainID) {
 		s.failedDueToBench[message.Get].Inc() // update metric
 		s.timeouts.RegisterRequestToUnreachableValidator()
-<<<<<<< HEAD
-		inMsg := msgCreator.InternalFailedRequest(message.GetFailed, nodeID, s.ctx.ChainID, s.ctx.ChainID, requestID)
-		go s.router.HandleInbound(ctx, inMsg)
-=======
 		inMsg := s.msgCreator.InternalFailedRequest(message.GetFailed, nodeID, s.ctx.ChainID, s.ctx.ChainID, requestID)
-		go s.router.HandleInbound(inMsg)
->>>>>>> 50c60741
+		go s.router.HandleInbound(ctx, inMsg)
 		return
 	}
 
@@ -772,13 +666,8 @@
 		)
 
 		s.timeouts.RegisterRequestToUnreachableValidator()
-<<<<<<< HEAD
-		inMsg := msgCreator.InternalFailedRequest(message.GetFailed, nodeID, s.ctx.ChainID, s.ctx.ChainID, requestID)
-		go s.router.HandleInbound(ctx, inMsg)
-=======
 		inMsg := s.msgCreator.InternalFailedRequest(message.GetFailed, nodeID, s.ctx.ChainID, s.ctx.ChainID, requestID)
-		go s.router.HandleInbound(inMsg)
->>>>>>> 50c60741
+		go s.router.HandleInbound(ctx, inMsg)
 	}
 }
 
@@ -786,7 +675,6 @@
 // on the specified node.
 // The Put message signifies that this consensus engine is giving to the recipient
 // the contents of the specified container.
-<<<<<<< HEAD
 func (s *sender) SendPut(ctx context.Context, nodeID ids.NodeID, requestID uint32, container []byte) {
 	_, span := trace.Tracer().Start(ctx, "sender.SendPut", oteltrace.WithAttributes(
 		attribute.Stringer("recipients", nodeID),
@@ -794,11 +682,6 @@
 	))
 	defer span.End()
 
-	msgCreator := s.getMsgCreator()
-
-=======
-func (s *sender) SendPut(nodeID ids.NodeID, requestID uint32, container []byte) {
->>>>>>> 50c60741
 	// Create the outbound message.
 	outMsg, err := s.msgCreator.Put(s.ctx.ChainID, requestID, container)
 	if err != nil {
@@ -861,13 +744,8 @@
 	// Just put it right into the router. Do so asynchronously to avoid deadlock.
 	if nodeIDs.Contains(s.ctx.NodeID) {
 		nodeIDs.Remove(s.ctx.NodeID)
-<<<<<<< HEAD
-		inMsg := msgCreator.InboundPushQuery(s.ctx.ChainID, requestID, deadline, container, s.ctx.NodeID)
-		go s.router.HandleInbound(ctx, inMsg)
-=======
 		inMsg := s.msgCreator.InboundPushQuery(s.ctx.ChainID, requestID, deadline, container, s.ctx.NodeID)
-		go s.router.HandleInbound(inMsg)
->>>>>>> 50c60741
+		go s.router.HandleInbound(ctx, inMsg)
 	}
 
 	// Some of [nodeIDs] may be benched. That is, they've been unresponsive
@@ -879,13 +757,8 @@
 			s.timeouts.RegisterRequestToUnreachableValidator()
 
 			// Immediately register a failure. Do so asynchronously to avoid deadlock.
-<<<<<<< HEAD
-			inMsg := msgCreator.InternalFailedRequest(message.QueryFailed, nodeID, s.ctx.ChainID, s.ctx.ChainID, requestID)
+			inMsg := s.msgCreator.InternalFailedRequest(message.QueryFailed, nodeID, s.ctx.ChainID, s.ctx.ChainID, requestID)
 			go s.router.HandleInbound(ctx, inMsg)
-=======
-			inMsg := s.msgCreator.InternalFailedRequest(message.QueryFailed, nodeID, s.ctx.ChainID, s.ctx.ChainID, requestID)
-			go s.router.HandleInbound(inMsg)
->>>>>>> 50c60741
 		}
 	}
 
@@ -925,13 +798,8 @@
 
 			// Register failures for nodes we didn't send a request to.
 			s.timeouts.RegisterRequestToUnreachableValidator()
-<<<<<<< HEAD
-			inMsg := msgCreator.InternalFailedRequest(message.QueryFailed, nodeID, s.ctx.ChainID, s.ctx.ChainID, requestID)
+			inMsg := s.msgCreator.InternalFailedRequest(message.QueryFailed, nodeID, s.ctx.ChainID, s.ctx.ChainID, requestID)
 			go s.router.HandleInbound(ctx, inMsg)
-=======
-			inMsg := s.msgCreator.InternalFailedRequest(message.QueryFailed, nodeID, s.ctx.ChainID, s.ctx.ChainID, requestID)
-			go s.router.HandleInbound(inMsg)
->>>>>>> 50c60741
 		}
 	}
 }
@@ -965,13 +833,8 @@
 	// Just put it right into the router. Do so asynchronously to avoid deadlock.
 	if nodeIDs.Contains(s.ctx.NodeID) {
 		nodeIDs.Remove(s.ctx.NodeID)
-<<<<<<< HEAD
-		inMsg := msgCreator.InboundPullQuery(s.ctx.ChainID, requestID, deadline, containerID, s.ctx.NodeID)
-		go s.router.HandleInbound(ctx, inMsg)
-=======
 		inMsg := s.msgCreator.InboundPullQuery(s.ctx.ChainID, requestID, deadline, containerID, s.ctx.NodeID)
-		go s.router.HandleInbound(inMsg)
->>>>>>> 50c60741
+		go s.router.HandleInbound(ctx, inMsg)
 	}
 
 	// Some of the nodes in [nodeIDs] may be benched. That is, they've been unresponsive
@@ -982,13 +845,8 @@
 			nodeIDs.Remove(nodeID)
 			s.timeouts.RegisterRequestToUnreachableValidator()
 			// Immediately register a failure. Do so asynchronously to avoid deadlock.
-<<<<<<< HEAD
-			inMsg := msgCreator.InternalFailedRequest(message.QueryFailed, nodeID, s.ctx.ChainID, s.ctx.ChainID, requestID)
+			inMsg := s.msgCreator.InternalFailedRequest(message.QueryFailed, nodeID, s.ctx.ChainID, s.ctx.ChainID, requestID)
 			go s.router.HandleInbound(ctx, inMsg)
-=======
-			inMsg := s.msgCreator.InternalFailedRequest(message.QueryFailed, nodeID, s.ctx.ChainID, s.ctx.ChainID, requestID)
-			go s.router.HandleInbound(inMsg)
->>>>>>> 50c60741
 		}
 	}
 
@@ -1022,19 +880,13 @@
 
 			// Register failures for nodes we didn't send a request to.
 			s.timeouts.RegisterRequestToUnreachableValidator()
-<<<<<<< HEAD
-			inMsg := msgCreator.InternalFailedRequest(message.QueryFailed, nodeID, s.ctx.ChainID, s.ctx.ChainID, requestID)
+			inMsg := s.msgCreator.InternalFailedRequest(message.QueryFailed, nodeID, s.ctx.ChainID, s.ctx.ChainID, requestID)
 			go s.router.HandleInbound(ctx, inMsg)
-=======
-			inMsg := s.msgCreator.InternalFailedRequest(message.QueryFailed, nodeID, s.ctx.ChainID, s.ctx.ChainID, requestID)
-			go s.router.HandleInbound(inMsg)
->>>>>>> 50c60741
 		}
 	}
 }
 
 // SendChits sends chits
-<<<<<<< HEAD
 func (s *sender) SendChits(ctx context.Context, nodeID ids.NodeID, requestID uint32, votes []ids.ID) {
 	ctx, span := trace.Tracer().Start(ctx, "sender.SendChits", oteltrace.WithAttributes(
 		attribute.Stringer("recipients", nodeID),
@@ -1043,21 +895,11 @@
 	))
 	defer span.End()
 
-	msgCreator := s.getMsgCreator()
-
-	// If [nodeID] is myself, send this message directly
-	// to my own router rather than sending it over the network
-	if nodeID == s.ctx.NodeID {
-		inMsg := msgCreator.InboundChits(s.ctx.ChainID, requestID, votes, nodeID)
-		go s.router.HandleInbound(ctx, inMsg)
-=======
-func (s *sender) SendChits(nodeID ids.NodeID, requestID uint32, votes []ids.ID) {
 	// If [nodeID] is myself, send this message directly
 	// to my own router rather than sending it over the network
 	if nodeID == s.ctx.NodeID {
 		inMsg := s.msgCreator.InboundChits(s.ctx.ChainID, requestID, votes, nodeID)
-		go s.router.HandleInbound(inMsg)
->>>>>>> 50c60741
+		go s.router.HandleInbound(ctx, inMsg)
 		return
 	}
 
@@ -1110,7 +952,6 @@
 	return nil
 }
 
-<<<<<<< HEAD
 func (s *sender) SendCrossChainAppResponse(ctx context.Context, chainID ids.ID, requestID uint32, appResponseBytes []byte) error {
 	ctx, span := trace.Tracer().Start(ctx, "sender.SendCrossChainAppResponse", oteltrace.WithAttributes(
 		attribute.Stringer("chainID", chainID),
@@ -1118,12 +959,7 @@
 	))
 	defer span.End()
 
-	msgCreator := s.getMsgCreator()
-	inMsg := msgCreator.InternalCrossChainAppResponse(
-=======
-func (s *sender) SendCrossChainAppResponse(chainID ids.ID, requestID uint32, appResponseBytes []byte) error {
 	inMsg := s.msgCreator.InternalCrossChainAppResponse(
->>>>>>> 50c60741
 		s.ctx.NodeID,
 		s.ctx.ChainID,
 		chainID,
@@ -1162,13 +998,8 @@
 	// Just put it right into the router. Do so asynchronously to avoid deadlock.
 	if nodeIDs.Contains(s.ctx.NodeID) {
 		nodeIDs.Remove(s.ctx.NodeID)
-<<<<<<< HEAD
-		inMsg := msgCreator.InboundAppRequest(s.ctx.ChainID, requestID, deadline, appRequestBytes, s.ctx.NodeID)
-		go s.router.HandleInbound(ctx, inMsg)
-=======
 		inMsg := s.msgCreator.InboundAppRequest(s.ctx.ChainID, requestID, deadline, appRequestBytes, s.ctx.NodeID)
-		go s.router.HandleInbound(inMsg)
->>>>>>> 50c60741
+		go s.router.HandleInbound(ctx, inMsg)
 	}
 
 	// Some of the nodes in [nodeIDs] may be benched. That is, they've been unresponsive
@@ -1180,13 +1011,8 @@
 			s.timeouts.RegisterRequestToUnreachableValidator()
 
 			// Immediately register a failure. Do so asynchronously to avoid deadlock.
-<<<<<<< HEAD
-			inMsg := msgCreator.InternalFailedRequest(message.AppRequestFailed, nodeID, s.ctx.ChainID, s.ctx.ChainID, requestID)
+			inMsg := s.msgCreator.InternalFailedRequest(message.AppRequestFailed, nodeID, s.ctx.ChainID, s.ctx.ChainID, requestID)
 			go s.router.HandleInbound(ctx, inMsg)
-=======
-			inMsg := s.msgCreator.InternalFailedRequest(message.AppRequestFailed, nodeID, s.ctx.ChainID, s.ctx.ChainID, requestID)
-			go s.router.HandleInbound(inMsg)
->>>>>>> 50c60741
 		}
 	}
 
@@ -1226,13 +1052,8 @@
 
 			// Register failures for nodes we didn't send a request to.
 			s.timeouts.RegisterRequestToUnreachableValidator()
-<<<<<<< HEAD
-			inMsg := msgCreator.InternalFailedRequest(message.AppRequestFailed, nodeID, s.ctx.ChainID, s.ctx.ChainID, requestID)
+			inMsg := s.msgCreator.InternalFailedRequest(message.AppRequestFailed, nodeID, s.ctx.ChainID, s.ctx.ChainID, requestID)
 			go s.router.HandleInbound(ctx, inMsg)
-=======
-			inMsg := s.msgCreator.InternalFailedRequest(message.AppRequestFailed, nodeID, s.ctx.ChainID, s.ctx.ChainID, requestID)
-			go s.router.HandleInbound(inMsg)
->>>>>>> 50c60741
 		}
 	}
 	return nil
@@ -1240,7 +1061,6 @@
 
 // SendAppResponse sends a response to an application-level request from the
 // given node
-<<<<<<< HEAD
 func (s *sender) SendAppResponse(ctx context.Context, nodeID ids.NodeID, requestID uint32, appResponseBytes []byte) error {
 	ctx, span := trace.Tracer().Start(ctx, "sender.SendAppResponse", oteltrace.WithAttributes(
 		attribute.Stringer("recipients", nodeID),
@@ -1249,17 +1069,9 @@
 	))
 	defer span.End()
 
-	msgCreator := s.getMsgCreator()
-
-	if nodeID == s.ctx.NodeID {
-		inMsg := msgCreator.InboundAppResponse(s.ctx.ChainID, requestID, appResponseBytes, nodeID)
-		go s.router.HandleInbound(ctx, inMsg)
-=======
-func (s *sender) SendAppResponse(nodeID ids.NodeID, requestID uint32, appResponseBytes []byte) error {
 	if nodeID == s.ctx.NodeID {
 		inMsg := s.msgCreator.InboundAppResponse(s.ctx.ChainID, requestID, appResponseBytes, nodeID)
-		go s.router.HandleInbound(inMsg)
->>>>>>> 50c60741
+		go s.router.HandleInbound(ctx, inMsg)
 		return nil
 	}
 
@@ -1297,7 +1109,6 @@
 	return nil
 }
 
-<<<<<<< HEAD
 func (s *sender) SendAppGossipSpecific(ctx context.Context, nodeIDs ids.NodeIDSet, appGossipBytes []byte) error {
 	_, span := trace.Tracer().Start(ctx, "sender.SendAppGossipSpecific", oteltrace.WithAttributes(
 		attribute.Stringer("recipients", nodeIDs),
@@ -1305,11 +1116,6 @@
 	))
 	defer span.End()
 
-	msgCreator := s.getMsgCreator()
-
-=======
-func (s *sender) SendAppGossipSpecific(nodeIDs ids.NodeIDSet, appGossipBytes []byte) error {
->>>>>>> 50c60741
 	// Create the outbound message.
 	outMsg, err := s.msgCreator.AppGossip(s.ctx.ChainID, appGossipBytes)
 	if err != nil {
@@ -1344,18 +1150,12 @@
 }
 
 // SendAppGossip sends an application-level gossip message.
-<<<<<<< HEAD
 func (s *sender) SendAppGossip(ctx context.Context, appGossipBytes []byte) error {
 	_, span := trace.Tracer().Start(ctx, "sender.SendAppGossip", oteltrace.WithAttributes(
 		attribute.Int("appGossipLen", len(appGossipBytes)),
 	))
 	defer span.End()
 
-	msgCreator := s.getMsgCreator()
-
-=======
-func (s *sender) SendAppGossip(appGossipBytes []byte) error {
->>>>>>> 50c60741
 	// Create the outbound message.
 	outMsg, err := s.msgCreator.AppGossip(s.ctx.ChainID, appGossipBytes)
 	if err != nil {
@@ -1388,18 +1188,12 @@
 }
 
 // SendGossip gossips the provided container
-<<<<<<< HEAD
 func (s *sender) SendGossip(ctx context.Context, container []byte) {
 	_, span := trace.Tracer().Start(ctx, "sender.SendGossip", oteltrace.WithAttributes(
 		attribute.Int("containerLen", len(container)),
 	))
 	defer span.End()
 
-	msgCreator := s.getMsgCreator()
-
-=======
-func (s *sender) SendGossip(container []byte) {
->>>>>>> 50c60741
 	// Create the outbound message.
 	outMsg, err := s.msgCreator.Put(s.ctx.ChainID, constants.GossipMsgRequestID, container)
 	if err != nil {
