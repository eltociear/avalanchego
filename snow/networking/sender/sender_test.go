// (c) 2019-2020, Ava Labs, Inc. All rights reserved.
// See the file LICENSE for licensing terms.

package sender

import (
	"math/rand"
	"reflect"
	"sync"
	"testing"
	"time"

	"github.com/prometheus/client_golang/prometheus"

	"github.com/stretchr/testify/assert"

	"github.com/ava-labs/avalanchego/ids"
	"github.com/ava-labs/avalanchego/message"
	"github.com/ava-labs/avalanchego/snow"
	"github.com/ava-labs/avalanchego/snow/engine/common"
	"github.com/ava-labs/avalanchego/snow/networking/benchlist"
	"github.com/ava-labs/avalanchego/snow/networking/router"
	"github.com/ava-labs/avalanchego/snow/networking/timeout"
	"github.com/ava-labs/avalanchego/snow/validators"
	"github.com/ava-labs/avalanchego/utils/logging"
	"github.com/ava-labs/avalanchego/utils/timer"
)

func TestSenderContext(t *testing.T) {
	context := snow.DefaultConsensusContextTest()
	metrics := prometheus.NewRegistry()
	msgCreator, err := message.NewCreator(metrics, true /*compressionEnabled*/, "dummyNamespace" /*parentNamespace*/)
	assert.NoError(t, err)
	externalSender := &ExternalSenderTest{TB: t}
	externalSender.Default(true)
	sender := Sender{}
	err = sender.Initialize(
		context,
		msgCreator,
		externalSender,
		&router.ChainRouter{},
		&timeout.Manager{},
		2,
		2,
		2,
	)
	assert.NoError(t, err)
	if res := sender.Context(); !reflect.DeepEqual(res, context) {
		t.Fatalf("Got %#v, expected %#v", res, context)
	}
}

func TestTimeout(t *testing.T) {
	vdrs := validators.NewSet()
	err := vdrs.AddWeight(ids.GenerateTestShortID(), 1)
	assert.NoError(t, err)
	benchlist := benchlist.NewNoBenchlist()
	tm := timeout.Manager{}
	err = tm.Initialize(
		&timer.AdaptiveTimeoutConfig{
			InitialTimeout:     time.Millisecond,
			MinimumTimeout:     time.Millisecond,
			MaximumTimeout:     10 * time.Second,
			TimeoutHalflife:    5 * time.Minute,
			TimeoutCoefficient: 1.25,
		},
		benchlist,
		"",
		prometheus.NewRegistry(),
	)
	if err != nil {
		t.Fatal(err)
	}
	go tm.Dispatch()

	chainRouter := router.ChainRouter{}
	metrics := prometheus.NewRegistry()
	mc, err := message.NewCreator(metrics, true /*compressionEnabled*/, "dummyNamespace" /*parentNamespace*/)
	assert.NoError(t, err)
	err = chainRouter.Initialize(ids.ShortEmpty, logging.NoLog{}, mc, &tm, time.Hour, time.Second, ids.Set{}, nil, router.HealthConfig{}, "", prometheus.NewRegistry())
	assert.NoError(t, err)

	context := snow.DefaultConsensusContextTest()
	externalSender := &ExternalSenderTest{TB: t}
	externalSender.Default(false)
	sender := Sender{}
	err = sender.Initialize(context, mc, externalSender, &chainRouter, &tm, 2, 2, 2)
	assert.NoError(t, err)

<<<<<<< HEAD
=======
	engine := common.EngineTest{T: t}
	engine.Default(true)
	engine.CantConnected = false

	engine.ContextF = snow.DefaultConsensusContextTest

>>>>>>> 42d0b8c0
	wg := sync.WaitGroup{}
	wg.Add(2)
	failedVDRs := ids.ShortSet{}
	ctx := snow.DefaultContextTest()
	handler, err := router.NewHandler(
		mc,
		ctx,
		vdrs,
		nil,
	)
	assert.NoError(t, err)

	bootstrapper := &common.EngineTest{T: t}
	bootstrapper.Default(true)
	bootstrapper.ContextF = func() *snow.Context { return ctx }
	bootstrapper.ConnectedF = func(nodeID ids.ShortID) error { return nil }
	bootstrapper.QueryFailedF = func(nodeID ids.ShortID, _ uint32) error {
		failedVDRs.Add(nodeID)
		wg.Done()
		return nil
	}
	handler.RegisterBootstrap(bootstrapper)

	engine := &common.EngineTest{T: t}
	engine.Default(true)
	engine.CantConnected = false
	engine.ContextF = func() *snow.Context { return ctx }
	handler.RegisterEngine(engine)

	go handler.Dispatch()

	chainRouter.AddChain(handler)

	vdrIDs := ids.ShortSet{}
	vdrIDs.Add(ids.ShortID{255})
	vdrIDs.Add(ids.ShortID{254})

	sender.SendPullQuery(vdrIDs, 0, ids.Empty)

	wg.Wait()

	if !failedVDRs.Equals(vdrIDs) {
		t.Fatalf("Timeouts should have fired")
	}
}

func TestReliableMessages(t *testing.T) {
	vdrs := validators.NewSet()
	err := vdrs.AddWeight(ids.ShortID{1}, 1)
	assert.NoError(t, err)
	benchlist := benchlist.NewNoBenchlist()
	tm := timeout.Manager{}
	err = tm.Initialize(
		&timer.AdaptiveTimeoutConfig{
			InitialTimeout:     time.Millisecond,
			MinimumTimeout:     time.Millisecond,
			MaximumTimeout:     time.Millisecond,
			TimeoutHalflife:    5 * time.Minute,
			TimeoutCoefficient: 1.25,
		},
		benchlist,
		"",
		prometheus.NewRegistry(),
	)
	if err != nil {
		t.Fatal(err)
	}
	go tm.Dispatch()

	chainRouter := router.ChainRouter{}
	metrics := prometheus.NewRegistry()
	mc, err := message.NewCreator(metrics, true /*compressionEnabled*/, "dummyNamespace" /*parentNamespace*/)
	assert.NoError(t, err)
	err = chainRouter.Initialize(ids.ShortEmpty, logging.NoLog{}, mc, &tm, time.Hour, time.Second,
		ids.Set{}, nil, router.HealthConfig{}, "", prometheus.NewRegistry())
	assert.NoError(t, err)

	context := snow.DefaultConsensusContextTest()

	externalSender := &ExternalSenderTest{TB: t}
	externalSender.Default(false)
	sender := Sender{}
	err = sender.Initialize(context, mc, externalSender, &chainRouter, &tm, 2, 2, 2)
	assert.NoError(t, err)

	ctx := snow.DefaultContextTest()

<<<<<<< HEAD
	handler, err := router.NewHandler(
		mc,
		ctx,
		vdrs,
		nil,
		"",
		prometheus.NewRegistry(),
	)
	assert.NoError(t, err)
=======
	engine.ContextF = snow.DefaultConsensusContextTest
	engine.GossipF = func() error { return nil }
>>>>>>> 42d0b8c0

	bootstrapper := &common.EngineTest{T: t}
	bootstrapper.Default(true)
	bootstrapper.ContextF = func() *snow.Context { return ctx }
	bootstrapper.ConnectedF = func(nodeID ids.ShortID) error { return nil }
	queriesToSend := 1000
	awaiting := make([]chan struct{}, queriesToSend)
	for i := 0; i < queriesToSend; i++ {
		awaiting[i] = make(chan struct{}, 1)
	}
	bootstrapper.QueryFailedF = func(nodeID ids.ShortID, reqID uint32) error {
		close(awaiting[int(reqID)])
		return nil
	}
	handler.RegisterBootstrap(bootstrapper)

<<<<<<< HEAD
	engine := &common.EngineTest{T: t}
	engine.Default(true)
	engine.CantConnected = false
	engine.ContextF = func() *snow.Context { return ctx }
	engine.GossipF = func() error { return nil }
	handler.RegisterEngine(engine)
=======
	handler := router.Handler{}
	err = handler.Initialize(
		mc,
		&engine,
		vdrs,
		nil,
	)
	assert.NoError(t, err)
>>>>>>> 42d0b8c0

	go handler.Dispatch()

	chainRouter.AddChain(handler)

	go func() {
		for i := 0; i < queriesToSend; i++ {
			vdrIDs := ids.ShortSet{}
			vdrIDs.Add(ids.ShortID{1})

			sender.SendPullQuery(vdrIDs, uint32(i), ids.Empty)
			time.Sleep(time.Duration(rand.Float64() * float64(time.Microsecond))) // #nosec G404
		}
	}()

	go func() {
		for {
			chainRouter.Gossip()
			time.Sleep(time.Duration(rand.Float64() * float64(time.Microsecond))) // #nosec G404
		}
	}()

	for _, await := range awaiting {
		<-await
	}
}

func TestReliableMessagesToMyself(t *testing.T) {
	benchlist := benchlist.NewNoBenchlist()
	vdrs := validators.NewSet()
	err := vdrs.AddWeight(ids.GenerateTestShortID(), 1)
	assert.NoError(t, err)
	tm := timeout.Manager{}
	err = tm.Initialize(
		&timer.AdaptiveTimeoutConfig{
			InitialTimeout:     10 * time.Millisecond,
			MinimumTimeout:     10 * time.Millisecond,
			MaximumTimeout:     10 * time.Millisecond, // Timeout fires immediately
			TimeoutHalflife:    5 * time.Minute,
			TimeoutCoefficient: 1.25,
		},
		benchlist,
		"",
		prometheus.NewRegistry(),
	)
	if err != nil {
		t.Fatal(err)
	}
	go tm.Dispatch()

	chainRouter := router.ChainRouter{}
	metrics := prometheus.NewRegistry()
	mc, err := message.NewCreator(metrics, true /*compressionEnabled*/, "dummyNamespace" /*parentNamespace*/)
	assert.NoError(t, err)
	err = chainRouter.Initialize(ids.ShortEmpty, logging.NoLog{}, mc, &tm, time.Hour, time.Second, ids.Set{}, nil, router.HealthConfig{}, "", prometheus.NewRegistry())
	assert.NoError(t, err)

	context := snow.DefaultConsensusContextTest()

	sender := Sender{}
	externalSender := &ExternalSenderTest{TB: t}
	externalSender.Default(false)
	err = sender.Initialize(context, mc, externalSender, &chainRouter, &tm, 2, 2, 2)
	assert.NoError(t, err)

<<<<<<< HEAD
	ctx := snow.DefaultContextTest()
	handler, err := router.NewHandler(
		mc,
		ctx,
		vdrs,
		nil,
		"",
		prometheus.NewRegistry(),
	)
	assert.NoError(t, err)
=======
	engine := common.EngineTest{T: t}
	engine.Default(false)

	engine.ContextF = snow.DefaultConsensusContextTest
	engine.GossipF = func() error { return nil }
	engine.CantPullQuery = false
>>>>>>> 42d0b8c0

	bootstrapper := &common.EngineTest{T: t}
	bootstrapper.Default(true)
	bootstrapper.ContextF = func() *snow.Context { return ctx }
	bootstrapper.ConnectedF = func(nodeID ids.ShortID) error { return nil }
	queriesToSend := 2
	awaiting := make([]chan struct{}, queriesToSend)
	for i := 0; i < queriesToSend; i++ {
		awaiting[i] = make(chan struct{}, 1)
	}
	bootstrapper.QueryFailedF = func(nodeID ids.ShortID, reqID uint32) error {
		close(awaiting[int(reqID)])
		return nil
	}
	handler.RegisterBootstrap(bootstrapper)

<<<<<<< HEAD
	engine := &common.EngineTest{T: t}
	engine.Default(false)
	engine.ContextF = func() *snow.Context { return ctx }
	engine.GossipF = func() error { return nil }
	engine.CantPullQuery = false
	handler.RegisterEngine(engine)
=======
	handler := router.Handler{}
	err = handler.Initialize(
		mc,
		&engine,
		vdrs,
		nil,
	)
	assert.NoError(t, err)
>>>>>>> 42d0b8c0

	go handler.Dispatch()

	chainRouter.AddChain(handler)

	go func() {
		for i := 0; i < queriesToSend; i++ {
			// Send a pull query to some random peer that won't respond
			// because they don't exist. This will almost immediately trigger
			// a query failed message
			vdrIDs := ids.ShortSet{}
			vdrIDs.Add(ids.GenerateTestShortID())
			sender.SendPullQuery(vdrIDs, uint32(i), ids.Empty)
		}
	}()

	for _, await := range awaiting {
		<-await
	}
}<|MERGE_RESOLUTION|>--- conflicted
+++ resolved
@@ -87,19 +87,10 @@
 	err = sender.Initialize(context, mc, externalSender, &chainRouter, &tm, 2, 2, 2)
 	assert.NoError(t, err)
 
-<<<<<<< HEAD
-=======
-	engine := common.EngineTest{T: t}
-	engine.Default(true)
-	engine.CantConnected = false
-
-	engine.ContextF = snow.DefaultConsensusContextTest
-
->>>>>>> 42d0b8c0
 	wg := sync.WaitGroup{}
 	wg.Add(2)
 	failedVDRs := ids.ShortSet{}
-	ctx := snow.DefaultContextTest()
+	ctx := snow.DefaultConsensusContextTest()
 	handler, err := router.NewHandler(
 		mc,
 		ctx,
@@ -110,7 +101,7 @@
 
 	bootstrapper := &common.EngineTest{T: t}
 	bootstrapper.Default(true)
-	bootstrapper.ContextF = func() *snow.Context { return ctx }
+	bootstrapper.ContextF = func() *snow.ConsensusContext { return ctx }
 	bootstrapper.ConnectedF = func(nodeID ids.ShortID) error { return nil }
 	bootstrapper.QueryFailedF = func(nodeID ids.ShortID, _ uint32) error {
 		failedVDRs.Add(nodeID)
@@ -122,7 +113,7 @@
 	engine := &common.EngineTest{T: t}
 	engine.Default(true)
 	engine.CantConnected = false
-	engine.ContextF = func() *snow.Context { return ctx }
+	engine.ContextF = func() *snow.ConsensusContext { return ctx }
 	handler.RegisterEngine(engine)
 
 	go handler.Dispatch()
@@ -181,26 +172,19 @@
 	err = sender.Initialize(context, mc, externalSender, &chainRouter, &tm, 2, 2, 2)
 	assert.NoError(t, err)
 
-	ctx := snow.DefaultContextTest()
-
-<<<<<<< HEAD
+	ctx := snow.DefaultConsensusContextTest()
+
 	handler, err := router.NewHandler(
 		mc,
 		ctx,
 		vdrs,
 		nil,
-		"",
-		prometheus.NewRegistry(),
-	)
-	assert.NoError(t, err)
-=======
-	engine.ContextF = snow.DefaultConsensusContextTest
-	engine.GossipF = func() error { return nil }
->>>>>>> 42d0b8c0
+	)
+	assert.NoError(t, err)
 
 	bootstrapper := &common.EngineTest{T: t}
 	bootstrapper.Default(true)
-	bootstrapper.ContextF = func() *snow.Context { return ctx }
+	bootstrapper.ContextF = func() *snow.ConsensusContext { return ctx }
 	bootstrapper.ConnectedF = func(nodeID ids.ShortID) error { return nil }
 	queriesToSend := 1000
 	awaiting := make([]chan struct{}, queriesToSend)
@@ -213,23 +197,12 @@
 	}
 	handler.RegisterBootstrap(bootstrapper)
 
-<<<<<<< HEAD
 	engine := &common.EngineTest{T: t}
 	engine.Default(true)
 	engine.CantConnected = false
-	engine.ContextF = func() *snow.Context { return ctx }
+	engine.ContextF = func() *snow.ConsensusContext { return ctx }
 	engine.GossipF = func() error { return nil }
 	handler.RegisterEngine(engine)
-=======
-	handler := router.Handler{}
-	err = handler.Initialize(
-		mc,
-		&engine,
-		vdrs,
-		nil,
-	)
-	assert.NoError(t, err)
->>>>>>> 42d0b8c0
 
 	go handler.Dispatch()
 
@@ -295,29 +268,18 @@
 	err = sender.Initialize(context, mc, externalSender, &chainRouter, &tm, 2, 2, 2)
 	assert.NoError(t, err)
 
-<<<<<<< HEAD
-	ctx := snow.DefaultContextTest()
+	ctx := snow.DefaultConsensusContextTest()
 	handler, err := router.NewHandler(
 		mc,
 		ctx,
 		vdrs,
 		nil,
-		"",
-		prometheus.NewRegistry(),
-	)
-	assert.NoError(t, err)
-=======
-	engine := common.EngineTest{T: t}
-	engine.Default(false)
-
-	engine.ContextF = snow.DefaultConsensusContextTest
-	engine.GossipF = func() error { return nil }
-	engine.CantPullQuery = false
->>>>>>> 42d0b8c0
+	)
+	assert.NoError(t, err)
 
 	bootstrapper := &common.EngineTest{T: t}
 	bootstrapper.Default(true)
-	bootstrapper.ContextF = func() *snow.Context { return ctx }
+	bootstrapper.ContextF = func() *snow.ConsensusContext { return ctx }
 	bootstrapper.ConnectedF = func(nodeID ids.ShortID) error { return nil }
 	queriesToSend := 2
 	awaiting := make([]chan struct{}, queriesToSend)
@@ -330,23 +292,12 @@
 	}
 	handler.RegisterBootstrap(bootstrapper)
 
-<<<<<<< HEAD
 	engine := &common.EngineTest{T: t}
 	engine.Default(false)
-	engine.ContextF = func() *snow.Context { return ctx }
+	engine.ContextF = func() *snow.ConsensusContext { return ctx }
 	engine.GossipF = func() error { return nil }
 	engine.CantPullQuery = false
 	handler.RegisterEngine(engine)
-=======
-	handler := router.Handler{}
-	err = handler.Initialize(
-		mc,
-		&engine,
-		vdrs,
-		nil,
-	)
-	assert.NoError(t, err)
->>>>>>> 42d0b8c0
 
 	go handler.Dispatch()
 
