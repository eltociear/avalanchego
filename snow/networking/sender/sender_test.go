--- conflicted
+++ resolved
@@ -99,9 +99,6 @@
 	)
 	assert.NoError(t, err)
 
-<<<<<<< HEAD
-	bootstrapper := &common.EngineTest{T: t}
-=======
 	bootstrapper := &common.BootstrapperTest{
 		BootstrapableTest: common.BootstrapableTest{
 			T: t,
@@ -110,7 +107,6 @@
 			T: t,
 		},
 	}
->>>>>>> 802e64df
 	bootstrapper.Default(true)
 	bootstrapper.ContextF = func() *snow.ConsensusContext { return ctx }
 	bootstrapper.ConnectedF = func(nodeID ids.ShortID) error { return nil }
@@ -188,9 +184,6 @@
 	)
 	assert.NoError(t, err)
 
-<<<<<<< HEAD
-	bootstrapper := &common.EngineTest{T: t}
-=======
 	bootstrapper := &common.BootstrapperTest{
 		BootstrapableTest: common.BootstrapableTest{
 			T: t,
@@ -199,7 +192,6 @@
 			T: t,
 		},
 	}
->>>>>>> 802e64df
 	bootstrapper.Default(true)
 	bootstrapper.ContextF = func() *snow.ConsensusContext { return ctx }
 	bootstrapper.ConnectedF = func(nodeID ids.ShortID) error { return nil }
@@ -288,9 +280,6 @@
 	)
 	assert.NoError(t, err)
 
-<<<<<<< HEAD
-	bootstrapper := &common.EngineTest{T: t}
-=======
 	bootstrapper := &common.BootstrapperTest{
 		BootstrapableTest: common.BootstrapableTest{
 			T: t,
@@ -299,7 +288,6 @@
 			T: t,
 		},
 	}
->>>>>>> 802e64df
 	bootstrapper.Default(true)
 	bootstrapper.ContextF = func() *snow.ConsensusContext { return ctx }
 	bootstrapper.ConnectedF = func(nodeID ids.ShortID) error { return nil }
