// Copyright (C) 2019-2022, Ava Labs, Inc. All rights reserved.
// See the file LICENSE for licensing terms.

package version

import (
	"encoding/json"
	"time"

	_ "embed"

	"github.com/ava-labs/avalanchego/utils/constants"
)

// RPCChainVMProtocol should be bumped anytime changes are made which require
// the plugin vm to upgrade to latest avalanchego release to be compatible.
const RPCChainVMProtocol uint = 24

// These are globals that describe network upgrades and node versions
var (
	Current = &Semantic{
		Major: 1,
		Minor: 9,
		Patch: 11,
	}
	CurrentApp = &Application{
		Major: Current.Major,
		Minor: Current.Minor,
		Patch: Current.Patch,
	}
	MinimumCompatibleVersion = &Application{
		Major: 1,
		Minor: 9,
		Patch: 0,
	}
	PrevMinimumCompatibleVersion = &Application{
		Major: 1,
		Minor: 8,
		Patch: 0,
	}

	CurrentDatabase = DatabaseVersion1_4_5
	PrevDatabase    = DatabaseVersion1_0_0

	DatabaseVersion1_4_5 = &Semantic{
		Major: 1,
		Minor: 4,
		Patch: 5,
	}
	DatabaseVersion1_0_0 = &Semantic{
		Major: 1,
		Minor: 0,
		Patch: 0,
	}

	//go:embed compatibility.json
	rpcChainVMProtocolCompatibilityBytes []byte
	// RPCChainVMProtocolCompatibility maps RPCChainVMProtocol versions to the
	// set of avalanchego versions that supported that version. This is not used
	// by avalanchego, but is useful for downstream libraries.
	RPCChainVMProtocolCompatibility map[uint][]*Semantic

	ApricotPhase3Times = map[uint32]time.Time{
		constants.MainnetID: time.Date(2021, time.August, 24, 14, 0, 0, 0, time.UTC),
		constants.FujiID:    time.Date(2021, time.August, 16, 19, 0, 0, 0, time.UTC),
	}
	ApricotPhase3DefaultTime = time.Date(2020, time.December, 5, 5, 0, 0, 0, time.UTC)

	ApricotPhase4Times = map[uint32]time.Time{
		constants.MainnetID: time.Date(2021, time.September, 22, 21, 0, 0, 0, time.UTC),
		constants.FujiID:    time.Date(2021, time.September, 16, 21, 0, 0, 0, time.UTC),
	}
	ApricotPhase4DefaultTime     = time.Date(2020, time.December, 5, 5, 0, 0, 0, time.UTC)
	ApricotPhase4MinPChainHeight = map[uint32]uint64{
		constants.MainnetID: 793005,
		constants.FujiID:    47437,
	}
	ApricotPhase4DefaultMinPChainHeight uint64

	ApricotPhase5Times = map[uint32]time.Time{
		constants.MainnetID: time.Date(2021, time.December, 2, 18, 0, 0, 0, time.UTC),
		constants.FujiID:    time.Date(2021, time.November, 24, 15, 0, 0, 0, time.UTC),
	}
	ApricotPhase5DefaultTime = time.Date(2020, time.December, 5, 5, 0, 0, 0, time.UTC)

	ApricotPhase6Times = map[uint32]time.Time{
		constants.MainnetID: time.Date(2022, time.September, 6, 20, 0, 0, 0, time.UTC),
		constants.FujiID:    time.Date(2022, time.September, 6, 20, 0, 0, 0, time.UTC),
	}
	ApricotPhase6DefaultTime = time.Date(2020, time.December, 5, 5, 0, 0, 0, time.UTC)

	BanffTimes = map[uint32]time.Time{
		constants.MainnetID: time.Date(2022, time.October, 18, 16, 0, 0, 0, time.UTC),
		constants.FujiID:    time.Date(2022, time.October, 3, 14, 0, 0, 0, time.UTC),
	}
	BanffDefaultTime = time.Date(2020, time.December, 5, 5, 0, 0, 0, time.UTC)

<<<<<<< HEAD
	BlsSigningProposerVMTimes = map[uint32]time.Time{
		constants.MainnetID: time.Date(10000, time.December, 1, 0, 0, 0, 0, time.UTC),
		constants.FujiID:    time.Date(10000, time.December, 1, 0, 0, 0, 0, time.UTC),
	}
	BlsSigningProposerVMDefaultTime = time.Date(2020, time.December, 5, 5, 0, 0, 0, time.UTC)

	// FIXME: update this before release
	XChainMigrationTimes = map[uint32]time.Time{
=======
	// TODO: update this before release
	CortinaTimes = map[uint32]time.Time{
>>>>>>> 35410dba
		constants.MainnetID: time.Date(10000, time.December, 1, 0, 0, 0, 0, time.UTC),
		constants.FujiID:    time.Date(10000, time.December, 1, 0, 0, 0, 0, time.UTC),
	}
	CortinaDefaultTime = time.Date(2020, time.December, 5, 5, 0, 0, 0, time.UTC)
)

func init() {
	var parsedRPCChainVMCompatibility map[uint][]string
	err := json.Unmarshal(rpcChainVMProtocolCompatibilityBytes, &parsedRPCChainVMCompatibility)
	if err != nil {
		panic(err)
	}

	RPCChainVMProtocolCompatibility = make(map[uint][]*Semantic)
	for rpcChainVMProtocol, versionStrings := range parsedRPCChainVMCompatibility {
		versions := make([]*Semantic, len(versionStrings))
		for i, versionString := range versionStrings {
			version, err := Parse(versionString)
			if err != nil {
				panic(err)
			}
			versions[i] = version
		}
		RPCChainVMProtocolCompatibility[rpcChainVMProtocol] = versions
	}
}

func GetApricotPhase3Time(networkID uint32) time.Time {
	if upgradeTime, exists := ApricotPhase3Times[networkID]; exists {
		return upgradeTime
	}
	return ApricotPhase3DefaultTime
}

func GetApricotPhase4Time(networkID uint32) time.Time {
	if upgradeTime, exists := ApricotPhase4Times[networkID]; exists {
		return upgradeTime
	}
	return ApricotPhase4DefaultTime
}

func GetApricotPhase4MinPChainHeight(networkID uint32) uint64 {
	if minHeight, exists := ApricotPhase4MinPChainHeight[networkID]; exists {
		return minHeight
	}
	return ApricotPhase4DefaultMinPChainHeight
}

func GetApricotPhase5Time(networkID uint32) time.Time {
	if upgradeTime, exists := ApricotPhase5Times[networkID]; exists {
		return upgradeTime
	}
	return ApricotPhase5DefaultTime
}

func GetApricotPhase6Time(networkID uint32) time.Time {
	if upgradeTime, exists := ApricotPhase6Times[networkID]; exists {
		return upgradeTime
	}
	return ApricotPhase6DefaultTime
}

func GetBanffTime(networkID uint32) time.Time {
	if upgradeTime, exists := BanffTimes[networkID]; exists {
		return upgradeTime
	}
	return BanffDefaultTime
}

<<<<<<< HEAD
func GetBlsSigningForProposerVMTime(networkID uint32) time.Time {
	if upgradeTime, exists := BlsSigningProposerVMTimes[networkID]; exists {
		return upgradeTime
	}
	return BlsSigningProposerVMDefaultTime
}

func GetXChainMigrationTime(networkID uint32) time.Time {
	if upgradeTime, exists := XChainMigrationTimes[networkID]; exists {
=======
func GetCortinaTime(networkID uint32) time.Time {
	if upgradeTime, exists := CortinaTimes[networkID]; exists {
>>>>>>> 35410dba
		return upgradeTime
	}
	return CortinaDefaultTime
}

func GetCompatibility(networkID uint32) Compatibility {
	return NewCompatibility(
		CurrentApp,
		MinimumCompatibleVersion,
		GetBanffTime(networkID),
		PrevMinimumCompatibleVersion,
	)
}<|MERGE_RESOLUTION|>--- conflicted
+++ resolved
@@ -95,19 +95,14 @@
 	}
 	BanffDefaultTime = time.Date(2020, time.December, 5, 5, 0, 0, 0, time.UTC)
 
-<<<<<<< HEAD
 	BlsSigningProposerVMTimes = map[uint32]time.Time{
 		constants.MainnetID: time.Date(10000, time.December, 1, 0, 0, 0, 0, time.UTC),
 		constants.FujiID:    time.Date(10000, time.December, 1, 0, 0, 0, 0, time.UTC),
 	}
 	BlsSigningProposerVMDefaultTime = time.Date(2020, time.December, 5, 5, 0, 0, 0, time.UTC)
 
-	// FIXME: update this before release
-	XChainMigrationTimes = map[uint32]time.Time{
-=======
 	// TODO: update this before release
 	CortinaTimes = map[uint32]time.Time{
->>>>>>> 35410dba
 		constants.MainnetID: time.Date(10000, time.December, 1, 0, 0, 0, 0, time.UTC),
 		constants.FujiID:    time.Date(10000, time.December, 1, 0, 0, 0, 0, time.UTC),
 	}
@@ -177,7 +172,6 @@
 	return BanffDefaultTime
 }
 
-<<<<<<< HEAD
 func GetBlsSigningForProposerVMTime(networkID uint32) time.Time {
 	if upgradeTime, exists := BlsSigningProposerVMTimes[networkID]; exists {
 		return upgradeTime
@@ -185,12 +179,8 @@
 	return BlsSigningProposerVMDefaultTime
 }
 
-func GetXChainMigrationTime(networkID uint32) time.Time {
-	if upgradeTime, exists := XChainMigrationTimes[networkID]; exists {
-=======
 func GetCortinaTime(networkID uint32) time.Time {
 	if upgradeTime, exists := CortinaTimes[networkID]; exists {
->>>>>>> 35410dba
 		return upgradeTime
 	}
 	return CortinaDefaultTime
