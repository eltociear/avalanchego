// (c) 2019-2020, Ava Labs, Inc. All rights reserved.
// See the file LICENSE for licensing terms.

package avm

import (
	"bytes"
	"testing"

	"github.com/ava-labs/gecko/chains/atomic"
	"github.com/ava-labs/gecko/database/memdb"
	"github.com/ava-labs/gecko/database/prefixdb"
	"github.com/ava-labs/gecko/ids"
	"github.com/ava-labs/gecko/snow/engine/common"
	"github.com/ava-labs/gecko/utils/crypto"
	"github.com/ava-labs/gecko/utils/logging"
	"github.com/ava-labs/gecko/vms/components/avax"
	"github.com/ava-labs/gecko/vms/components/verify"
	"github.com/ava-labs/gecko/vms/secp256k1fx"
)

func TestImportTxSyntacticVerify(t *testing.T) {
	ctx := NewContext()
	c := setupCodec()

	tx := &ImportTx{
		BaseTx: BaseTx{
			NetID: networkID,
			BCID:  chainID,
			Outs: []*avax.TransferableOutput{{
				Asset: avax.Asset{ID: asset},
				Out: &secp256k1fx.TransferOutput{
					Amt: 12345,
					OutputOwners: secp256k1fx.OutputOwners{
						Threshold: 1,
						Addrs:     []ids.ShortID{keys[0].PublicKey().Address()},
					},
				},
			}},
		},
<<<<<<< HEAD
		SourceChain: platformChainID,
		Ins: []*ava.TransferableInput{{
			UTXOID: ava.UTXOID{
=======
		Ins: []*avax.TransferableInput{{
			UTXOID: avax.UTXOID{
>>>>>>> ba9f7426
				TxID: ids.NewID([32]byte{
					0xff, 0xfe, 0xfd, 0xfc, 0xfb, 0xfa, 0xf9, 0xf8,
					0xf7, 0xf6, 0xf5, 0xf4, 0xf3, 0xf2, 0xf1, 0xf0,
					0xef, 0xee, 0xed, 0xec, 0xeb, 0xea, 0xe9, 0xe8,
					0xe7, 0xe6, 0xe5, 0xe4, 0xe3, 0xe2, 0xe1, 0xe0,
				}),
				OutputIndex: 0,
			},
			Asset: avax.Asset{ID: asset},
			In: &secp256k1fx.TransferInput{
				Amt: 54321,
				Input: secp256k1fx.Input{
					SigIndices: []uint32{2},
				},
			},
		}},
	}
	tx.Initialize([]byte{})

	if err := tx.SyntacticVerify(ctx, c, ids.Empty, 0, 0); err != nil {
		t.Fatal(err)
	}
}

func TestImportTxSyntacticVerifyInvalidMemo(t *testing.T) {
	ctx := NewContext()
	c := setupCodec()

	tx := &ImportTx{
		BaseTx: BaseTx{
			NetID: networkID,
			BCID:  chainID,
			Outs: []*avax.TransferableOutput{{
				Asset: avax.Asset{ID: asset},
				Out: &secp256k1fx.TransferOutput{
					Amt: 12345,
					OutputOwners: secp256k1fx.OutputOwners{
						Threshold: 1,
						Addrs:     []ids.ShortID{keys[0].PublicKey().Address()},
					},
				},
			}},
			Memo: make([]byte, maxMemoSize+1),
		},
<<<<<<< HEAD
		SourceChain: platformChainID,
		Ins: []*ava.TransferableInput{{
			UTXOID: ava.UTXOID{
=======
		Ins: []*avax.TransferableInput{{
			UTXOID: avax.UTXOID{
>>>>>>> ba9f7426
				TxID: ids.NewID([32]byte{
					0xff, 0xfe, 0xfd, 0xfc, 0xfb, 0xfa, 0xf9, 0xf8,
					0xf7, 0xf6, 0xf5, 0xf4, 0xf3, 0xf2, 0xf1, 0xf0,
					0xef, 0xee, 0xed, 0xec, 0xeb, 0xea, 0xe9, 0xe8,
					0xe7, 0xe6, 0xe5, 0xe4, 0xe3, 0xe2, 0xe1, 0xe0,
				}),
				OutputIndex: 0,
			},
			Asset: avax.Asset{ID: asset},
			In: &secp256k1fx.TransferInput{
				Amt: 54321,
				Input: secp256k1fx.Input{
					SigIndices: []uint32{2},
				},
			},
		}},
	}
	tx.Initialize([]byte{})

	if err := tx.SyntacticVerify(ctx, c, ids.Empty, 0, 0); err == nil {
		t.Fatalf("should have errored due to memo field being too long")
	}
}

func TestImportTxSerialization(t *testing.T) {
	expected := []byte{
		// Codec version
		0x00, 0x00,
		// txID:
		0x00, 0x00, 0x00, 0x03,
		// networkID:
		0x00, 0x00, 0x00, 0x02,
		// blockchainID:
		0xff, 0xff, 0xff, 0xff, 0xee, 0xee, 0xee, 0xee,
		0xdd, 0xdd, 0xdd, 0xdd, 0xcc, 0xcc, 0xcc, 0xcc,
		0xbb, 0xbb, 0xbb, 0xbb, 0xaa, 0xaa, 0xaa, 0xaa,
		0x99, 0x99, 0x99, 0x99, 0x88, 0x88, 0x88, 0x88,
		// number of base outs:
		0x00, 0x00, 0x00, 0x00,
		// number of base inputs:
		0x00, 0x00, 0x00, 0x00,
		// Memo length:
		0x00, 0x00, 0x00, 0x04,
		// Memo:
		0x00, 0x01, 0x02, 0x03,
		// Source Chain ID:
		0x1f, 0x8f, 0x9f, 0x0f, 0x1e, 0x8e, 0x9e, 0x0e,
		0x2d, 0x7d, 0xad, 0xfd, 0x2c, 0x7c, 0xac, 0xfc,
		0x3b, 0x6b, 0xbb, 0xeb, 0x3a, 0x6a, 0xba, 0xea,
		0x49, 0x59, 0xc9, 0xd9, 0x48, 0x58, 0xc8, 0xd8,
		// number of inputs:
		0x00, 0x00, 0x00, 0x01,
		// utxoID:
		0x0f, 0x2f, 0x4f, 0x6f, 0x8e, 0xae, 0xce, 0xee,
		0x0d, 0x2d, 0x4d, 0x6d, 0x8c, 0xac, 0xcc, 0xec,
		0x0b, 0x2b, 0x4b, 0x6b, 0x8a, 0xaa, 0xca, 0xea,
		0x09, 0x29, 0x49, 0x69, 0x88, 0xa8, 0xc8, 0xe8,
		// output index
		0x00, 0x00, 0x00, 0x00,
		// assetID:
		0x1f, 0x3f, 0x5f, 0x7f, 0x9e, 0xbe, 0xde, 0xfe,
		0x1d, 0x3d, 0x5d, 0x7d, 0x9c, 0xbc, 0xdc, 0xfc,
		0x1b, 0x3b, 0x5b, 0x7b, 0x9a, 0xba, 0xda, 0xfa,
		0x19, 0x39, 0x59, 0x79, 0x98, 0xb8, 0xd8, 0xf8,
		// input:
		// input ID:
		0x00, 0x00, 0x00, 0x05,
		// amount:
		0x00, 0x00, 0x00, 0x00, 0x00, 0x00, 0x03, 0xe8,
		// num sig indices:
		0x00, 0x00, 0x00, 0x01,
		// sig index[0]:
		0x00, 0x00, 0x00, 0x00,
	}

	tx := &Tx{UnsignedTx: &ImportTx{
		BaseTx: BaseTx{
			NetID: 2,
			BCID: ids.NewID([32]byte{
				0xff, 0xff, 0xff, 0xff, 0xee, 0xee, 0xee, 0xee,
				0xdd, 0xdd, 0xdd, 0xdd, 0xcc, 0xcc, 0xcc, 0xcc,
				0xbb, 0xbb, 0xbb, 0xbb, 0xaa, 0xaa, 0xaa, 0xaa,
				0x99, 0x99, 0x99, 0x99, 0x88, 0x88, 0x88, 0x88,
			}),
			Memo: []byte{0x00, 0x01, 0x02, 0x03},
		},
<<<<<<< HEAD
		SourceChain: ids.NewID([32]byte{
			0x1f, 0x8f, 0x9f, 0x0f, 0x1e, 0x8e, 0x9e, 0x0e,
			0x2d, 0x7d, 0xad, 0xfd, 0x2c, 0x7c, 0xac, 0xfc,
			0x3b, 0x6b, 0xbb, 0xeb, 0x3a, 0x6a, 0xba, 0xea,
			0x49, 0x59, 0xc9, 0xd9, 0x48, 0x58, 0xc8, 0xd8,
		}),
		Ins: []*ava.TransferableInput{{
			UTXOID: ava.UTXOID{TxID: ids.NewID([32]byte{
=======
		Ins: []*avax.TransferableInput{{
			UTXOID: avax.UTXOID{TxID: ids.NewID([32]byte{
>>>>>>> ba9f7426
				0x0f, 0x2f, 0x4f, 0x6f, 0x8e, 0xae, 0xce, 0xee,
				0x0d, 0x2d, 0x4d, 0x6d, 0x8c, 0xac, 0xcc, 0xec,
				0x0b, 0x2b, 0x4b, 0x6b, 0x8a, 0xaa, 0xca, 0xea,
				0x09, 0x29, 0x49, 0x69, 0x88, 0xa8, 0xc8, 0xe8,
			})},
			Asset: avax.Asset{ID: ids.NewID([32]byte{
				0x1f, 0x3f, 0x5f, 0x7f, 0x9e, 0xbe, 0xde, 0xfe,
				0x1d, 0x3d, 0x5d, 0x7d, 0x9c, 0xbc, 0xdc, 0xfc,
				0x1b, 0x3b, 0x5b, 0x7b, 0x9a, 0xba, 0xda, 0xfa,
				0x19, 0x39, 0x59, 0x79, 0x98, 0xb8, 0xd8, 0xf8,
			})},
			In: &secp256k1fx.TransferInput{
				Amt:   1000,
				Input: secp256k1fx.Input{SigIndices: []uint32{0}},
			},
		}},
	}}

	c := setupCodec()
	b, err := c.Marshal(&tx.UnsignedTx)
	if err != nil {
		t.Fatal(err)
	}
	tx.Initialize(b)

	result := tx.Bytes()
	if !bytes.Equal(expected, result) {
		t.Fatalf("\nExpected: 0x%x\nResult:   0x%x", expected, result)
	}
}

// Test issuing an import transaction.
func TestIssueImportTx(t *testing.T) {
	genesisBytes := BuildGenesisTest(t)

	issuer := make(chan common.Message, 1)
	baseDB := memdb.New()

	sm := &atomic.SharedMemory{}
	sm.Initialize(logging.NoLog{}, prefixdb.New([]byte{0}, baseDB))

	ctx := NewContext()
	ctx.SharedMemory = sm.NewBlockchainSharedMemory(chainID)

	genesisTx := GetFirstTxFromGenesisTest(genesisBytes, t)

	avaxID := genesisTx.ID()
	platformID := ids.Empty.Prefix(0)

	ctx.Lock.Lock()
	vm := &VM{
<<<<<<< HEAD
		ava: avaID,
=======
		avax:      avaxID,
		platform: platformID,
>>>>>>> ba9f7426
	}
	err := vm.Initialize(
		ctx,
		prefixdb.New([]byte{1}, baseDB),
		genesisBytes,
		issuer,
		[]*common.Fx{{
			ID: ids.Empty,
			Fx: &secp256k1fx.Fx{},
		}},
	)
	if err != nil {
		t.Fatal(err)
	}
	vm.batchTimeout = 0

	err = vm.Bootstrapping()
	if err != nil {
		t.Fatal(err)
	}

	err = vm.Bootstrapped()
	if err != nil {
		t.Fatal(err)
	}

	key := keys[0]

	utxoID := avax.UTXOID{
		TxID: ids.NewID([32]byte{
			0x0f, 0x2f, 0x4f, 0x6f, 0x8e, 0xae, 0xce, 0xee,
			0x0d, 0x2d, 0x4d, 0x6d, 0x8c, 0xac, 0xcc, 0xec,
			0x0b, 0x2b, 0x4b, 0x6b, 0x8a, 0xaa, 0xca, 0xea,
			0x09, 0x29, 0x49, 0x69, 0x88, 0xa8, 0xc8, 0xe8,
		}),
	}

	tx := &Tx{UnsignedTx: &ImportTx{
		BaseTx: BaseTx{
			NetID: networkID,
			BCID:  chainID,
		},
<<<<<<< HEAD
		SourceChain: platformChainID,
		Ins: []*ava.TransferableInput{{
=======
		Ins: []*avax.TransferableInput{{
>>>>>>> ba9f7426
			UTXOID: utxoID,
			Asset:  avax.Asset{ID: avaxID},
			In: &secp256k1fx.TransferInput{
				Amt:   1000,
				Input: secp256k1fx.Input{SigIndices: []uint32{0}},
			},
		}},
	}}

	unsignedBytes, err := vm.codec.Marshal(&tx.UnsignedTx)
	if err != nil {
		t.Fatal(err)
	}

	sig, err := key.Sign(unsignedBytes)
	if err != nil {
		t.Fatal(err)
	}
	fixedSig := [crypto.SECP256K1RSigLen]byte{}
	copy(fixedSig[:], sig)

	tx.Creds = append(tx.Creds, &secp256k1fx.Credential{
		Sigs: [][crypto.SECP256K1RSigLen]byte{
			fixedSig,
		},
	})

	b, err := vm.codec.Marshal(tx)
	if err != nil {
		t.Fatal(err)
	}
	tx.Initialize(b)

	if _, err := vm.IssueTx(tx.Bytes(), nil); err == nil {
		t.Fatal(err)
	}

	// Provide the platform UTXO:

	smDB := vm.ctx.SharedMemory.GetDatabase(platformID)

	utxo := &avax.UTXO{
		UTXOID: utxoID,
		Asset:  avax.Asset{ID: avaxID},
		Out: &secp256k1fx.TransferOutput{
			Amt: 1000,
			OutputOwners: secp256k1fx.OutputOwners{
				Threshold: 1,
				Addrs:     []ids.ShortID{key.PublicKey().Address()},
			},
		},
	}

	state := avax.NewPrefixedState(smDB, vm.codec)
	if err := state.FundPlatformUTXO(utxo); err != nil {
		t.Fatal(err)
	}

	vm.ctx.SharedMemory.ReleaseDatabase(platformID)

	if _, err := vm.IssueTx(tx.Bytes(), nil); err != nil {
		t.Fatalf("should have issued the transaction correctly but errored: %s", err)
	}
	ctx.Lock.Unlock()

	msg := <-issuer
	if msg != common.PendingTxs {
		t.Fatalf("Wrong message")
	}

	ctx.Lock.Lock()
	defer func() {
		vm.Shutdown()
		ctx.Lock.Unlock()
	}()

	txs := vm.PendingTxs()
	if len(txs) != 1 {
		t.Fatalf("Should have returned %d tx(s)", 1)
	}

	parsedTx := txs[0]
	parsedTx.Accept()

	smDB = vm.ctx.SharedMemory.GetDatabase(platformID)
	defer vm.ctx.SharedMemory.ReleaseDatabase(platformID)

	state = avax.NewPrefixedState(smDB, vm.codec)
	if _, err := state.PlatformUTXO(utxoID.InputID()); err == nil {
		t.Fatalf("shouldn't have been able to read the utxo")
	}
}

// Test force accepting an import transaction.
func TestForceAcceptImportTx(t *testing.T) {
	genesisBytes := BuildGenesisTest(t)

	issuer := make(chan common.Message, 1)
	baseDB := memdb.New()

	sm := &atomic.SharedMemory{}
	sm.Initialize(logging.NoLog{}, prefixdb.New([]byte{0}, baseDB))

	ctx := NewContext()
	ctx.SharedMemory = sm.NewBlockchainSharedMemory(chainID)

	platformID := ids.Empty.Prefix(0)

	vm := &VM{
<<<<<<< HEAD
		ava: ids.Empty,
=======
		avax:      ids.Empty,
		platform: platformID,
>>>>>>> ba9f7426
	}
	ctx.Lock.Lock()
	defer func() {
		vm.Shutdown()
		ctx.Lock.Unlock()
	}()

	err := vm.Initialize(
		ctx,
		prefixdb.New([]byte{1}, baseDB),
		genesisBytes,
		issuer,
		[]*common.Fx{{
			ID: ids.Empty,
			Fx: &secp256k1fx.Fx{},
		}},
	)
	if err != nil {
		t.Fatal(err)
	}
	vm.batchTimeout = 0

	err = vm.Bootstrapping()
	if err != nil {
		t.Fatal(err)
	}

	err = vm.Bootstrapped()
	if err != nil {
		t.Fatal(err)
	}

	key := keys[0]

	genesisTx := GetFirstTxFromGenesisTest(genesisBytes, t)

	utxoID := avax.UTXOID{
		TxID: ids.NewID([32]byte{
			0x0f, 0x2f, 0x4f, 0x6f, 0x8e, 0xae, 0xce, 0xee,
			0x0d, 0x2d, 0x4d, 0x6d, 0x8c, 0xac, 0xcc, 0xec,
			0x0b, 0x2b, 0x4b, 0x6b, 0x8a, 0xaa, 0xca, 0xea,
			0x09, 0x29, 0x49, 0x69, 0x88, 0xa8, 0xc8, 0xe8,
		}),
	}

	tx := &Tx{UnsignedTx: &ImportTx{
		BaseTx: BaseTx{
			NetID: networkID,
			BCID:  chainID,
		},
<<<<<<< HEAD
		SourceChain: platformChainID,
		Ins: []*ava.TransferableInput{{
=======
		Ins: []*avax.TransferableInput{{
>>>>>>> ba9f7426
			UTXOID: utxoID,
			Asset:  avax.Asset{ID: genesisTx.ID()},
			In: &secp256k1fx.TransferInput{
				Amt:   1000,
				Input: secp256k1fx.Input{SigIndices: []uint32{0}},
			},
		}},
	}}

	unsignedBytes, err := vm.codec.Marshal(&tx.UnsignedTx)
	if err != nil {
		t.Fatal(err)
	}

	sig, err := key.Sign(unsignedBytes)
	if err != nil {
		t.Fatal(err)
	}
	fixedSig := [crypto.SECP256K1RSigLen]byte{}
	copy(fixedSig[:], sig)

	tx.Creds = append(tx.Creds, &secp256k1fx.Credential{
		Sigs: [][crypto.SECP256K1RSigLen]byte{
			fixedSig,
		},
	})

	b, err := vm.codec.Marshal(tx)
	if err != nil {
		t.Fatal(err)
	}
	tx.Initialize(b)

	parsedTx, err := vm.ParseTx(tx.Bytes())
	if err != nil {
		t.Fatal(err)
	}

	if err := parsedTx.Verify(); err == nil {
		t.Fatalf("Should have failed verification")
	}

	parsedTx.Accept()

	smDB := vm.ctx.SharedMemory.GetDatabase(platformID)
	defer vm.ctx.SharedMemory.ReleaseDatabase(platformID)

	state := avax.NewPrefixedState(smDB, vm.codec)
	utxoSource := utxoID.InputID()
	if _, err := state.PlatformUTXO(utxoSource); err == nil {
		t.Fatalf("shouldn't have been able to read the utxo")
	}
}

func TestImportTxNotState(t *testing.T) {
	intf := interface{}(&ImportTx{})
	if _, ok := intf.(verify.State); ok {
		t.Fatalf("shouldn't be marked as state")
	}
}<|MERGE_RESOLUTION|>--- conflicted
+++ resolved
@@ -38,14 +38,9 @@
 				},
 			}},
 		},
-<<<<<<< HEAD
 		SourceChain: platformChainID,
-		Ins: []*ava.TransferableInput{{
-			UTXOID: ava.UTXOID{
-=======
 		Ins: []*avax.TransferableInput{{
 			UTXOID: avax.UTXOID{
->>>>>>> ba9f7426
 				TxID: ids.NewID([32]byte{
 					0xff, 0xfe, 0xfd, 0xfc, 0xfb, 0xfa, 0xf9, 0xf8,
 					0xf7, 0xf6, 0xf5, 0xf4, 0xf3, 0xf2, 0xf1, 0xf0,
@@ -90,14 +85,9 @@
 			}},
 			Memo: make([]byte, maxMemoSize+1),
 		},
-<<<<<<< HEAD
 		SourceChain: platformChainID,
-		Ins: []*ava.TransferableInput{{
-			UTXOID: ava.UTXOID{
-=======
 		Ins: []*avax.TransferableInput{{
 			UTXOID: avax.UTXOID{
->>>>>>> ba9f7426
 				TxID: ids.NewID([32]byte{
 					0xff, 0xfe, 0xfd, 0xfc, 0xfb, 0xfa, 0xf9, 0xf8,
 					0xf7, 0xf6, 0xf5, 0xf4, 0xf3, 0xf2, 0xf1, 0xf0,
@@ -184,19 +174,14 @@
 			}),
 			Memo: []byte{0x00, 0x01, 0x02, 0x03},
 		},
-<<<<<<< HEAD
 		SourceChain: ids.NewID([32]byte{
 			0x1f, 0x8f, 0x9f, 0x0f, 0x1e, 0x8e, 0x9e, 0x0e,
 			0x2d, 0x7d, 0xad, 0xfd, 0x2c, 0x7c, 0xac, 0xfc,
 			0x3b, 0x6b, 0xbb, 0xeb, 0x3a, 0x6a, 0xba, 0xea,
 			0x49, 0x59, 0xc9, 0xd9, 0x48, 0x58, 0xc8, 0xd8,
 		}),
-		Ins: []*ava.TransferableInput{{
-			UTXOID: ava.UTXOID{TxID: ids.NewID([32]byte{
-=======
 		Ins: []*avax.TransferableInput{{
 			UTXOID: avax.UTXOID{TxID: ids.NewID([32]byte{
->>>>>>> ba9f7426
 				0x0f, 0x2f, 0x4f, 0x6f, 0x8e, 0xae, 0xce, 0xee,
 				0x0d, 0x2d, 0x4d, 0x6d, 0x8c, 0xac, 0xcc, 0xec,
 				0x0b, 0x2b, 0x4b, 0x6b, 0x8a, 0xaa, 0xca, 0xea,
@@ -248,12 +233,7 @@
 
 	ctx.Lock.Lock()
 	vm := &VM{
-<<<<<<< HEAD
-		ava: avaID,
-=======
-		avax:      avaxID,
-		platform: platformID,
->>>>>>> ba9f7426
+		avax: avaxID,
 	}
 	err := vm.Initialize(
 		ctx,
@@ -296,12 +276,8 @@
 			NetID: networkID,
 			BCID:  chainID,
 		},
-<<<<<<< HEAD
 		SourceChain: platformChainID,
-		Ins: []*ava.TransferableInput{{
-=======
 		Ins: []*avax.TransferableInput{{
->>>>>>> ba9f7426
 			UTXOID: utxoID,
 			Asset:  avax.Asset{ID: avaxID},
 			In: &secp256k1fx.TransferInput{
@@ -411,12 +387,7 @@
 	platformID := ids.Empty.Prefix(0)
 
 	vm := &VM{
-<<<<<<< HEAD
-		ava: ids.Empty,
-=======
-		avax:      ids.Empty,
-		platform: platformID,
->>>>>>> ba9f7426
+		avax: ids.Empty,
 	}
 	ctx.Lock.Lock()
 	defer func() {
@@ -467,12 +438,8 @@
 			NetID: networkID,
 			BCID:  chainID,
 		},
-<<<<<<< HEAD
 		SourceChain: platformChainID,
-		Ins: []*ava.TransferableInput{{
-=======
 		Ins: []*avax.TransferableInput{{
->>>>>>> ba9f7426
 			UTXOID: utxoID,
 			Asset:  avax.Asset{ID: genesisTx.ID()},
 			In: &secp256k1fx.TransferInput{
