--- conflicted
+++ resolved
@@ -12,7 +12,6 @@
 	"github.com/ava-labs/avalanchego/codec"
 	"github.com/ava-labs/avalanchego/codec/linearcodec"
 	"github.com/ava-labs/avalanchego/ids"
-	"github.com/stretchr/testify/require"
 )
 
 func TestUTXOIDVerifyNil(t *testing.T) {
@@ -63,7 +62,6 @@
 	}
 }
 
-<<<<<<< HEAD
 func TestUTXOIDLess(t *testing.T) {
 	type test struct {
 		name     string
@@ -115,7 +113,10 @@
 		t.Run(tt.name, func(t *testing.T) {
 			require := require.New(t)
 			require.Equal(tt.expected, tt.id1.Less(&tt.id2))
-=======
+		})
+	}
+}
+
 func TestUTXOIDFromString(t *testing.T) {
 	tests := []struct {
 		description string
@@ -209,7 +210,6 @@
 				require.Equal(test.utxoID, retrievedUTXOID)
 				require.Equal(test.utxoID.String(), retrievedUTXOID.String())
 			}
->>>>>>> 65ed31e6
 		})
 	}
 }