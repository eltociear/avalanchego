// Copyright (C) 2019-2021, Ava Labs, Inc. All rights reserved.
// See the file LICENSE for licensing terms.

package platformvm

import (
	"errors"
	"fmt"
	"time"

	"github.com/prometheus/client_golang/prometheus"

	"github.com/ava-labs/avalanchego/ids"
	"github.com/ava-labs/avalanchego/snow/consensus/snowman"
	"github.com/ava-labs/avalanchego/snow/engine/common"
	"github.com/ava-labs/avalanchego/utils/timer"
	"github.com/ava-labs/avalanchego/utils/timer/mockable"
	"github.com/ava-labs/avalanchego/utils/units"
	"github.com/ava-labs/avalanchego/vms/platformvm/state"
	"github.com/ava-labs/avalanchego/vms/platformvm/txs"
	"github.com/ava-labs/avalanchego/vms/platformvm/txs/executor"
	"github.com/ava-labs/avalanchego/vms/platformvm/txs/mempool"

	p_block "github.com/ava-labs/avalanchego/vms/platformvm/blocks/stateful"
)

// TargetBlockSize is maximum number of transaction bytes to place into a
// StandardBlock
const TargetBlockSize = 128 * units.KiB

var (
	_ mempool.BlockTimer = &blockBuilder{}

	errEndOfTime       = errors.New("program time is suspiciously far in the future")
	errNoPendingBlocks = errors.New("no pending blocks")
)

// blockBuilder implements a simple blockBuilder to convert txs into valid blocks
type blockBuilder struct {
	mempool.Mempool

	// TODO: factor out VM into separable interfaces
	vm *VM

	// channel to send messages to the consensus engine
	toEngine chan<- common.Message

	// This timer goes off when it is time for the next validator to add/leave
	// the validator set. When it goes off ResetTimer() is called, potentially
	// triggering creation of a new block.
	timer *timer.Timer

	// Transactions that have not been put into blocks yet
	dropIncoming bool
}

// Initialize this builder.
func (b *blockBuilder) Initialize(
	mempool mempool.Mempool,
	vm *VM,
	toEngine chan<- common.Message,
	registerer prometheus.Registerer,
) error {
	b.vm = vm
	b.toEngine = toEngine
	b.Mempool = mempool

	b.vm.ctx.Log.Verbo("initializing platformVM mempool")

	b.timer = timer.NewTimer(func() {
		b.vm.ctx.Lock.Lock()
		defer b.vm.ctx.Lock.Unlock()

		b.resetTimer()
	})
	go b.vm.ctx.Log.RecoverAndPanic(b.timer.Dispatch)
	return nil
}

func (b *blockBuilder) ResetBlockTimer() { b.resetTimer() }

// AddUnverifiedTx verifies a transaction and attempts to add it to the mempool
func (b *blockBuilder) AddUnverifiedTx(tx *txs.Tx) error {
	txID := tx.ID()
	if b.Has(txID) {
		// If the transaction is already in the mempool - then it looks the same
		// as if it was successfully added
		return nil
	}

	// Get the preferred block (which we want to build off)
	preferred, err := b.vm.Preferred()
	if err != nil {
		return fmt.Errorf("couldn't get preferred block: %w", err)
	}

	preferredDecision, ok := preferred.(p_block.Decision)
	if !ok {
		// The preferred block should always be a decision block
		return fmt.Errorf("expected Decision block but got %T", preferred)
	}
	preferredState := preferredDecision.OnAccept()
	verifier := executor.MempoolTxVerifier{
		Backend:     &b.vm.txExecutorBackend,
		ParentState: preferredState,
		Tx:          tx,
	}
	err = tx.Unsigned.Visit(&verifier)
	if err != nil {
		b.MarkDropped(txID, err.Error())
		return err
	}

	if err := b.Mempool.Add(tx); err != nil {
		return err
	}
	return b.vm.GossipTx(tx)
}

// BuildBlock builds a block to be added to consensus
func (b *blockBuilder) BuildBlock() (snowman.Block, error) {
	b.dropIncoming = true
	defer func() {
		b.dropIncoming = false
		b.resetTimer()
	}()

	b.vm.ctx.Log.Debug("starting to attempt to build a block")

	// Get the block to build on top of and retrieve the new block's context.
	preferred, err := b.vm.Preferred()
	if err != nil {
		return nil, fmt.Errorf("couldn't get preferred block: %w", err)
	}
	preferredID := preferred.ID()
	nextHeight := preferred.Height() + 1
	preferredDecision, ok := preferred.(p_block.Decision)
	if !ok {
		// The preferred block should always be a decision block
		return nil, fmt.Errorf("expected Decision block but got %T", preferred)
	}
	preferredState := preferredDecision.OnAccept()

	// Try building a standard block.
	if b.HasDecisionTxs() {
		txs := b.PopDecisionTxs(TargetBlockSize)
		return p_block.NewStandardBlock(
			b.vm.blkVerifier,
			b.vm.txExecutorBackend,
			preferredID,
			nextHeight,
			txs,
		)
	}

	// Try building a proposal block that rewards a staker.
	stakerTxID, shouldReward, err := b.getStakerToReward(preferredState)
	if err != nil {
		return nil, err
	}
	if shouldReward {
		rewardValidatorTx, err := b.vm.txBuilder.NewRewardValidatorTx(stakerTxID)
		if err != nil {
			return nil, err
		}
<<<<<<< HEAD
		return p_block.NewProposalBlock(
			b.vm.blkVerifier,
			b.vm.txExecutorBackend,
			preferredID,
			nextHeight,
			*rewardValidatorTx,
		)
=======
		return m.vm.newProposalBlock(preferredID, nextHeight, rewardValidatorTx)
>>>>>>> c7b19fbe
	}

	// Try building a proposal block that advances the chain timestamp.
	nextChainTime, shouldAdvanceTime, err := b.getNextChainTime(preferredState)
	if err != nil {
		return nil, err
	}
	if shouldAdvanceTime {
		advanceTimeTx, err := b.vm.txBuilder.NewAdvanceTimeTx(nextChainTime)
		if err != nil {
			return nil, err
		}
<<<<<<< HEAD
		return p_block.NewProposalBlock(
			b.vm.blkVerifier,
			b.vm.txExecutorBackend,
			preferredID,
			nextHeight,
			*advanceTimeTx,
		)
=======
		return m.vm.newProposalBlock(preferredID, nextHeight, advanceTimeTx)
>>>>>>> c7b19fbe
	}

	// Clean out the mempool's transactions with invalid timestamps.
	if hasProposalTxs := b.dropTooEarlyMempoolProposalTxs(); !hasProposalTxs {
		b.vm.ctx.Log.Debug("no pending blocks to build")
		return nil, errNoPendingBlocks
	}

	// Get the proposal transaction that should be issued.
	tx := b.PopProposalTx()
	startTime := tx.Unsigned.(txs.StakerTx).StartTime()

	// If the chain timestamp is too far in the past to issue this transaction
	// but according to local time, it's ready to be issued, then attempt to
	// advance the timestamp, so it can be issued.
	maxChainStartTime := preferredState.GetTimestamp().Add(executor.MaxFutureStartTime)
	if startTime.After(maxChainStartTime) {
		b.AddProposalTx(tx)

		advanceTimeTx, err := b.vm.txBuilder.NewAdvanceTimeTx(b.vm.clock.Time())
		if err != nil {
			return nil, err
		}
<<<<<<< HEAD
		return p_block.NewProposalBlock(
			b.vm.blkVerifier,
			b.vm.txExecutorBackend,
			preferredID,
			nextHeight,
			*advanceTimeTx,
		)
	}

	return p_block.NewProposalBlock(
		b.vm.blkVerifier,
		b.vm.txExecutorBackend,
		preferredID,
		nextHeight,
		*tx,
	)
=======
		return m.vm.newProposalBlock(preferredID, nextHeight, advanceTimeTx)
	}

	return m.vm.newProposalBlock(preferredID, nextHeight, tx)
>>>>>>> c7b19fbe
}

// ResetTimer Check if there is a block ready to be added to consensus. If so, notify the
// consensus engine.
func (b *blockBuilder) resetTimer() {
	// If there is a pending transaction trigger building of a block with that transaction
	if b.HasDecisionTxs() {
		b.notifyBlockReady()
		return
	}

	preferred, err := b.vm.Preferred()
	if err != nil {
		return
	}
	preferredDecision, ok := preferred.(p_block.Decision)
	if !ok {
		// The preferred block should always be a decision block
		b.vm.ctx.Log.Error("the preferred block %q should be a decision block but was %T", preferred.ID(), preferred)
		return
	}
	preferredState := preferredDecision.OnAccept()

	_, shouldReward, err := b.getStakerToReward(preferredState)
	if err != nil {
		b.vm.ctx.Log.Error("failed to fetch next staker to reward with %s", err)
		return
	}
	if shouldReward {
		b.notifyBlockReady()
		return
	}

	_, shouldAdvanceTime, err := b.getNextChainTime(preferredState)
	if err != nil {
		b.vm.ctx.Log.Error("failed to fetch next chain time with %s", err)
		return
	}
	if shouldAdvanceTime {
		// time is at or after the time for the next validator to join/leave
		b.notifyBlockReady() // Should issue a proposal to advance timestamp
		return
	}

	if hasProposalTxs := b.dropTooEarlyMempoolProposalTxs(); hasProposalTxs {
		b.notifyBlockReady() // Should issue a ProposeAddValidator
		return
	}

	now := b.vm.clock.Time()
	nextStakerChangeTime, err := preferredState.GetNextStakerChangeTime()
	if err != nil {
		b.vm.ctx.Log.Error("couldn't get next staker change time: %s", err)
		return
	}
	waitTime := nextStakerChangeTime.Sub(now)
	b.vm.ctx.Log.Debug("next scheduled event is at %s (%s in the future)", nextStakerChangeTime, waitTime)

	// Wake up when it's time to add/remove the next validator
	b.timer.SetTimeoutIn(waitTime)
}

// Shutdown this mempool
func (b *blockBuilder) Shutdown() {
	if b.timer == nil {
		return
	}

	// There is a potential deadlock if the timer is about to execute a timeout.
	// So, the lock must be released before stopping the timer.
	b.vm.ctx.Lock.Unlock()
	b.timer.Stop()
	b.vm.ctx.Lock.Lock()
}

// getStakerToReward return the staker txID to remove from the primary network
// staking set, if one exists.
func (b *blockBuilder) getStakerToReward(preferredState state.Mutable) (ids.ID, bool, error) {
	currentChainTimestamp := preferredState.GetTimestamp()
	if !currentChainTimestamp.Before(mockable.MaxTime) {
		return ids.Empty, false, errEndOfTime
	}

	currentStakers := preferredState.CurrentStakerChainState()
	tx, _, err := currentStakers.GetNextStaker()
	if err != nil {
		return ids.Empty, false, err
	}

	staker, ok := tx.Unsigned.(txs.StakerTx)
	if !ok {
		return ids.Empty, false, fmt.Errorf("expected staker tx to be TimedTx but got %T", tx.Unsigned)
	}
	return tx.ID(), currentChainTimestamp.Equal(staker.EndTime()), nil
}

// getNextChainTime returns the timestamp for the next chain time and if the
// local time is >= time of the next staker set change.
func (b *blockBuilder) getNextChainTime(preferredState state.Mutable) (time.Time, bool, error) {
	nextStakerChangeTime, err := preferredState.GetNextStakerChangeTime()
	if err != nil {
		return time.Time{}, false, err
	}

	now := b.vm.clock.Time()
	return nextStakerChangeTime, !now.Before(nextStakerChangeTime), nil
}

// dropTooEarlyMempoolProposalTxs drops mempool's validators whose start time is
// too close in the future i.e. within local time plus Delta.
// dropTooEarlyMempoolProposalTxs makes sure that mempool's top proposal tx has
// a valid starting time but does not necessarily remove all txs since
// popped txs are not necessarily ordered by start time.
// Returns true/false if mempool is non-empty/empty following cleanup.
func (b *blockBuilder) dropTooEarlyMempoolProposalTxs() bool {
	now := b.vm.clock.Time()
	syncTime := now.Add(executor.SyncBound)
	for b.HasProposalTx() {
		tx := b.PopProposalTx()
		startTime := tx.Unsigned.(txs.StakerTx).StartTime()
		if !startTime.Before(syncTime) {
			b.AddProposalTx(tx)
			return true
		}

		txID := tx.ID()
		errMsg := fmt.Sprintf(
			"synchrony bound (%s) is later than staker start time (%s)",
			syncTime,
			startTime,
		)

		b.vm.blockBuilder.MarkDropped(txID, errMsg) // cache tx as dropped
		b.vm.ctx.Log.Debug("dropping tx %s: %s", txID, errMsg)
	}
	return false
}

// notifyBlockReady tells the consensus engine that a new block is ready to be
// created
func (b *blockBuilder) notifyBlockReady() {
	select {
	case b.toEngine <- common.PendingTxs:
	default:
		b.vm.ctx.Log.Debug("dropping message to consensus engine")
	}
}<|MERGE_RESOLUTION|>--- conflicted
+++ resolved
@@ -163,17 +163,13 @@
 		if err != nil {
 			return nil, err
 		}
-<<<<<<< HEAD
 		return p_block.NewProposalBlock(
 			b.vm.blkVerifier,
 			b.vm.txExecutorBackend,
 			preferredID,
 			nextHeight,
-			*rewardValidatorTx,
-		)
-=======
-		return m.vm.newProposalBlock(preferredID, nextHeight, rewardValidatorTx)
->>>>>>> c7b19fbe
+			rewardValidatorTx,
+		)
 	}
 
 	// Try building a proposal block that advances the chain timestamp.
@@ -186,17 +182,13 @@
 		if err != nil {
 			return nil, err
 		}
-<<<<<<< HEAD
 		return p_block.NewProposalBlock(
 			b.vm.blkVerifier,
 			b.vm.txExecutorBackend,
 			preferredID,
 			nextHeight,
-			*advanceTimeTx,
-		)
-=======
-		return m.vm.newProposalBlock(preferredID, nextHeight, advanceTimeTx)
->>>>>>> c7b19fbe
+			advanceTimeTx,
+		)
 	}
 
 	// Clean out the mempool's transactions with invalid timestamps.
@@ -220,13 +212,12 @@
 		if err != nil {
 			return nil, err
 		}
-<<<<<<< HEAD
 		return p_block.NewProposalBlock(
 			b.vm.blkVerifier,
 			b.vm.txExecutorBackend,
 			preferredID,
 			nextHeight,
-			*advanceTimeTx,
+			advanceTimeTx,
 		)
 	}
 
@@ -235,14 +226,8 @@
 		b.vm.txExecutorBackend,
 		preferredID,
 		nextHeight,
-		*tx,
+		tx,
 	)
-=======
-		return m.vm.newProposalBlock(preferredID, nextHeight, advanceTimeTx)
-	}
-
-	return m.vm.newProposalBlock(preferredID, nextHeight, tx)
->>>>>>> c7b19fbe
 }
 
 // ResetTimer Check if there is a block ready to be added to consensus. If so, notify the
