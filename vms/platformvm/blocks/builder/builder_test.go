--- conflicted
+++ resolved
@@ -56,13 +56,7 @@
 	env.sender.SendAppGossipF = func(context.Context, []byte) error {
 		return nil
 	}
-<<<<<<< HEAD
-
-	err := env.Builder.AddUnverifiedTx(tx)
-	require.NoError(err)
-=======
 	require.NoError(env.Builder.AddUnverifiedTx(tx))
->>>>>>> 842a6ab5
 
 	has := env.mempool.Has(txID)
 	require.True(has)
