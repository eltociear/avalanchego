--- conflicted
+++ resolved
@@ -492,11 +492,7 @@
 	for _, test := range tests {
 		t.Run(test.description, func(t *testing.T) {
 			require := require.New(t)
-<<<<<<< HEAD
-			env := newEnvironment(t, nil, CortinaFork)
-=======
 			env := newEnvironment(t, nil, cortinaFork)
->>>>>>> 235a2d84
 			defer func() {
 				require.NoError(shutdownEnvironment(env))
 			}()
