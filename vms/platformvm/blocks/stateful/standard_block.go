// Copyright (C) 2019-2021, Ava Labs, Inc. All rights reserved.
// See the file LICENSE for licensing terms.

package stateful

import (
	"errors"

	"github.com/ava-labs/avalanchego/chains/atomic"
	"github.com/ava-labs/avalanchego/ids"
	"github.com/ava-labs/avalanchego/snow"
	"github.com/ava-labs/avalanchego/snow/choices"
	"github.com/ava-labs/avalanchego/vms/platformvm/blocks/stateless"
	"github.com/ava-labs/avalanchego/vms/platformvm/txs"
)

var (
	errConflictingBatchTxs = errors.New("block contains conflicting transactions")

	_ Block    = &StandardBlock{}
	_ Decision = &StandardBlock{}
)

// StandardBlock being accepted results in the transactions contained in the
// block to be accepted and committed to the chain.
type StandardBlock struct {
	stateless.StandardBlockIntf
	*decisionBlock

	// Inputs are the atomic Inputs that are consumed by this block's atomic
	// transactions
	Inputs         ids.Set
	atomicRequests map[ids.ID]*atomic.Requests

	manager Manager
}

// NewStandardBlock returns a new *StandardBlock where the block's parent, a
// decision block, has ID [parentID].
func NewStandardBlock(
<<<<<<< HEAD
	version uint16,
	timestamp uint64,
	verifier Verifier,
	txExecutorBackend executor.Backend,
=======
	manager Manager,
	ctx *snow.Context,
>>>>>>> 02807b1c
	parentID ids.ID,
	height uint64,
	txs []*txs.Tx,
) (*StandardBlock, error) {
	statelessBlk, err := stateless.NewStandardBlock(version, timestamp, parentID, height, txs)
	if err != nil {
		return nil, err
	}
	return toStatefulStandardBlock(statelessBlk, manager, ctx, choices.Processing)
}

func toStatefulStandardBlock(
<<<<<<< HEAD
	statelessBlk stateless.StandardBlockIntf,
	verifier Verifier,
	txExecutorBackend executor.Backend,
=======
	statelessBlk *stateless.StandardBlock,
	manager Manager,
	ctx *snow.Context,
>>>>>>> 02807b1c
	status choices.Status,
) (*StandardBlock, error) {
	sb := &StandardBlock{
		StandardBlockIntf: statelessBlk,
		decisionBlock: &decisionBlock{
			chainState: manager,
			commonBlock: &commonBlock{
<<<<<<< HEAD
				commonStatelessBlk: statelessBlk,
				status:             status,
				verifier:           verifier,
				txExecutorBackend:  txExecutorBackend,
=======
				timestampGetter: manager,
				lastAccepteder:  manager,
				baseBlk:         &statelessBlk.CommonBlock,
				status:          status,
>>>>>>> 02807b1c
			},
		},
		manager: manager,
	}

<<<<<<< HEAD
	for _, tx := range sb.DecisionTxs() {
		tx.Unsigned.InitCtx(sb.txExecutorBackend.Ctx)
=======
	for _, tx := range sb.Txs {
		tx.Unsigned.InitCtx(ctx)
>>>>>>> 02807b1c
	}

	return sb, nil
}

// conflicts checks to see if the provided input set contains any conflicts with
// any of this block's non-accepted ancestors or itself.
func (sb *StandardBlock) conflicts(s ids.Set) (bool, error) {
	return sb.manager.conflictsStandardBlock(sb, s)
}

func (sb *StandardBlock) Verify() error {
<<<<<<< HEAD
	if err := sb.verify(false /*enforceStrictness*/); err != nil {
		return err
	}

	parentIntf, err := sb.parentBlock()
	if err != nil {
		return err
	}

	// StandardBlock is not a modifier on a proposal block, so its parent must
	// be a decision.
	parent, ok := parentIntf.(Decision)
	if !ok {
		return fmt.Errorf("expected Decision block but got %T", parentIntf)
	}

	parentState := parent.OnAccept()
	blkVersion := sb.Version()
	switch blkVersion {
	case stateless.ApricotVersion:
		sb.onAcceptState = state.NewDiff(
			parentState,
			parentState.CurrentStakers(),
			parentState.PendingStakers(),
		)

	case stateless.BlueberryVersion:
		// We update staker set before processing block transactions
		nextChainTime := sb.Timestamp()
		currentStakers := parentState.CurrentStakers()
		pendingStakers := parentState.PendingStakers()
		currentSupply := parentState.GetCurrentSupply()
		newlyCurrentStakers,
			newlyPendingStakers,
			updatedSupply,
			err := executor.UpdateStakerSet(
			currentStakers,
			pendingStakers,
			currentSupply,
			&sb.txExecutorBackend,
			nextChainTime,
		)
		if err != nil {
			return err
		}

		sb.onAcceptState = state.NewDiff(
			parentState,
			newlyCurrentStakers,
			newlyPendingStakers,
		)
		sb.onAcceptState.SetTimestamp(nextChainTime)
		sb.onAcceptState.SetCurrentSupply(updatedSupply)

	default:
		return fmt.Errorf(
			"block version %d, unknown recipe to update chain state. Verification failed",
			blkVersion,
		)
	}

	// clear inputs so that multiple [Verify] calls can be made
	sb.Inputs.Clear()
	sb.atomicRequests = make(map[ids.ID]*atomic.Requests)

	txs := sb.DecisionTxs()
	funcs := make([]func(), 0, len(txs))
	for _, tx := range txs {
		txExecutor := executor.StandardTxExecutor{
			Backend: &sb.txExecutorBackend,
			State:   sb.onAcceptState,
			Tx:      tx,
		}
		err := tx.Unsigned.Visit(&txExecutor)
		if err != nil {
			txID := tx.ID()
			sb.verifier.MarkDropped(txID, err.Error()) // cache tx as dropped
			return err
		}
		// ensure it doesn't overlap with current input batch
		if sb.Inputs.Overlaps(txExecutor.Inputs) {
			return errConflictingBatchTxs
		}
		// Add UTXOs to batch
		sb.Inputs.Union(txExecutor.Inputs)

		sb.onAcceptState.AddTx(tx, status.Committed)
		if txExecutor.OnAccept != nil {
			funcs = append(funcs, txExecutor.OnAccept)
		}

		for chainID, txRequests := range txExecutor.AtomicRequests {
			// Add/merge in the atomic requests represented by [tx]
			chainRequests, exists := sb.atomicRequests[chainID]
			if !exists {
				sb.atomicRequests[chainID] = txRequests
				continue
			}

			chainRequests.PutRequests = append(chainRequests.PutRequests, txRequests.PutRequests...)
			chainRequests.RemoveRequests = append(chainRequests.RemoveRequests, txRequests.RemoveRequests...)
		}
	}

	if sb.Inputs.Len() > 0 {
		// ensure it doesnt conflict with the parent block
		conflicts, err := parentIntf.conflicts(sb.Inputs)
		if err != nil {
			return err
		}
		if conflicts {
			return ErrConflictingParentTxs
		}
	}

	if numFuncs := len(funcs); numFuncs == 1 {
		sb.onAcceptFunc = funcs[0]
	} else if numFuncs > 1 {
		sb.onAcceptFunc = func() {
			for _, f := range funcs {
				f()
			}
		}
	}

	sb.SetTimestamp(sb.onAcceptState.GetTimestamp())

	sb.verifier.RemoveDecisionTxs(txs)
	sb.verifier.CacheVerifiedBlock(sb)
	parentIntf.addChild(sb)
	return nil
}

func (sb *StandardBlock) Accept() error {
	blkID := sb.ID()
	sb.txExecutorBackend.Ctx.Log.Verbo("accepting block with ID %s", blkID)

	sb.accept()
	sb.verifier.AddStatelessBlock(sb.StandardBlockIntf, sb.Status())
	if err := sb.verifier.MarkAccepted(sb.StandardBlockIntf); err != nil {
		return fmt.Errorf("failed to accept standard block %s: %w", blkID, err)
	}

	// Update the state of the chain in the database
	sb.onAcceptState.Apply(sb.verifier)

	defer sb.verifier.Abort()
	batch, err := sb.verifier.CommitBatch()
	if err != nil {
		return fmt.Errorf(
			"failed to commit VM's database for block %s: %w",
			blkID,
			err,
		)
	}

	if err := sb.txExecutorBackend.Ctx.SharedMemory.Apply(sb.atomicRequests, batch); err != nil {
		return fmt.Errorf("failed to apply vm's state to shared memory: %w", err)
	}

	for _, child := range sb.children {
		child.setBaseState()
	}
	if sb.onAcceptFunc != nil {
		sb.onAcceptFunc()
	}

	sb.free()
	return nil
=======
	return sb.manager.verifyStandardBlock(sb)
}

func (sb *StandardBlock) Accept() error {
	return sb.manager.acceptStandardBlock(sb)
>>>>>>> 02807b1c
}

func (sb *StandardBlock) Reject() error {
	return sb.manager.rejectStandardBlock(sb)
}

<<<<<<< HEAD
	txs := sb.DecisionTxs()
	for _, tx := range txs {
		if err := sb.verifier.Add(tx); err != nil {
			sb.txExecutorBackend.Ctx.Log.Debug(
				"failed to reissue tx %q due to: %s",
				tx.ID(),
				err,
			)
		}
	}

	defer sb.reject()
	sb.verifier.AddStatelessBlock(sb.StandardBlockIntf, sb.Status())
	return sb.verifier.Commit()
=======
func (sb *StandardBlock) free() {
	sb.manager.freeStandardBlock(sb)
}

func (sb *StandardBlock) setBaseState() {
	sb.manager.setBaseStateStandardBlock(sb)
>>>>>>> 02807b1c
}<|MERGE_RESOLUTION|>--- conflicted
+++ resolved
@@ -35,18 +35,21 @@
 	manager Manager
 }
 
+func (sb *StandardBlock) ExpectedChildVersion() uint16 {
+	forkTime := sb.manager.GetConfig().BlueberryTime
+	if sb.Timestamp().Before(forkTime) {
+		return stateless.ApricotVersion
+	}
+	return stateless.BlueberryVersion
+}
+
 // NewStandardBlock returns a new *StandardBlock where the block's parent, a
 // decision block, has ID [parentID].
 func NewStandardBlock(
-<<<<<<< HEAD
 	version uint16,
 	timestamp uint64,
-	verifier Verifier,
-	txExecutorBackend executor.Backend,
-=======
 	manager Manager,
 	ctx *snow.Context,
->>>>>>> 02807b1c
 	parentID ids.ID,
 	height uint64,
 	txs []*txs.Tx,
@@ -59,15 +62,9 @@
 }
 
 func toStatefulStandardBlock(
-<<<<<<< HEAD
 	statelessBlk stateless.StandardBlockIntf,
-	verifier Verifier,
-	txExecutorBackend executor.Backend,
-=======
-	statelessBlk *stateless.StandardBlock,
 	manager Manager,
 	ctx *snow.Context,
->>>>>>> 02807b1c
 	status choices.Status,
 ) (*StandardBlock, error) {
 	sb := &StandardBlock{
@@ -75,29 +72,17 @@
 		decisionBlock: &decisionBlock{
 			chainState: manager,
 			commonBlock: &commonBlock{
-<<<<<<< HEAD
-				commonStatelessBlk: statelessBlk,
-				status:             status,
-				verifier:           verifier,
-				txExecutorBackend:  txExecutorBackend,
-=======
+				baseBlk:         statelessBlk,
+				status:          status,
 				timestampGetter: manager,
 				lastAccepteder:  manager,
-				baseBlk:         &statelessBlk.CommonBlock,
-				status:          status,
->>>>>>> 02807b1c
 			},
 		},
 		manager: manager,
 	}
 
-<<<<<<< HEAD
 	for _, tx := range sb.DecisionTxs() {
-		tx.Unsigned.InitCtx(sb.txExecutorBackend.Ctx)
-=======
-	for _, tx := range sb.Txs {
 		tx.Unsigned.InitCtx(ctx)
->>>>>>> 02807b1c
 	}
 
 	return sb, nil
@@ -110,210 +95,21 @@
 }
 
 func (sb *StandardBlock) Verify() error {
-<<<<<<< HEAD
-	if err := sb.verify(false /*enforceStrictness*/); err != nil {
-		return err
-	}
-
-	parentIntf, err := sb.parentBlock()
-	if err != nil {
-		return err
-	}
-
-	// StandardBlock is not a modifier on a proposal block, so its parent must
-	// be a decision.
-	parent, ok := parentIntf.(Decision)
-	if !ok {
-		return fmt.Errorf("expected Decision block but got %T", parentIntf)
-	}
-
-	parentState := parent.OnAccept()
-	blkVersion := sb.Version()
-	switch blkVersion {
-	case stateless.ApricotVersion:
-		sb.onAcceptState = state.NewDiff(
-			parentState,
-			parentState.CurrentStakers(),
-			parentState.PendingStakers(),
-		)
-
-	case stateless.BlueberryVersion:
-		// We update staker set before processing block transactions
-		nextChainTime := sb.Timestamp()
-		currentStakers := parentState.CurrentStakers()
-		pendingStakers := parentState.PendingStakers()
-		currentSupply := parentState.GetCurrentSupply()
-		newlyCurrentStakers,
-			newlyPendingStakers,
-			updatedSupply,
-			err := executor.UpdateStakerSet(
-			currentStakers,
-			pendingStakers,
-			currentSupply,
-			&sb.txExecutorBackend,
-			nextChainTime,
-		)
-		if err != nil {
-			return err
-		}
-
-		sb.onAcceptState = state.NewDiff(
-			parentState,
-			newlyCurrentStakers,
-			newlyPendingStakers,
-		)
-		sb.onAcceptState.SetTimestamp(nextChainTime)
-		sb.onAcceptState.SetCurrentSupply(updatedSupply)
-
-	default:
-		return fmt.Errorf(
-			"block version %d, unknown recipe to update chain state. Verification failed",
-			blkVersion,
-		)
-	}
-
-	// clear inputs so that multiple [Verify] calls can be made
-	sb.Inputs.Clear()
-	sb.atomicRequests = make(map[ids.ID]*atomic.Requests)
-
-	txs := sb.DecisionTxs()
-	funcs := make([]func(), 0, len(txs))
-	for _, tx := range txs {
-		txExecutor := executor.StandardTxExecutor{
-			Backend: &sb.txExecutorBackend,
-			State:   sb.onAcceptState,
-			Tx:      tx,
-		}
-		err := tx.Unsigned.Visit(&txExecutor)
-		if err != nil {
-			txID := tx.ID()
-			sb.verifier.MarkDropped(txID, err.Error()) // cache tx as dropped
-			return err
-		}
-		// ensure it doesn't overlap with current input batch
-		if sb.Inputs.Overlaps(txExecutor.Inputs) {
-			return errConflictingBatchTxs
-		}
-		// Add UTXOs to batch
-		sb.Inputs.Union(txExecutor.Inputs)
-
-		sb.onAcceptState.AddTx(tx, status.Committed)
-		if txExecutor.OnAccept != nil {
-			funcs = append(funcs, txExecutor.OnAccept)
-		}
-
-		for chainID, txRequests := range txExecutor.AtomicRequests {
-			// Add/merge in the atomic requests represented by [tx]
-			chainRequests, exists := sb.atomicRequests[chainID]
-			if !exists {
-				sb.atomicRequests[chainID] = txRequests
-				continue
-			}
-
-			chainRequests.PutRequests = append(chainRequests.PutRequests, txRequests.PutRequests...)
-			chainRequests.RemoveRequests = append(chainRequests.RemoveRequests, txRequests.RemoveRequests...)
-		}
-	}
-
-	if sb.Inputs.Len() > 0 {
-		// ensure it doesnt conflict with the parent block
-		conflicts, err := parentIntf.conflicts(sb.Inputs)
-		if err != nil {
-			return err
-		}
-		if conflicts {
-			return ErrConflictingParentTxs
-		}
-	}
-
-	if numFuncs := len(funcs); numFuncs == 1 {
-		sb.onAcceptFunc = funcs[0]
-	} else if numFuncs > 1 {
-		sb.onAcceptFunc = func() {
-			for _, f := range funcs {
-				f()
-			}
-		}
-	}
-
-	sb.SetTimestamp(sb.onAcceptState.GetTimestamp())
-
-	sb.verifier.RemoveDecisionTxs(txs)
-	sb.verifier.CacheVerifiedBlock(sb)
-	parentIntf.addChild(sb)
-	return nil
-}
-
-func (sb *StandardBlock) Accept() error {
-	blkID := sb.ID()
-	sb.txExecutorBackend.Ctx.Log.Verbo("accepting block with ID %s", blkID)
-
-	sb.accept()
-	sb.verifier.AddStatelessBlock(sb.StandardBlockIntf, sb.Status())
-	if err := sb.verifier.MarkAccepted(sb.StandardBlockIntf); err != nil {
-		return fmt.Errorf("failed to accept standard block %s: %w", blkID, err)
-	}
-
-	// Update the state of the chain in the database
-	sb.onAcceptState.Apply(sb.verifier)
-
-	defer sb.verifier.Abort()
-	batch, err := sb.verifier.CommitBatch()
-	if err != nil {
-		return fmt.Errorf(
-			"failed to commit VM's database for block %s: %w",
-			blkID,
-			err,
-		)
-	}
-
-	if err := sb.txExecutorBackend.Ctx.SharedMemory.Apply(sb.atomicRequests, batch); err != nil {
-		return fmt.Errorf("failed to apply vm's state to shared memory: %w", err)
-	}
-
-	for _, child := range sb.children {
-		child.setBaseState()
-	}
-	if sb.onAcceptFunc != nil {
-		sb.onAcceptFunc()
-	}
-
-	sb.free()
-	return nil
-=======
 	return sb.manager.verifyStandardBlock(sb)
 }
 
 func (sb *StandardBlock) Accept() error {
 	return sb.manager.acceptStandardBlock(sb)
->>>>>>> 02807b1c
 }
 
 func (sb *StandardBlock) Reject() error {
 	return sb.manager.rejectStandardBlock(sb)
 }
 
-<<<<<<< HEAD
-	txs := sb.DecisionTxs()
-	for _, tx := range txs {
-		if err := sb.verifier.Add(tx); err != nil {
-			sb.txExecutorBackend.Ctx.Log.Debug(
-				"failed to reissue tx %q due to: %s",
-				tx.ID(),
-				err,
-			)
-		}
-	}
-
-	defer sb.reject()
-	sb.verifier.AddStatelessBlock(sb.StandardBlockIntf, sb.Status())
-	return sb.verifier.Commit()
-=======
 func (sb *StandardBlock) free() {
 	sb.manager.freeStandardBlock(sb)
 }
 
 func (sb *StandardBlock) setBaseState() {
 	sb.manager.setBaseStateStandardBlock(sb)
->>>>>>> 02807b1c
 }