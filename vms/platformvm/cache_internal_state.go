// (c) 2019-2020, Ava Labs, Inc. All rights reserved.
// See the file LICENSE for licensing terms.

package platformvm

import (
	"errors"
	"fmt"
	"time"

	"github.com/prometheus/client_golang/prometheus"

	"github.com/ava-labs/avalanchego/cache"
	"github.com/ava-labs/avalanchego/cache/metercacher"
	"github.com/ava-labs/avalanchego/database"
	"github.com/ava-labs/avalanchego/database/linkeddb"
	"github.com/ava-labs/avalanchego/database/prefixdb"
	"github.com/ava-labs/avalanchego/database/versiondb"
	"github.com/ava-labs/avalanchego/ids"
	"github.com/ava-labs/avalanchego/snow/choices"
	"github.com/ava-labs/avalanchego/utils/constants"
	"github.com/ava-labs/avalanchego/utils/hashing"
	"github.com/ava-labs/avalanchego/utils/wrappers"
	"github.com/ava-labs/avalanchego/vms/components/avax"
	"github.com/ava-labs/avalanchego/vms/platformvm/uptime"

	safemath "github.com/ava-labs/avalanchego/utils/math"
)

var (
	validatorsPrefix      = []byte("validators")
	currentPrefix         = []byte("current")
	pendingPrefix         = []byte("pending")
	validatorPrefix       = []byte("validator")
	delegatorPrefix       = []byte("delegator")
	subnetValidatorPrefix = []byte("subnetValidator")
	validatorDiffsPrefix  = []byte("validatorDiffs")
	blockPrefix           = []byte("block")
	txPrefix              = []byte("tx")
	rewardUTXOsPrefix     = []byte("rewardUTXOs")
	utxoPrefix            = []byte("utxo")
	subnetPrefix          = []byte("subnet")
	chainPrefix           = []byte("chain")
	singletonPrefix       = []byte("singleton")

	timestampKey     = []byte("timestamp")
	currentSupplyKey = []byte("current supply")
	lastAcceptedKey  = []byte("last accepted")
	initializedKey   = []byte("initialized")

	errWrongNetworkID = errors.New("tx has wrong network ID")

	_ InternalState = &internalStateImpl{}
)

const (
	// priority values are used as part of the keys in the pending/current
	// validator state to ensure they are sorted in the order that they should
	// be added/removed.
	lowPriority byte = iota
	mediumPriority
	topPriority

	validatorDiffsCacheSize = 2048
	blockCacheSize          = 2048
	txCacheSize             = 2048
	rewardUTXOsCacheSize    = 2048
	chainCacheSize          = 2048
	chainDBCacheSize        = 2048
)

type InternalState interface {
	MutableState
	uptime.State

	SetHeight(height uint64)
	AddCurrentStaker(tx *Tx, potentialReward uint64)
	DeleteCurrentStaker(tx *Tx)
	GetValidatorWeightDiffs(height uint64, subnetID ids.ID) (map[ids.ShortID]*ValidatorWeightDiff, error)

	AddPendingStaker(tx *Tx)
	DeletePendingStaker(tx *Tx)

	SetCurrentStakerChainState(currentStakerChainState)
	SetPendingStakerChainState(pendingStakerChainState)

	GetLastAccepted() ids.ID
	SetLastAccepted(ids.ID)

	GetBlock(blockID ids.ID) (Block, error)
	AddBlock(block Block)

	UTXOIDs(addr []byte, start ids.ID, limit int) ([]ids.ID, error)

	Abort()
	Commit() error
	CommitBatch() (database.Batch, error)
	Close() error
}

/*
 * VMDB
 * |-. validators
 * | |-. current
 * | | |-. validator
 * | | | '-. list
 * | | |   '-- txID -> uptime + potential reward
 * | | |-. delegator
 * | | | '-. list
 * | | |   '-- txID -> potential reward
 * | | '-. subnetValidator
 * | |   '-. list
 * | |     '-- txID -> nil
 * | |-. pending
 * | | |-. validator
 * | | | '-. list
 * | | |   '-- txID -> nil
 * | | |-. delegator
 * | | | '-. list
 * | | |   '-- txID -> nil
 * | | '-. subnetValidator
 * | |   '-. list
 * | |     '-- txID -> nil
 * | '-. diffs
 * |   '-. height+subnet
 * |     '-. list
 * |       '-- nodeID -> weightChange
 * |-. blocks
 * | '-- blockID -> block bytes
 * |-. txs
 * | '-- txID -> tx bytes + tx status
 * |- rewardUTXOs
 * | '-. txID
 * |   '-. list
 * |     '-- utxoID -> utxo bytes
 * |- utxos
 * | '-- utxoDB
 * |-. subnets
 * | '-. list
 * |   '-- txID -> nil
 * |-. chains
 * | '-. subnetID
 * |   '-. list
 * |     '-- txID -> nil
 * '-. singletons
 *   |-- initializedKey -> nil
 *   |-- timestampKey -> timestamp
 *   |-- currentSupplyKey -> currentSupply
 *   '-- lastAcceptedKey -> lastAccepted
 */
type internalStateImpl struct {
	vm *VM

	baseDB *versiondb.Database

	currentStakerChainState currentStakerChainState
	pendingStakerChainState pendingStakerChainState

	currentHeight         uint64
	addedCurrentStakers   []*validatorReward
	deletedCurrentStakers []*Tx
	addedPendingStakers   []*Tx
	deletedPendingStakers []*Tx
	uptimes               map[ids.ShortID]*currentValidatorState // nodeID -> uptimes
	updatedUptimes        map[ids.ShortID]struct{}               // nodeID -> nil

	validatorsDB                 database.Database
	currentValidatorsDB          database.Database
	currentValidatorBaseDB       database.Database
	currentValidatorList         linkeddb.LinkedDB
	currentDelegatorBaseDB       database.Database
	currentDelegatorList         linkeddb.LinkedDB
	currentSubnetValidatorBaseDB database.Database
	currentSubnetValidatorList   linkeddb.LinkedDB
	pendingValidatorsDB          database.Database
	pendingValidatorBaseDB       database.Database
	pendingValidatorList         linkeddb.LinkedDB
	pendingDelegatorBaseDB       database.Database
	pendingDelegatorList         linkeddb.LinkedDB
	pendingSubnetValidatorBaseDB database.Database
	pendingSubnetValidatorList   linkeddb.LinkedDB

	validatorDiffsCache cache.Cacher // cache of heightWithSubnet -> map[ids.ShortID]*ValidatorWeightDiff
	validatorDiffsDB    database.Database

	addedBlocks map[ids.ID]Block // map of blockID -> Block
	blockCache  cache.Cacher     // cache of blockID -> Block, if the entry is nil, it is not in the database
	blockDB     database.Database

	addedTxs map[ids.ID]*txStatusImpl // map of txID -> {*Tx, Status}
	txCache  cache.Cacher             // cache of txID -> {*Tx, Status} if the entry is nil, it is not in the database
	txDB     database.Database

	addedRewardUTXOs map[ids.ID][]*avax.UTXO // map of txID -> []*UTXO
	rewardUTXOsCache cache.Cacher            // cache of txID -> []*UTXO
	rewardUTXODB     database.Database

	modifiedUTXOs map[ids.ID]*avax.UTXO // map of modified UTXOID -> *UTXO if the UTXO is nil, it has been removed
	utxoDB        database.Database
	utxoState     avax.UTXOState

	cachedSubnets []*Tx // nil if the subnets haven't been loaded
	addedSubnets  []*Tx
	subnetBaseDB  database.Database
	subnetDB      linkeddb.LinkedDB

	addedChains  map[ids.ID][]*Tx // maps subnetID -> the newly added chains to the subnet
	chainCache   cache.Cacher     // cache of subnetID -> the chains after all local modifications []*Tx
	chainDBCache cache.Cacher     // cache of subnetID -> linkedDB
	chainDB      database.Database

	originalTimestamp, timestamp         time.Time
	originalCurrentSupply, currentSupply uint64
	originalLastAccepted, lastAccepted   ids.ID
	singletonDB                          database.Database
}

type ValidatorWeightDiff struct {
	Decrease bool   `serialize:"true"`
	Amount   uint64 `serialize:"true"`
}

type heightWithSubnet struct {
	Height   uint64 `serialize:"true"`
	SubnetID ids.ID `serialize:"true"`
}

type stateTx struct {
	Tx     []byte `serialize:"true"`
	Status Status `serialize:"true"`
}

type stateBlk struct {
	Blk    []byte         `serialize:"true"`
	Status choices.Status `serialize:"true"`
}

func newInternalStateDatabases(vm *VM, db database.Database) *internalStateImpl {
	baseDB := versiondb.New(db)

	validatorsDB := prefixdb.New(validatorsPrefix, baseDB)

	currentValidatorsDB := prefixdb.New(currentPrefix, validatorsDB)
	currentValidatorBaseDB := prefixdb.New(validatorPrefix, currentValidatorsDB)
	currentDelegatorBaseDB := prefixdb.New(delegatorPrefix, currentValidatorsDB)
	currentSubnetValidatorBaseDB := prefixdb.New(subnetValidatorPrefix, currentValidatorsDB)

	pendingValidatorsDB := prefixdb.New(pendingPrefix, validatorsDB)
	pendingValidatorBaseDB := prefixdb.New(validatorPrefix, pendingValidatorsDB)
	pendingDelegatorBaseDB := prefixdb.New(delegatorPrefix, pendingValidatorsDB)
	pendingSubnetValidatorBaseDB := prefixdb.New(subnetValidatorPrefix, pendingValidatorsDB)

	validatorDiffsDB := prefixdb.New(validatorDiffsPrefix, validatorsDB)

	rewardUTXODB := prefixdb.New(rewardUTXOsPrefix, baseDB)
	utxoDB := prefixdb.New(utxoPrefix, baseDB)
	subnetBaseDB := prefixdb.New(subnetPrefix, baseDB)
	return &internalStateImpl{
		vm: vm,

		baseDB: baseDB,

		uptimes:        make(map[ids.ShortID]*currentValidatorState),
		updatedUptimes: make(map[ids.ShortID]struct{}),

		validatorsDB:                 validatorsDB,
		currentValidatorsDB:          currentValidatorsDB,
		currentValidatorBaseDB:       currentValidatorBaseDB,
		currentValidatorList:         linkeddb.NewDefault(currentValidatorBaseDB),
		currentDelegatorBaseDB:       currentDelegatorBaseDB,
		currentDelegatorList:         linkeddb.NewDefault(currentDelegatorBaseDB),
		currentSubnetValidatorBaseDB: currentSubnetValidatorBaseDB,
		currentSubnetValidatorList:   linkeddb.NewDefault(currentSubnetValidatorBaseDB),
		pendingValidatorsDB:          pendingValidatorsDB,
		pendingValidatorBaseDB:       pendingValidatorBaseDB,
		pendingValidatorList:         linkeddb.NewDefault(pendingValidatorBaseDB),
		pendingDelegatorBaseDB:       pendingDelegatorBaseDB,
		pendingDelegatorList:         linkeddb.NewDefault(pendingDelegatorBaseDB),
		pendingSubnetValidatorBaseDB: pendingSubnetValidatorBaseDB,
		pendingSubnetValidatorList:   linkeddb.NewDefault(pendingSubnetValidatorBaseDB),
		validatorDiffsDB:             validatorDiffsDB,

		addedBlocks: make(map[ids.ID]Block),
		blockDB:     prefixdb.New(blockPrefix, baseDB),

		addedTxs: make(map[ids.ID]*txStatusImpl),
		txDB:     prefixdb.New(txPrefix, baseDB),

		addedRewardUTXOs: make(map[ids.ID][]*avax.UTXO),
		rewardUTXODB:     rewardUTXODB,

		modifiedUTXOs: make(map[ids.ID]*avax.UTXO),
		utxoDB:        utxoDB,

		subnetBaseDB: subnetBaseDB,
		subnetDB:     linkeddb.NewDefault(subnetBaseDB),

		addedChains: make(map[ids.ID][]*Tx),
		chainDB:     prefixdb.New(chainPrefix, baseDB),

		singletonDB: prefixdb.New(singletonPrefix, baseDB),
	}
}

func (st *internalStateImpl) initCaches() {
	st.validatorDiffsCache = &cache.LRU{Size: validatorDiffsCacheSize}
	st.blockCache = &cache.LRU{Size: blockCacheSize}
	st.txCache = &cache.LRU{Size: txCacheSize}
	st.rewardUTXOsCache = &cache.LRU{Size: rewardUTXOsCacheSize}
	st.utxoState = avax.NewUTXOState(st.utxoDB, GenesisCodec)
	st.chainCache = &cache.LRU{Size: chainCacheSize}
	st.chainDBCache = &cache.LRU{Size: chainDBCacheSize}
}

func (st *internalStateImpl) initMeteredCaches(namespace string, metrics prometheus.Registerer) error {
	validatorDiffsCache, err := metercacher.New(
		fmt.Sprintf("%s_validator_diffs_cache", namespace),
		metrics,
		&cache.LRU{Size: validatorDiffsCacheSize},
	)
	if err != nil {
		return err
	}

	blockCache, err := metercacher.New(
		fmt.Sprintf("%s_block_cache", namespace),
		metrics,
		&cache.LRU{Size: blockCacheSize},
	)
	if err != nil {
		return err
	}

	txCache, err := metercacher.New(
		fmt.Sprintf("%s_tx_cache", namespace),
		metrics,
		&cache.LRU{Size: txCacheSize},
	)
	if err != nil {
		return err
	}

	rewardUTXOsCache, err := metercacher.New(
		fmt.Sprintf("%s_reward_utxos_cache", namespace),
		metrics,
		&cache.LRU{Size: rewardUTXOsCacheSize},
	)
	if err != nil {
		return err
	}

	utxoState, err := avax.NewMeteredUTXOState(st.utxoDB, GenesisCodec, namespace, metrics)
	if err != nil {
		return err
	}

	chainCache, err := metercacher.New(
		fmt.Sprintf("%s_chain_cache", namespace),
		metrics,
		&cache.LRU{Size: chainCacheSize},
	)
	if err != nil {
		return err
	}

	chainDBCache, err := metercacher.New(
		fmt.Sprintf("%s_chain_db_cache", namespace),
		metrics,
		&cache.LRU{Size: chainDBCacheSize},
	)
	st.validatorDiffsCache = validatorDiffsCache
	st.blockCache = blockCache
	st.txCache = txCache
	st.rewardUTXOsCache = rewardUTXOsCache
	st.utxoState = utxoState
	st.chainCache = chainCache
	st.chainDBCache = chainDBCache
	return err
}

func (st *internalStateImpl) sync(genesis []byte) error {
	shouldInit, err := st.shouldInit()
	if err != nil {
		return fmt.Errorf(
			"failed to check if the database is initialized: %w",
			err,
		)
	}

	// If the database is empty, create the platform chain anew using the
	// provided genesis state
	if shouldInit {
		if err := st.init(genesis); err != nil {
			return fmt.Errorf(
				"failed to initialize the database: %w",
				err,
			)
		}
	}

	if err := st.load(); err != nil {
		return fmt.Errorf(
			"failed to load the database state: %w",
			err,
		)
	}
	return nil
}

func NewInternalState(vm *VM, db database.Database, genesis []byte) (InternalState, error) {
	is := newInternalStateDatabases(vm, db)
	is.initCaches()

	if err := is.sync(genesis); err != nil {
		// Drop any errors on close to return the first error
		_ = is.Close()

		return nil, err
	}
	return is, nil
}

func NewMeteredInternalState(vm *VM, db database.Database, genesis []byte, namespace string, metrics prometheus.Registerer) (InternalState, error) {
	is := newInternalStateDatabases(vm, db)
	if err := is.initMeteredCaches(namespace, metrics); err != nil {
		// Drop any errors on close to return the first error
		_ = is.Close()

		return nil, err
	}

	if err := is.sync(genesis); err != nil {
		// Drop any errors on close to return the first error
		_ = is.Close()

		return nil, err
	}
	return is, nil
}

func (st *internalStateImpl) GetTimestamp() time.Time          { return st.timestamp }
func (st *internalStateImpl) SetTimestamp(timestamp time.Time) { st.timestamp = timestamp }

func (st *internalStateImpl) GetCurrentSupply() uint64              { return st.currentSupply }
func (st *internalStateImpl) SetCurrentSupply(currentSupply uint64) { st.currentSupply = currentSupply }

func (st *internalStateImpl) GetLastAccepted() ids.ID             { return st.lastAccepted }
func (st *internalStateImpl) SetLastAccepted(lastAccepted ids.ID) { st.lastAccepted = lastAccepted }

func (st *internalStateImpl) GetSubnets() ([]*Tx, error) {
	if st.cachedSubnets != nil {
		return st.cachedSubnets, nil
	}

	subnetDBIt := st.subnetDB.NewIterator()
	defer subnetDBIt.Release()

	txs := []*Tx(nil)
	for subnetDBIt.Next() {
		subnetIDBytes := subnetDBIt.Key()
		subnetID, err := ids.ToID(subnetIDBytes)
		if err != nil {
			return nil, err
		}
		subnetTx, _, err := st.GetTx(subnetID)
		if err != nil {
			return nil, err
		}
		txs = append(txs, subnetTx)
	}
	if err := subnetDBIt.Error(); err != nil {
		return nil, err
	}
	txs = append(txs, st.addedSubnets...)
	st.cachedSubnets = txs
	return txs, nil
}

func (st *internalStateImpl) AddSubnet(createSubnetTx *Tx) {
	st.addedSubnets = append(st.addedSubnets, createSubnetTx)
	if st.cachedSubnets != nil {
		st.cachedSubnets = append(st.cachedSubnets, createSubnetTx)
	}
}

func (st *internalStateImpl) GetChains(subnetID ids.ID) ([]*Tx, error) {
	if chainsIntf, cached := st.chainCache.Get(subnetID); cached {
		return chainsIntf.([]*Tx), nil
	}
	chainDB := st.getChainDB(subnetID)
	chainDBIt := chainDB.NewIterator()
	defer chainDBIt.Release()

	txs := []*Tx(nil)
	for chainDBIt.Next() {
		chainIDBytes := chainDBIt.Key()
		chainID, err := ids.ToID(chainIDBytes)
		if err != nil {
			return nil, err
		}
		chainTx, _, err := st.GetTx(chainID)
		if err != nil {
			return nil, err
		}
		txs = append(txs, chainTx)
	}
	if err := chainDBIt.Error(); err != nil {
		return nil, err
	}
	txs = append(txs, st.addedChains[subnetID]...)
	st.chainCache.Put(subnetID, txs)
	return txs, nil
}

func (st *internalStateImpl) AddChain(createChainTxIntf *Tx) {
	createChainTx := createChainTxIntf.UnsignedTx.(*UnsignedCreateChainTx)
	subnetID := createChainTx.SubnetID
	st.addedChains[subnetID] = append(st.addedChains[subnetID], createChainTxIntf)
	if chainsIntf, cached := st.chainCache.Get(subnetID); cached {
		chains := chainsIntf.([]*Tx)
		chains = append(chains, createChainTxIntf)
		st.chainCache.Put(subnetID, chains)
	}
}

func (st *internalStateImpl) getChainDB(subnetID ids.ID) linkeddb.LinkedDB {
	if chainDBIntf, cached := st.chainDBCache.Get(subnetID); cached {
		return chainDBIntf.(linkeddb.LinkedDB)
	}
	rawChainDB := prefixdb.New(subnetID[:], st.chainDB)
	chainDB := linkeddb.NewDefault(rawChainDB)
	st.chainDBCache.Put(subnetID, chainDB)
	return chainDB
}

func (st *internalStateImpl) GetTx(txID ids.ID) (*Tx, Status, error) {
	if tx, exists := st.addedTxs[txID]; exists {
		return tx.tx, tx.status, nil
	}
	if txIntf, cached := st.txCache.Get(txID); cached {
		if txIntf == nil {
			return nil, Unknown, database.ErrNotFound
		}
		tx := txIntf.(*txStatusImpl)
		return tx.tx, tx.status, nil
	}
	txBytes, err := st.txDB.Get(txID[:])
	if err == database.ErrNotFound {
		st.txCache.Put(txID, nil)
		return nil, Unknown, database.ErrNotFound
	} else if err != nil {
		return nil, Unknown, err
	}

	stx := stateTx{}
	if _, err := GenesisCodec.Unmarshal(txBytes, &stx); err != nil {
		return nil, Unknown, err
	}

	tx := Tx{}
	if _, err := GenesisCodec.Unmarshal(stx.Tx, &tx); err != nil {
		return nil, Unknown, err
	}
	if err := tx.Sign(GenesisCodec, nil); err != nil {
		return nil, Unknown, err
	}

	ptx := &txStatusImpl{
		tx:     &tx,
		status: stx.Status,
	}

	st.txCache.Put(txID, ptx)
	return ptx.tx, ptx.status, nil
}

func (st *internalStateImpl) AddTx(tx *Tx, status Status) {
	st.addedTxs[tx.ID()] = &txStatusImpl{
		tx:     tx,
		status: status,
	}
}

func (st *internalStateImpl) GetRewardUTXOs(txID ids.ID) ([]*avax.UTXO, error) {
	if utxos, exists := st.addedRewardUTXOs[txID]; exists {
		return utxos, nil
	}
	if utxos, exists := st.rewardUTXOsCache.Get(txID); exists {
		return utxos.([]*avax.UTXO), nil
	}

	rawTxDB := prefixdb.New(txID[:], st.rewardUTXODB)
	txDB := linkeddb.NewDefault(rawTxDB)
	it := txDB.NewIterator()
	defer it.Release()

	utxos := []*avax.UTXO(nil)
	for it.Next() {
		utxo := &avax.UTXO{}
		if _, err := GenesisCodec.Unmarshal(it.Value(), utxo); err != nil {
			return nil, err
		}
		utxos = append(utxos, utxo)
	}
	if err := it.Error(); err != nil {
		return nil, err
	}

	st.rewardUTXOsCache.Put(txID, utxos)
	return utxos, nil
}

func (st *internalStateImpl) AddRewardUTXO(txID ids.ID, utxo *avax.UTXO) {
	st.addedRewardUTXOs[txID] = append(st.addedRewardUTXOs[txID], utxo)
}

func (st *internalStateImpl) GetUTXO(utxoID ids.ID) (*avax.UTXO, error) {
	if utxo, exists := st.modifiedUTXOs[utxoID]; exists {
		if utxo == nil {
			return nil, database.ErrNotFound
		}
		return utxo, nil
	}
	return st.utxoState.GetUTXO(utxoID)
}

func (st *internalStateImpl) AddUTXO(utxo *avax.UTXO) {
	st.modifiedUTXOs[utxo.InputID()] = utxo
}

func (st *internalStateImpl) DeleteUTXO(utxoID ids.ID) {
	st.modifiedUTXOs[utxoID] = nil
}

func (st *internalStateImpl) GetBlock(blockID ids.ID) (Block, error) {
	if blk, exists := st.addedBlocks[blockID]; exists {
		return blk, nil
	}
	if blkIntf, cached := st.blockCache.Get(blockID); cached {
		if blkIntf == nil {
			return nil, database.ErrNotFound
		}
		return blkIntf.(Block), nil
	}

	blkBytes, err := st.blockDB.Get(blockID[:])
	if err == database.ErrNotFound {
		st.blockCache.Put(blockID, nil)
		return nil, database.ErrNotFound
	} else if err != nil {
		return nil, err
	}

	blkStatus := stateBlk{}
	if _, err := GenesisCodec.Unmarshal(blkBytes, &blkStatus); err != nil {
		return nil, err
	}

	var blk Block
	if _, err := GenesisCodec.Unmarshal(blkStatus.Blk, &blk); err != nil {
		return nil, err
	}
	if err := blk.initialize(st.vm, blkStatus.Blk, blkStatus.Status, blk); err != nil {
		return nil, err
	}

	st.blockCache.Put(blockID, blk)
	return blk, nil
}

func (st *internalStateImpl) AddBlock(block Block) {
	st.addedBlocks[block.ID()] = block
}

func (st *internalStateImpl) UTXOIDs(addr []byte, start ids.ID, limit int) ([]ids.ID, error) {
	return st.utxoState.UTXOIDs(addr, start, limit)
}

func (st *internalStateImpl) CurrentStakerChainState() currentStakerChainState {
	return st.currentStakerChainState
}

func (st *internalStateImpl) PendingStakerChainState() pendingStakerChainState {
	return st.pendingStakerChainState
}

func (st *internalStateImpl) SetCurrentStakerChainState(cs currentStakerChainState) {
	st.currentStakerChainState = cs
}

func (st *internalStateImpl) SetPendingStakerChainState(ps pendingStakerChainState) {
	st.pendingStakerChainState = ps
}

func (st *internalStateImpl) GetUptime(nodeID ids.ShortID) (upDuration time.Duration, lastUpdated time.Time, err error) {
	uptime, exists := st.uptimes[nodeID]
	if !exists {
		return 0, time.Time{}, database.ErrNotFound
	}
	return uptime.UpDuration, uptime.lastUpdated, nil
}

func (st *internalStateImpl) SetUptime(nodeID ids.ShortID, upDuration time.Duration, lastUpdated time.Time) error {
	uptime, exists := st.uptimes[nodeID]
	if !exists {
		return database.ErrNotFound
	}
	uptime.UpDuration = upDuration
	uptime.lastUpdated = lastUpdated
	st.updatedUptimes[nodeID] = struct{}{}
	return nil
}

func (st *internalStateImpl) SetHeight(height uint64) {
	st.currentHeight = height
}

func (st *internalStateImpl) AddCurrentStaker(tx *Tx, potentialReward uint64) {
	st.addedCurrentStakers = append(st.addedCurrentStakers, &validatorReward{
		addStakerTx:     tx,
		potentialReward: potentialReward,
	})
}

func (st *internalStateImpl) DeleteCurrentStaker(tx *Tx) {
	st.deletedCurrentStakers = append(st.deletedCurrentStakers, tx)
}

func (st *internalStateImpl) GetValidatorWeightDiffs(height uint64, subnetID ids.ID) (map[ids.ShortID]*ValidatorWeightDiff, error) {
	prefixStruct := heightWithSubnet{
		Height:   height,
		SubnetID: subnetID,
	}
	prefixBytes, err := Codec.Marshal(codecVersion, prefixStruct)
	if err != nil {
		return nil, err
	}
	prefixStr := string(prefixBytes)

	if weightDiffsIntf, ok := st.validatorDiffsCache.Get(prefixStr); ok {
		return weightDiffsIntf.(map[ids.ShortID]*ValidatorWeightDiff), nil
	}

	rawDiffDB := prefixdb.New(prefixBytes, st.validatorDiffsDB)
	diffDB := linkeddb.NewDefault(rawDiffDB)
	diffIter := diffDB.NewIterator()

	weightDiffs := make(map[ids.ShortID]*ValidatorWeightDiff)
	for diffIter.Next() {
		nodeID, err := ids.ToShortID(diffIter.Key())
		if err != nil {
			return nil, err
		}

		weightDiff := ValidatorWeightDiff{}
		_, err = Codec.Unmarshal(diffIter.Value(), &weightDiff)
		if err != nil {
			return nil, err
		}

		weightDiffs[nodeID] = &weightDiff
	}

	st.validatorDiffsCache.Put(prefixStr, weightDiffs)
	return weightDiffs, nil
}

func (st *internalStateImpl) AddPendingStaker(tx *Tx) {
	st.addedPendingStakers = append(st.addedPendingStakers, tx)
}

func (st *internalStateImpl) DeletePendingStaker(tx *Tx) {
	st.deletedPendingStakers = append(st.deletedPendingStakers, tx)
}

func (st *internalStateImpl) Abort() {
	st.baseDB.Abort()
}

func (st *internalStateImpl) Commit() error {
	defer st.Abort()
	batch, err := st.CommitBatch()
	if err != nil {
		return err
	}
	return batch.Write()
}

func (st *internalStateImpl) CommitBatch() (database.Batch, error) {
	if err := st.writeCurrentStakers(); err != nil {
		return nil, fmt.Errorf("failed to write current stakers with: %w", err)
	}
	if err := st.writePendingStakers(); err != nil {
		return nil, fmt.Errorf("failed to write pending stakers with: %w", err)
	}
	if err := st.writeUptimes(); err != nil {
		return nil, fmt.Errorf("failed to write uptimes with: %w", err)
	}
	if err := st.writeBlocks(); err != nil {
		return nil, fmt.Errorf("failed to write blocks with: %w", err)
	}
	if err := st.writeTXs(); err != nil {
		return nil, fmt.Errorf("failed to write txs with: %w", err)
	}
	if err := st.writeRewardUTXOs(); err != nil {
		return nil, fmt.Errorf("failed to write reward UTXOs with: %w", err)
	}
	if err := st.writeUTXOs(); err != nil {
		return nil, fmt.Errorf("failed to write UTXOs with: %w", err)
	}
	if err := st.writeSubnets(); err != nil {
		return nil, fmt.Errorf("failed to write current subnets with: %w", err)
	}
	if err := st.writeChains(); err != nil {
		return nil, fmt.Errorf("failed to write chains with: %w", err)
	}
	if err := st.writeSingletons(); err != nil {
		return nil, fmt.Errorf("failed to write singletons with: %w", err)
	}
	return st.baseDB.CommitBatch()
}

func (st *internalStateImpl) Close() error {
	errs := wrappers.Errs{}
	errs.Add(
		st.pendingSubnetValidatorBaseDB.Close(),
		st.pendingDelegatorBaseDB.Close(),
		st.pendingValidatorBaseDB.Close(),
		st.pendingValidatorsDB.Close(),
		st.currentSubnetValidatorBaseDB.Close(),
		st.currentDelegatorBaseDB.Close(),
		st.currentValidatorBaseDB.Close(),
		st.currentValidatorsDB.Close(),
		st.validatorsDB.Close(),
		st.blockDB.Close(),
		st.txDB.Close(),
		st.rewardUTXODB.Close(),
		st.utxoDB.Close(),
		st.subnetBaseDB.Close(),
		st.chainDB.Close(),
		st.singletonDB.Close(),
		st.baseDB.Close(),
	)
	return errs.Err
}

type currentValidatorState struct {
	txID        ids.ID
	lastUpdated time.Time

	UpDuration      time.Duration `serialize:"true"`
	LastUpdated     uint64        `serialize:"true"` // Unix time in seconds
	PotentialReward uint64        `serialize:"true"`
}

func (st *internalStateImpl) writeCurrentStakers() error {
	weightDiffs := make(map[ids.ID]map[ids.ShortID]*ValidatorWeightDiff) // subnetID -> nodeID -> weightDiff
	for _, currentStaker := range st.addedCurrentStakers {
		txID := currentStaker.addStakerTx.ID()
		potentialReward := currentStaker.potentialReward

		var (
			subnetID ids.ID
			nodeID   ids.ShortID
			weight   uint64
		)
		switch tx := currentStaker.addStakerTx.UnsignedTx.(type) {
		case *UnsignedAddValidatorTx:
			startTime := tx.StartTime()
			vdr := &currentValidatorState{
				txID:        txID,
				lastUpdated: startTime,

				UpDuration:      0,
				LastUpdated:     uint64(startTime.Unix()),
				PotentialReward: potentialReward,
			}

			vdrBytes, err := GenesisCodec.Marshal(codecVersion, vdr)
			if err != nil {
				return err
			}

			if err := st.currentValidatorList.Put(txID[:], vdrBytes); err != nil {
				return err
			}
			st.uptimes[tx.Validator.NodeID] = vdr

			subnetID = constants.PrimaryNetworkID
			nodeID = tx.Validator.NodeID
			weight = tx.Validator.Wght
		case *UnsignedAddDelegatorTx:
			if err := database.PutUInt64(st.currentDelegatorList, txID[:], potentialReward); err != nil {
				return err
			}

			subnetID = constants.PrimaryNetworkID
			nodeID = tx.Validator.NodeID
			weight = tx.Validator.Wght
		case *UnsignedAddSubnetValidatorTx:
			if err := st.currentSubnetValidatorList.Put(txID[:], nil); err != nil {
				return err
			}

			subnetID = tx.Validator.Subnet
			nodeID = tx.Validator.NodeID
			weight = tx.Validator.Wght
		default:
			return errWrongTxType
		}

		subnetDiffs, ok := weightDiffs[subnetID]
		if !ok {
			subnetDiffs = make(map[ids.ShortID]*ValidatorWeightDiff)
			weightDiffs[subnetID] = subnetDiffs
		}

		nodeDiff, ok := subnetDiffs[nodeID]
		if !ok {
			nodeDiff = &ValidatorWeightDiff{}
			subnetDiffs[nodeID] = nodeDiff
		}

		newWeight, err := safemath.Add64(nodeDiff.Amount, weight)
		if err != nil {
			return err
		}
		nodeDiff.Amount = newWeight
	}
	st.addedCurrentStakers = nil

	for _, tx := range st.deletedCurrentStakers {
		var (
			db       database.KeyValueWriter
			subnetID ids.ID
			nodeID   ids.ShortID
			weight   uint64
		)
		switch tx := tx.UnsignedTx.(type) {
		case *UnsignedAddValidatorTx:
			db = st.currentValidatorList
			delete(st.uptimes, tx.Validator.NodeID)
			delete(st.updatedUptimes, tx.Validator.NodeID)

			subnetID = constants.PrimaryNetworkID
			nodeID = tx.Validator.NodeID
			weight = tx.Validator.Wght
		case *UnsignedAddDelegatorTx:
			db = st.currentDelegatorList

			subnetID = constants.PrimaryNetworkID
			nodeID = tx.Validator.NodeID
			weight = tx.Validator.Wght
		case *UnsignedAddSubnetValidatorTx:
			db = st.currentSubnetValidatorList

			subnetID = tx.Validator.Subnet
			nodeID = tx.Validator.NodeID
			weight = tx.Validator.Wght
		default:
			return errWrongTxType
		}

		txID := tx.ID()
		if err := db.Delete(txID[:]); err != nil {
			return err
		}

		subnetDiffs, ok := weightDiffs[subnetID]
		if !ok {
			subnetDiffs = make(map[ids.ShortID]*ValidatorWeightDiff)
			weightDiffs[subnetID] = subnetDiffs
		}

		nodeDiff, ok := subnetDiffs[nodeID]
		if !ok {
			nodeDiff = &ValidatorWeightDiff{}
			subnetDiffs[nodeID] = nodeDiff
		}

		if nodeDiff.Decrease {
			newWeight, err := safemath.Add64(nodeDiff.Amount, weight)
			if err != nil {
				return err
			}
			nodeDiff.Amount = newWeight
		} else {
			nodeDiff.Decrease = nodeDiff.Amount < weight
			nodeDiff.Amount = safemath.Diff64(nodeDiff.Amount, weight)
		}
	}
	st.deletedCurrentStakers = nil

	for subnetID, nodeUpdates := range weightDiffs {
		prefixStruct := heightWithSubnet{
			Height:   st.currentHeight,
			SubnetID: subnetID,
		}
		prefixBytes, err := Codec.Marshal(codecVersion, prefixStruct)
		if err != nil {
			return err
		}
		rawDiffDB := prefixdb.New(prefixBytes, st.validatorDiffsDB)
		diffDB := linkeddb.NewDefault(rawDiffDB)
		for nodeID, nodeDiff := range nodeUpdates {
			if nodeDiff.Amount == 0 {
				delete(nodeUpdates, nodeID)
				continue
			}
			nodeDiffBytes, err := Codec.Marshal(codecVersion, nodeDiff)
			if err != nil {
				return err
			}

			nodeID := nodeID
			if err := diffDB.Put(nodeID[:], nodeDiffBytes); err != nil {
				return err
			}
		}
		st.validatorDiffsCache.Put(string(prefixBytes), nodeUpdates)
	}
	return nil
}

func (st *internalStateImpl) writePendingStakers() error {
	for _, tx := range st.addedPendingStakers {
		var db database.KeyValueWriter
		switch tx.UnsignedTx.(type) {
		case *UnsignedAddValidatorTx:
			db = st.pendingValidatorList
		case *UnsignedAddDelegatorTx:
			db = st.pendingDelegatorList
		case *UnsignedAddSubnetValidatorTx:
			db = st.pendingSubnetValidatorList
		default:
			return errWrongTxType
		}

		txID := tx.ID()
		if err := db.Put(txID[:], nil); err != nil {
			return err
		}
	}
	st.addedPendingStakers = nil

	for _, tx := range st.deletedPendingStakers {
		var db database.KeyValueWriter
		switch tx.UnsignedTx.(type) {
		case *UnsignedAddValidatorTx:
			db = st.pendingValidatorList
		case *UnsignedAddDelegatorTx:
			db = st.pendingDelegatorList
		case *UnsignedAddSubnetValidatorTx:
			db = st.pendingSubnetValidatorList
		default:
			return errWrongTxType
		}

		txID := tx.ID()
		if err := db.Delete(txID[:]); err != nil {
			return err
		}
	}
	st.deletedPendingStakers = nil
	return nil
}

func (st *internalStateImpl) writeUptimes() error {
	for nodeID := range st.updatedUptimes {
		delete(st.updatedUptimes, nodeID)

		uptime := st.uptimes[nodeID]
		uptime.LastUpdated = uint64(uptime.lastUpdated.Unix())

		uptimeBytes, err := GenesisCodec.Marshal(codecVersion, uptime)
		if err != nil {
			return err
		}

		if err := st.currentValidatorList.Put(uptime.txID[:], uptimeBytes); err != nil {
			return err
		}
	}
	return nil
}

func (st *internalStateImpl) writeBlocks() error {
	for blkID, blk := range st.addedBlocks {
		blkID := blkID

		sblk := stateBlk{
			Blk:    blk.Bytes(),
			Status: blk.Status(),
		}
		btxBytes, err := GenesisCodec.Marshal(codecVersion, &sblk)
		if err != nil {
			return err
		}

		delete(st.addedBlocks, blkID)
		st.blockCache.Put(blkID, blk)
		if err := st.blockDB.Put(blkID[:], btxBytes); err != nil {
			return err
		}
	}
	return nil
}

func (st *internalStateImpl) writeTXs() error {
	for txID, txStatus := range st.addedTxs {
		txID := txID

		stx := stateTx{
			Tx:     txStatus.tx.Bytes(),
			Status: txStatus.status,
		}
		txBytes, err := GenesisCodec.Marshal(codecVersion, &stx)
		if err != nil {
			return err
		}

		delete(st.addedTxs, txID)
		st.txCache.Put(txID, txStatus)
		if err := st.txDB.Put(txID[:], txBytes); err != nil {
			return err
		}
	}
	return nil
}

func (st *internalStateImpl) writeRewardUTXOs() error {
	for txID, utxos := range st.addedRewardUTXOs {
		delete(st.addedRewardUTXOs, txID)

		st.rewardUTXOsCache.Put(txID, utxos)

		rawTxDB := prefixdb.New(txID[:], st.rewardUTXODB)
		txDB := linkeddb.NewDefault(rawTxDB)

		for _, utxo := range utxos {
			utxoBytes, err := GenesisCodec.Marshal(codecVersion, utxo)
			if err != nil {
				return err
			}
			utxoID := utxo.InputID()
			if err := txDB.Put(utxoID[:], utxoBytes); err != nil {
				return err
			}
		}
	}
	return nil
}

func (st *internalStateImpl) writeUTXOs() error {
	for utxoID, utxo := range st.modifiedUTXOs {
		delete(st.modifiedUTXOs, utxoID)

		if utxo == nil {
			if err := st.utxoState.DeleteUTXO(utxoID); err != nil {
				return err
			}
			continue
		}
		if err := st.utxoState.PutUTXO(utxoID, utxo); err != nil {
			return err
		}
	}
	return nil
}

func (st *internalStateImpl) writeSubnets() error {
	for _, subnet := range st.addedSubnets {
		subnetID := subnet.ID()

		if err := st.subnetDB.Put(subnetID[:], nil); err != nil {
			return err
		}
	}
	st.addedSubnets = nil
	return nil
}

func (st *internalStateImpl) writeChains() error {
	for subnetID, chains := range st.addedChains {
		for _, chain := range chains {
			chainDB := st.getChainDB(subnetID)

			chainID := chain.ID()
			if err := chainDB.Put(chainID[:], nil); err != nil {
				return err
			}
		}
		delete(st.addedChains, subnetID)
	}
	return nil
}

func (st *internalStateImpl) writeSingletons() error {
	if !st.originalTimestamp.Equal(st.timestamp) {
		if err := database.PutTimestamp(st.singletonDB, timestampKey, st.timestamp); err != nil {
			return err
		}
		st.originalTimestamp = st.timestamp
	}
	if st.originalCurrentSupply != st.currentSupply {
		if err := database.PutUInt64(st.singletonDB, currentSupplyKey, st.currentSupply); err != nil {
			return err
		}
		st.originalCurrentSupply = st.currentSupply
	}
	if st.originalLastAccepted != st.lastAccepted {
		if err := database.PutID(st.singletonDB, lastAcceptedKey, st.lastAccepted); err != nil {
			return err
		}
		st.originalLastAccepted = st.lastAccepted
	}
	return nil
}

func (st *internalStateImpl) load() error {
	if err := st.loadSingletons(); err != nil {
		return err
	}
	if err := st.loadCurrentValidators(); err != nil {
		return err
	}
<<<<<<< HEAD

=======
>>>>>>> 9598a4b8
	return st.loadPendingValidators()
}

func (st *internalStateImpl) loadSingletons() error {
	timestamp, err := database.GetTimestamp(st.singletonDB, timestampKey)
	if err != nil {
		return err
	}
	st.originalTimestamp = timestamp
	st.timestamp = timestamp

	currentSupply, err := database.GetUInt64(st.singletonDB, currentSupplyKey)
	if err != nil {
		return err
	}
	st.originalCurrentSupply = currentSupply
	st.currentSupply = currentSupply

	lastAccepted, err := database.GetID(st.singletonDB, lastAcceptedKey)
	if err != nil {
		return err
	}
	st.originalLastAccepted = lastAccepted
	st.lastAccepted = lastAccepted

	return nil
}

func (st *internalStateImpl) loadCurrentValidators() error {
	cs := &currentStakerChainStateImpl{
		validatorsByNodeID: make(map[ids.ShortID]*currentValidatorImpl),
		validatorsByTxID:   make(map[ids.ID]*validatorReward),
	}

	validatorIt := st.currentValidatorList.NewIterator()
	defer validatorIt.Release()
	for validatorIt.Next() {
		txIDBytes := validatorIt.Key()
		txID, err := ids.ToID(txIDBytes)
		if err != nil {
			return err
		}
		tx, _, err := st.GetTx(txID)
		if err != nil {
			return err
		}

		uptimeBytes := validatorIt.Value()
		uptime := &currentValidatorState{
			txID: txID,
		}
		if _, err := GenesisCodec.Unmarshal(uptimeBytes, uptime); err != nil {
			return err
		}
		uptime.lastUpdated = time.Unix(int64(uptime.LastUpdated), 0)

		addValidatorTx, ok := tx.UnsignedTx.(*UnsignedAddValidatorTx)
		if !ok {
			return errWrongTxType
		}

		cs.validators = append(cs.validators, tx)
		cs.validatorsByNodeID[addValidatorTx.Validator.NodeID] = &currentValidatorImpl{
			validatorImpl: validatorImpl{
				subnets: make(map[ids.ID]*UnsignedAddSubnetValidatorTx),
			},
			addValidatorTx:  addValidatorTx,
			potentialReward: uptime.PotentialReward,
		}
		cs.validatorsByTxID[txID] = &validatorReward{
			addStakerTx:     tx,
			potentialReward: uptime.PotentialReward,
		}

		st.uptimes[addValidatorTx.Validator.NodeID] = uptime
	}

	if err := validatorIt.Error(); err != nil {
		return err
	}

	delegatorIt := st.currentDelegatorList.NewIterator()
	defer delegatorIt.Release()
	for delegatorIt.Next() {
		txIDBytes := delegatorIt.Key()
		txID, err := ids.ToID(txIDBytes)
		if err != nil {
			return err
		}
		tx, _, err := st.GetTx(txID)
		if err != nil {
			return err
		}

		potentialRewardBytes := delegatorIt.Value()
		potentialReward, err := database.ParseUInt64(potentialRewardBytes)
		if err != nil {
			return err
		}

		addDelegatorTx, ok := tx.UnsignedTx.(*UnsignedAddDelegatorTx)
		if !ok {
			return errWrongTxType
		}

		cs.validators = append(cs.validators, tx)
		vdr, exists := cs.validatorsByNodeID[addDelegatorTx.Validator.NodeID]
		if !exists {
			return errDelegatorSubset
		}
		vdr.delegatorWeight += addDelegatorTx.Validator.Wght
		vdr.delegators = append(vdr.delegators, addDelegatorTx)
		cs.validatorsByTxID[txID] = &validatorReward{
			addStakerTx:     tx,
			potentialReward: potentialReward,
		}
	}
	if err := delegatorIt.Error(); err != nil {
		return err
	}

	subnetValidatorIt := st.currentSubnetValidatorList.NewIterator()
	defer subnetValidatorIt.Release()
	for subnetValidatorIt.Next() {
		txIDBytes := subnetValidatorIt.Key()
		txID, err := ids.ToID(txIDBytes)
		if err != nil {
			return err
		}
		tx, _, err := st.GetTx(txID)
		if err != nil {
			return err
		}

		addSubnetValidatorTx, ok := tx.UnsignedTx.(*UnsignedAddSubnetValidatorTx)
		if !ok {
			return errWrongTxType
		}

		cs.validators = append(cs.validators, tx)
		vdr, exists := cs.validatorsByNodeID[addSubnetValidatorTx.Validator.NodeID]
		if !exists {
			return errDSValidatorSubset
		}
		vdr.subnets[addSubnetValidatorTx.Validator.Subnet] = addSubnetValidatorTx
		cs.validatorsByTxID[txID] = &validatorReward{
			addStakerTx: tx,
		}
	}
	if err := subnetValidatorIt.Error(); err != nil {
		return err
	}

	for _, vdr := range cs.validatorsByNodeID {
		sortDelegatorsByRemoval(vdr.delegators)
	}
	sortValidatorsByRemoval(cs.validators)
	cs.setNextStaker()

	st.currentStakerChainState = cs
	return nil
}

func (st *internalStateImpl) loadPendingValidators() error {
	ps := &pendingStakerChainStateImpl{
		validatorsByNodeID:      make(map[ids.ShortID]*UnsignedAddValidatorTx),
		validatorExtrasByNodeID: make(map[ids.ShortID]*validatorImpl),
	}

	validatorIt := st.pendingValidatorList.NewIterator()
	defer validatorIt.Release()
	for validatorIt.Next() {
		txIDBytes := validatorIt.Key()
		txID, err := ids.ToID(txIDBytes)
		if err != nil {
			return err
		}
		tx, _, err := st.GetTx(txID)
		if err != nil {
			return err
		}

		addValidatorTx, ok := tx.UnsignedTx.(*UnsignedAddValidatorTx)
		if !ok {
			return errWrongTxType
		}

		ps.validators = append(ps.validators, tx)
		ps.validatorsByNodeID[addValidatorTx.Validator.NodeID] = addValidatorTx
	}
	if err := validatorIt.Error(); err != nil {
		return err
	}

	delegatorIt := st.pendingDelegatorList.NewIterator()
	defer delegatorIt.Release()
	for delegatorIt.Next() {
		txIDBytes := delegatorIt.Key()
		txID, err := ids.ToID(txIDBytes)
		if err != nil {
			return err
		}
		tx, _, err := st.GetTx(txID)
		if err != nil {
			return err
		}

		addDelegatorTx, ok := tx.UnsignedTx.(*UnsignedAddDelegatorTx)
		if !ok {
			return errWrongTxType
		}

		ps.validators = append(ps.validators, tx)
		if vdr, exists := ps.validatorExtrasByNodeID[addDelegatorTx.Validator.NodeID]; exists {
			vdr.delegators = append(vdr.delegators, addDelegatorTx)
		} else {
			ps.validatorExtrasByNodeID[addDelegatorTx.Validator.NodeID] = &validatorImpl{
				delegators: []*UnsignedAddDelegatorTx{addDelegatorTx},
				subnets:    make(map[ids.ID]*UnsignedAddSubnetValidatorTx),
			}
		}
	}
	if err := delegatorIt.Error(); err != nil {
		return err
	}

	subnetValidatorIt := st.pendingSubnetValidatorList.NewIterator()
	defer subnetValidatorIt.Release()
	for subnetValidatorIt.Next() {
		txIDBytes := subnetValidatorIt.Key()
		txID, err := ids.ToID(txIDBytes)
		if err != nil {
			return err
		}
		tx, _, err := st.GetTx(txID)
		if err != nil {
			return err
		}

		addSubnetValidatorTx, ok := tx.UnsignedTx.(*UnsignedAddSubnetValidatorTx)
		if !ok {
			return errWrongTxType
		}

		ps.validators = append(ps.validators, tx)
		if vdr, exists := ps.validatorExtrasByNodeID[addSubnetValidatorTx.Validator.NodeID]; exists {
			vdr.subnets[addSubnetValidatorTx.Validator.Subnet] = addSubnetValidatorTx
		} else {
			ps.validatorExtrasByNodeID[addSubnetValidatorTx.Validator.NodeID] = &validatorImpl{
				subnets: map[ids.ID]*UnsignedAddSubnetValidatorTx{
					addSubnetValidatorTx.Validator.Subnet: addSubnetValidatorTx,
				},
			}
		}
	}
	if err := subnetValidatorIt.Error(); err != nil {
		return err
	}

	for _, vdr := range ps.validatorExtrasByNodeID {
		sortDelegatorsByAddition(vdr.delegators)
	}
	sortValidatorsByAddition(ps.validators)

	st.pendingStakerChainState = ps
	return nil
}

func (st *internalStateImpl) shouldInit() (bool, error) {
	has, err := st.singletonDB.Has(initializedKey)
	return !has, err
}

func (st *internalStateImpl) init(genesisBytes []byte) error {
	genesis := &Genesis{}
	if _, err := GenesisCodec.Unmarshal(genesisBytes, genesis); err != nil {
		return err
	}
	if err := genesis.Initialize(); err != nil {
		return err
	}

	// Persist UTXOs that exist at genesis
	for _, utxo := range genesis.UTXOs {
		st.AddUTXO(&utxo.UTXO)
	}

	// Persist the platform chain's timestamp at genesis
	genesisTime := time.Unix(int64(genesis.Timestamp), 0)
	st.SetTimestamp(genesisTime)
	st.SetCurrentSupply(genesis.InitialSupply)

	// Persist primary network validator set at genesis
	for _, vdrTx := range genesis.Validators {
		tx, ok := vdrTx.UnsignedTx.(*UnsignedAddValidatorTx)
		if !ok {
			return errWrongTxType
		}

		stakeAmount := tx.Validator.Wght
		stakeDuration := tx.Validator.Duration()
		currentSupply := st.GetCurrentSupply()

		r := reward(
			stakeDuration,
			stakeAmount,
			currentSupply,
			st.vm.StakeMintingPeriod,
		)
		newCurrentSupply, err := safemath.Add64(currentSupply, r)
		if err != nil {
			return err
		}

		st.AddCurrentStaker(vdrTx, r)
		st.AddTx(vdrTx, Committed)
		st.SetCurrentSupply(newCurrentSupply)
	}

	for _, chain := range genesis.Chains {
		unsignedChain, ok := chain.UnsignedTx.(*UnsignedCreateChainTx)
		if !ok {
			return errWrongTxType
		}

		// Ensure all chains that the genesis bytes say to create have the right
		// network ID
		if unsignedChain.NetworkID != st.vm.ctx.NetworkID {
			return errWrongNetworkID
		}

		st.AddChain(chain)
		st.AddTx(chain, Committed)
	}

	// Create the genesis block and save it as being accepted (We don't just
	// do genesisBlock.Accept() because then it'd look for genesisBlock's
	// non-existent parent)
	genesisID := hashing.ComputeHash256Array(genesisBytes)
	genesisBlock, err := st.vm.newCommitBlock(genesisID, 0)
	if err != nil {
		return err
	}
	genesisBlock.status = choices.Accepted
	st.AddBlock(genesisBlock)
	st.SetLastAccepted(genesisBlock.ID())

	if err := st.singletonDB.Put(initializedKey, nil); err != nil {
		return err
	}

	return st.Commit()
}<|MERGE_RESOLUTION|>--- conflicted
+++ resolved
@@ -1224,10 +1224,6 @@
 	if err := st.loadCurrentValidators(); err != nil {
 		return err
 	}
-<<<<<<< HEAD
-
-=======
->>>>>>> 9598a4b8
 	return st.loadPendingValidators()
 }
 
