// (c) 2019-2020, Ava Labs, Inc. All rights reserved.
// See the file LICENSE for licensing terms.

package platformvm

import (
	"time"

	"github.com/ava-labs/avalanchego/vms/avm/vmargs"

	"github.com/ava-labs/avalanchego/api/apiargs"

	"github.com/ava-labs/avalanchego/ids"
	"github.com/ava-labs/avalanchego/utils/formatting"
	cjson "github.com/ava-labs/avalanchego/utils/json"
	"github.com/ava-labs/avalanchego/utils/rpc"
)

// Client ...
type Client struct {
	requester rpc.EndpointRequester
}

// NewClient returns a Client for interacting with the P Chain endpoint
func NewClient(uri string, requestTimeout time.Duration) *Client {
	return &Client{
		requester: rpc.NewEndpointRequester(uri, "/ext/P", "platform", requestTimeout),
	}
}

// GetHeight returns the current block height of the P Chain
func (c *Client) GetHeight() (uint64, error) {
	res := &GetHeightResponse{}
	err := c.requester.SendRequest("getHeight", struct{}{}, res)
	return uint64(res.Height), err
}

// ExportKey returns the private key corresponding to [address] from [user]'s account
func (c *Client) ExportKey(user apiargs.UserPass, address string) (string, error) {
	res := &ExportKeyReply{}
	err := c.requester.SendRequest("exportKey", &ExportKeyArgs{
		UserPass: user,
		Address:  address,
	}, res)
	return res.PrivateKey, err
}

// ImportKey imports the specified [privateKey] to [user]'s keystore
func (c *Client) ImportKey(user apiargs.UserPass, privateKey string) (string, error) {
	res := &apiargs.JSONAddress{}
	err := c.requester.SendRequest("importKey", &ImportKeyArgs{
		UserPass:   user,
		PrivateKey: privateKey,
	}, res)
	return res.Address, err
}

// GetBalance returns the balance of [address] on the P Chain
func (c *Client) GetBalance(address string) (*GetBalanceResponse, error) {
	res := &GetBalanceResponse{}
	err := c.requester.SendRequest("getBalance", &apiargs.JSONAddress{
		Address: address,
	}, res)
	return res, err
}

// CreateAddress creates a new address for [user]
func (c *Client) CreateAddress(user apiargs.UserPass) (string, error) {
	res := &apiargs.JSONAddress{}
	err := c.requester.SendRequest("createAddress", &user, res)
	return res.Address, err
}

// ListAddresses returns an array of platform addresses controlled by [user]
func (c *Client) ListAddresses(user apiargs.UserPass) ([]string, error) {
	res := &apiargs.JSONAddresses{}
	err := c.requester.SendRequest("listAddresses", &user, res)
	return res.Addresses, err
}

// GetUTXOs returns the byte representation of the UTXOs controlled by [addresses]
func (c *Client) GetUTXOs(addresses []string) ([][]byte, vmargs.Index, error) {
	res := &vmargs.GetUTXOsReply{}
	err := c.requester.SendRequest("getUTXOs", &vmargs.GetUTXOsArgs{
		Addresses: addresses,
		Encoding:  formatting.Hex,
	}, res)
	if err != nil {
		return nil, vmargs.Index{}, err
	}

	utxos := make([][]byte, len(res.UTXOs))
	for i, utxo := range res.UTXOs {
		utxoBytes, err := formatting.Decode(res.Encoding, utxo)
		if err != nil {
			return nil, vmargs.Index{}, err
		}
		utxos[i] = utxoBytes
	}
	return utxos, res.EndIndex, nil
}

// GetSubnets returns information about the specified subnets
func (c *Client) GetSubnets(ids []ids.ID) ([]APISubnet, error) {
	res := &GetSubnetsResponse{}
	err := c.requester.SendRequest("getSubnets", &GetSubnetsArgs{
		IDs: ids,
	}, res)
	return res.Subnets, err
}

// GetStakingAssetID returns the assetID of the asset used for staking on
// subnet corresponding to [subnetID]
func (c *Client) GetStakingAssetID(subnetID ids.ID) (ids.ID, error) {
	res := &GetStakingAssetIDResponse{}
	err := c.requester.SendRequest("getStakingAssetID", &GetStakingAssetIDArgs{
		SubnetID: subnetID,
	}, res)
	return res.AssetID, err
}

// GetCurrentValidators returns the list of current validators for subnet with ID [subnetID]
func (c *Client) GetCurrentValidators(subnetID ids.ID) ([]interface{}, error) {
	res := &GetCurrentValidatorsReply{}
	err := c.requester.SendRequest("getCurrentValidators", &GetCurrentValidatorsArgs{
		SubnetID: subnetID,
	}, res)
	return res.Validators, err
}

// GetPendingValidators returns the list of pending validators for subnet with ID [subnetID]
func (c *Client) GetPendingValidators(subnetID ids.ID) ([]interface{}, []interface{}, error) {
	res := &GetPendingValidatorsReply{}
	err := c.requester.SendRequest("getPendingValidators", &GetPendingValidatorsArgs{
		SubnetID: subnetID,
	}, res)
	return res.Validators, res.Delegators, err
}

// GetCurrentSupply returns an upper bound on the supply of AVAX in the system
func (c *Client) GetCurrentSupply() (uint64, error) {
	res := &GetCurrentSupplyReply{}
	err := c.requester.SendRequest("getCurrentSupply", struct{}{}, res)
	return uint64(res.Supply), err
}

// SampleValidators returns the nodeIDs of a sample of [sampleSize] validators from the current validator set for subnet with ID [subnetID]
func (c *Client) SampleValidators(subnetID ids.ID, sampleSize uint16) ([]string, error) {
	res := &SampleValidatorsReply{}
	err := c.requester.SendRequest("sampleValidators", &SampleValidatorsArgs{
		SubnetID: subnetID,
		Size:     cjson.Uint16(sampleSize),
	}, res)
	return res.Validators, err
}

// AddValidator issues a transaction to add a validator to the primary network and returns the txID
func (c *Client) AddValidator(
	user apiargs.UserPass,
	from []string,
	changeAddr string,
	rewardAddress,
	nodeID string,
	stakeAmount,
	startTime,
	endTime uint64,
	delegationFeeRate float32,
) (ids.ID, error) {
	res := &apiargs.JSONTxID{}
	jsonStakeAmount := cjson.Uint64(stakeAmount)
	err := c.requester.SendRequest("addValidator", &AddValidatorArgs{
		JSONSpendHeader: apiargs.JSONSpendHeader{
			UserPass: user,
		},
		APIStaker: APIStaker{
			NodeID:      nodeID,
			StakeAmount: &jsonStakeAmount,
			StartTime:   cjson.Uint64(startTime),
			EndTime:     cjson.Uint64(endTime),
		},
		RewardAddress:     rewardAddress,
		DelegationFeeRate: cjson.Float32(delegationFeeRate),
	}, res)
	return res.TxID, err
}

// AddDelegator issues a transaction to add a delegator to the primary network and returns the txID
func (c *Client) AddDelegator(
	user apiargs.UserPass,
	from []string,
	changeAddr string,
	rewardAddress,
	nodeID string,
	stakeAmount,
	startTime,
	endTime uint64,
) (ids.ID, error) {
	res := &apiargs.JSONTxID{}
	jsonStakeAmount := cjson.Uint64(stakeAmount)
	err := c.requester.SendRequest("addDelegator", &AddDelegatorArgs{
		JSONSpendHeader: apiargs.JSONSpendHeader{
			UserPass:       user,
			JSONFromAddrs:  apiargs.JSONFromAddrs{From: from},
			JSONChangeAddr: apiargs.JSONChangeAddr{ChangeAddr: changeAddr},
		}, APIStaker: APIStaker{
			NodeID:      nodeID,
			StakeAmount: &jsonStakeAmount,
			StartTime:   cjson.Uint64(startTime),
			EndTime:     cjson.Uint64(endTime),
		},
		RewardAddress: rewardAddress,
	}, res)
	return res.TxID, err
}

// AddSubnetValidator issues a transaction to add validator [nodeID] to subnet with ID [subnetID] and returns the txID
func (c *Client) AddSubnetValidator(
	user apiargs.UserPass,
	from []string,
	changeAddr string,
	subnetID,
	nodeID string,
	stakeAmount,
	startTime,
	endTime uint64,
) (ids.ID, error) {
	res := &apiargs.JSONTxID{}
	jsonStakeAmount := cjson.Uint64(stakeAmount)
	err := c.requester.SendRequest("addSubnetValidator", &AddSubnetValidatorArgs{
		JSONSpendHeader: apiargs.JSONSpendHeader{
			UserPass:       user,
			JSONFromAddrs:  apiargs.JSONFromAddrs{From: from},
			JSONChangeAddr: apiargs.JSONChangeAddr{ChangeAddr: changeAddr},
		},
		APIStaker: APIStaker{
			NodeID:      nodeID,
			StakeAmount: &jsonStakeAmount,
			StartTime:   cjson.Uint64(startTime),
			EndTime:     cjson.Uint64(endTime),
		},
		SubnetID: subnetID,
	}, res)
	return res.TxID, err
}

// CreateSubnet issues a transaction to create [subnet] and returns the txID
func (c *Client) CreateSubnet(
	user apiargs.UserPass,
	from []string,
	changeAddr string,
	controlKeys []string,
	threshold uint32,
) (ids.ID, error) {
	res := &apiargs.JSONTxID{}
	err := c.requester.SendRequest("createSubnet", &CreateSubnetArgs{
		JSONSpendHeader: apiargs.JSONSpendHeader{
			UserPass:       user,
			JSONFromAddrs:  apiargs.JSONFromAddrs{From: from},
			JSONChangeAddr: apiargs.JSONChangeAddr{ChangeAddr: changeAddr},
		},
		APISubnet: APISubnet{
			ControlKeys: controlKeys,
			Threshold:   cjson.Uint32(threshold),
		},
	}, res)
	return res.TxID, err
}

// ExportAVAX issues an ExportAVAX transaction and returns the txID
func (c *Client) ExportAVAX(
	user api.UserPass,
	from []string,
	changeAddr string,
<<<<<<< HEAD
	user apiargs.UserPass,
=======
>>>>>>> c1b6b0c0
	to string,
	amount uint64,
) (ids.ID, error) {
	res := &apiargs.JSONTxID{}
	err := c.requester.SendRequest("exportAVAX", &ExportAVAXArgs{
		JSONSpendHeader: apiargs.JSONSpendHeader{
			UserPass:       user,
			JSONFromAddrs:  apiargs.JSONFromAddrs{From: from},
			JSONChangeAddr: apiargs.JSONChangeAddr{ChangeAddr: changeAddr},
		},
		To:     to,
		Amount: cjson.Uint64(amount),
	}, res)
	return res.TxID, err
}

// ImportAVAX issues an ImportAVAX transaction and returns the txID
func (c *Client) ImportAVAX(
	user apiargs.UserPass,
	from []string,
	changeAddr,
	to,
	sourceChain string,
) (ids.ID, error) {
	res := &apiargs.JSONTxID{}
	err := c.requester.SendRequest("importAVAX", &ImportAVAXArgs{
		JSONSpendHeader: apiargs.JSONSpendHeader{
			UserPass:       user,
			JSONFromAddrs:  apiargs.JSONFromAddrs{From: from},
			JSONChangeAddr: apiargs.JSONChangeAddr{ChangeAddr: changeAddr},
		},
		To:          to,
		SourceChain: sourceChain,
	}, res)
	return res.TxID, err
}

// CreateBlockchain issues a CreateBlockchain transaction and returns the txID
func (c *Client) CreateBlockchain(
	user apiargs.UserPass,
	from []string,
	changeAddr string,
	subnetID ids.ID,
	vmID string,
	fxIDs []string,
	name string,
	genesisData []byte,
) (ids.ID, error) {
	genesisDataStr, err := formatting.Encode(formatting.Hex, genesisData)
	if err != nil {
		return ids.ID{}, err
	}

	res := &apiargs.JSONTxID{}
	err = c.requester.SendRequest("createBlockchain", &CreateBlockchainArgs{
		JSONSpendHeader: apiargs.JSONSpendHeader{
			UserPass:       user,
			JSONFromAddrs:  apiargs.JSONFromAddrs{From: from},
			JSONChangeAddr: apiargs.JSONChangeAddr{ChangeAddr: changeAddr},
		},
		SubnetID:    subnetID,
		VMID:        vmID,
		FxIDs:       fxIDs,
		Name:        name,
		GenesisData: genesisDataStr,
		Encoding:    formatting.Hex,
	}, res)
	return res.TxID, err
}

// GetBlockchainStatus returns the current status of blockchain with ID: [blockchainID]
func (c *Client) GetBlockchainStatus(blockchainID string) (Status, error) {
	res := &GetBlockchainStatusReply{}
	err := c.requester.SendRequest("getBlockchainStatus", &GetBlockchainStatusArgs{
		BlockchainID: blockchainID,
	}, res)
	return res.Status, err
}

// ValidatedBy returns the ID of the Subnet that validates [blockchainID]
func (c *Client) ValidatedBy(blockchainID ids.ID) (ids.ID, error) {
	res := &ValidatedByResponse{}
	err := c.requester.SendRequest("validatedBy", &ValidatedByArgs{
		BlockchainID: blockchainID,
	}, res)
	return res.SubnetID, err
}

// Validates returns the list of blockchains that are validated by the subnet with ID [subnetID]
func (c *Client) Validates(subnetID ids.ID) ([]ids.ID, error) {
	res := &ValidatesResponse{}
	err := c.requester.SendRequest("validates", &ValidatesArgs{
		SubnetID: subnetID,
	}, res)
	return res.BlockchainIDs, err
}

// GetBlockchains returns the list of blockchains on the platform
func (c *Client) GetBlockchains() ([]APIBlockchain, error) {
	res := &GetBlockchainsResponse{}
	err := c.requester.SendRequest("getBlockchains", struct{}{}, res)
	return res.Blockchains, err
}

// IssueTx issues the transaction and returns its transaction ID
func (c *Client) IssueTx(txBytes []byte) (ids.ID, error) {
	txStr, err := formatting.Encode(formatting.Hex, txBytes)
	if err != nil {
		return ids.ID{}, err
	}

	res := &apiargs.JSONTxID{}
	err = c.requester.SendRequest("issueTx", &apiargs.FormattedTx{
		Tx:       txStr,
		Encoding: formatting.Hex,
	}, res)
	return res.TxID, err
}

// GetTx returns the byte representation of the transaction corresponding to [txID]
func (c *Client) GetTx(txID ids.ID) ([]byte, error) {
	res := &apiargs.FormattedTx{}
	err := c.requester.SendRequest("getTx", &apiargs.GetTxArgs{
		TxID:     txID,
		Encoding: formatting.Hex,
	}, res)
	if err != nil {
		return nil, err
	}
	return formatting.Decode(res.Encoding, res.Tx)
}

// GetTxStatus returns the status of the transaction corresponding to [txID]
func (c *Client) GetTxStatus(txID ids.ID, includeReason bool) (*GetTxStatusResponse, error) {
	res := new(GetTxStatusResponse)
	err := c.requester.SendRequest("getTxStatus", &GetTxStatusArgs{
		TxID:          txID,
		IncludeReason: includeReason,
	}, res)
	return res, err
}

// GetStake returns the amount of nAVAX that [addresses] have cumulatively
// staked on the Primary Network.
func (c *Client) GetStake(addrs []string) (uint64, error) {
	res := new(GetStakeReply)
	err := c.requester.SendRequest("getStake", &apiargs.JSONAddresses{
		Addresses: addrs,
	}, res)
	return uint64(res.Stake), err
}

// GetMinStake returns the minimum staking amount in nAVAX for validators
// and delegators respectively
func (c *Client) GetMinStake() (uint64, uint64, error) {
	res := new(GetMinStakeReply)
	err := c.requester.SendRequest("getMinStake", struct{}{}, res)
	return uint64(res.MinValidatorStake), uint64(res.MinDelegatorStake), err
}

// GetTotalStake returns the total amount (in nAVAX) staked on the network
func (c *Client) GetTotalStake() (uint64, error) {
	res := new(GetStakeReply)
	err := c.requester.SendRequest("getTotalStake", struct{}{}, res)
	return uint64(res.Stake), err
}

// GetMaxStakeAmount returns the maximum amount of nAVAX staking to the named
// node during the time period.
func (c *Client) GetMaxStakeAmount(subnetID ids.ID, nodeID string, startTime, endTime uint64) (uint64, error) {
	res := new(GetMaxStakeAmountReply)
	err := c.requester.SendRequest("getMaxStakeAmount", &GetMaxStakeAmountArgs{
		SubnetID:  subnetID,
		NodeID:    nodeID,
		StartTime: cjson.Uint64(startTime),
		EndTime:   cjson.Uint64(endTime),
	}, res)
	return uint64(res.Amount), err
}<|MERGE_RESOLUTION|>--- conflicted
+++ resolved
@@ -268,13 +268,9 @@
 
 // ExportAVAX issues an ExportAVAX transaction and returns the txID
 func (c *Client) ExportAVAX(
-	user api.UserPass,
-	from []string,
-	changeAddr string,
-<<<<<<< HEAD
-	user apiargs.UserPass,
-=======
->>>>>>> c1b6b0c0
+	user apiargs.UserPass,
+	from []string,
+	changeAddr string,
 	to string,
 	amount uint64,
 ) (ids.ID, error) {
