--- conflicted
+++ resolved
@@ -233,11 +233,7 @@
 	b.vm.internalState.AddBlock(b.self)
 	b.vm.internalState.SetLastAccepted(blkID)
 	b.vm.lastAcceptedID = blkID
-<<<<<<< HEAD
-	return nil
-=======
 	return b.vm.metrics.AcceptBlock(b.self)
->>>>>>> cf3d15a8
 }
 
 // CommonDecisionBlock contains the fields and methods common to all decision blocks
