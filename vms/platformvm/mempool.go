--- conflicted
+++ resolved
@@ -12,11 +12,7 @@
 	"github.com/ava-labs/avalanchego/ids"
 	"github.com/ava-labs/avalanchego/snow/consensus/snowman"
 	"github.com/ava-labs/avalanchego/utils/timer"
-<<<<<<< HEAD
 	"github.com/ava-labs/avalanchego/utils/units"
-	"github.com/ava-labs/avalanchego/vms/platformvm/platformcodec"
-=======
->>>>>>> b3dcbdb8
 	"github.com/ava-labs/avalanchego/vms/platformvm/transactions"
 )
 
@@ -24,7 +20,7 @@
 	// syncBound is the synchrony bound used for safe decision making
 	syncBound = 10 * time.Second
 
-	// BatchSize is the number of decision transactions.to place into a block
+	// BatchSize is the number of decision transaction to place into a block
 	BatchSize = 30
 
 	MaxMempoolByteSize   = 3 * units.GiB // TODO: Should be default, configurable by users
@@ -45,10 +41,6 @@
 
 	// TODO: factor out VM into separable interfaces
 
-<<<<<<< HEAD
-	// platformcodec.Codec
-=======
->>>>>>> b3dcbdb8
 	// vm.ctx.Log
 	// vm.ctx.Lock
 
@@ -83,7 +75,6 @@
 	unissuedProposalTxs *EventHeap
 	unissuedDecisionTxs []*transactions.SignedTx
 	unissuedAtomicTxs   []*transactions.SignedTx
-<<<<<<< HEAD
 
 	rejectedProposalTxs *cache.LRU
 	rejectedDecisionTxs *cache.LRU
@@ -137,9 +128,6 @@
 func (m *Mempool) deregister(tx *transactions.SignedTx) {
 	delete(m.unissuedTxs, tx.ID())
 	m.totalBytesSize -= len(tx.Bytes())
-=======
-	unissuedTxIDs       ids.Set
->>>>>>> b3dcbdb8
 }
 
 // Initialize this mempool.
@@ -173,8 +161,7 @@
 	}
 
 	// Initialize the transaction
-<<<<<<< HEAD
-	if err := tx.Sign(platformcodec.Codec, nil); err != nil {
+	if err := tx.Sign(Codec, nil); err != nil {
 		return err
 	}
 
@@ -187,7 +174,7 @@
 
 		txID := tx.ID()
 		m.vm.ctx.Log.Debug("Gossiping txID %v", txID)
-		txIDBytes, err := platformcodec.Codec.Marshal(platformcodec.Version, txID)
+		txIDBytes, err := Codec.Marshal(CodecVersion, txID)
 		if err != nil {
 			return err
 		}
@@ -195,9 +182,6 @@
 	case errAttemptReRegisterTx:
 		return nil // backward compatibility
 	default:
-=======
-	if err := tx.Sign(Codec, nil); err != nil {
->>>>>>> b3dcbdb8
 		return err
 	}
 }
@@ -381,7 +365,7 @@
 
 		maxLocalStartTime := localTime.Add(maxFutureStartTime)
 		// If the start time is too far in the future relative to local time
-		// drop the transactions.and continue
+		// drop the transaction and continue
 		if startTime.After(maxLocalStartTime) {
 			m.unissuedProposalTxs.Remove()
 			m.deregister(tx)
@@ -389,7 +373,7 @@
 		}
 
 		// If the chain timestamp is too far in the past to issue this
-		// transactions.but according to local time, it's ready to be issued,
+		// transaction but according to local time, it's ready to be issued,
 		// then attempt to advance the timestamp, so it can be issued.
 		maxChainStartTime := currentChainTimestamp.Add(maxFutureStartTime)
 		if startTime.After(maxChainStartTime) {
@@ -431,11 +415,7 @@
 // ResetTimer Check if there is a block ready to be added to consensus. If so, notify the
 // consensus engine.
 func (m *Mempool) ResetTimer() {
-<<<<<<< HEAD
-	// If there is a pending transactions. trigger building of a block with that
-=======
 	// If there is a pending transaction trigger building of a block with that
->>>>>>> b3dcbdb8
 	// transaction
 	if len(m.unissuedDecisionTxs) > 0 || len(m.unissuedAtomicTxs) > 0 {
 		m.vm.NotifyBlockReady()
