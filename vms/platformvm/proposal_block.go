// (c) 2019-2020, Ava Labs, Inc. All rights reserved.
// See the file LICENSE for licensing terms.

package platformvm

import (
	"fmt"

	"github.com/ava-labs/avalanchego/ids"
	"github.com/ava-labs/avalanchego/snow/choices"
	"github.com/ava-labs/avalanchego/snow/consensus/snowman"
<<<<<<< HEAD
	"github.com/ava-labs/avalanchego/vms/platformvm/platformcodec"
=======
>>>>>>> b3dcbdb8
	"github.com/ava-labs/avalanchego/vms/platformvm/status"
	"github.com/ava-labs/avalanchego/vms/platformvm/transactions"
)

var _ Block = &ProposalBlock{}

// ProposalBlock is a proposal to change the chain's state.
//
// A proposal may be to:
// 	1. Advance the chain's timestamp (*AdvanceTimeTx)
//  2. Remove a staker from the staker set (*RewardStakerTx)
//  3. Add a new staker to the set of pending (future) stakers
//     (*AddValidatorTx, *AddDelegatorTx, *AddSubnetValidatorTx)
//
// The proposal will be enacted (change the chain's state) if the proposal block
// is accepted and followed by an accepted Commit block
type ProposalBlock struct {
	CommonBlock `serialize:"true"`

	Tx transactions.SignedTx `serialize:"true" json:"tx"`

	// The state that the chain will have if this block's proposal is committed
	onCommitState VersionedState
	// The state that the chain will have if this block's proposal is aborted
	onAbortState VersionedState
	// The function to execute if this block's proposal is committed
	onCommitFunc func() error
	// The function to execute if this block's proposal is aborted
	onAbortFunc func() error
}

func (pb *ProposalBlock) free() {
	pb.CommonBlock.free()
	pb.onCommitState = nil
	pb.onAbortState = nil
}

func (pb *ProposalBlock) Accept() error {
	blkID := pb.ID()
	pb.vm.ctx.Log.Verbo(
		"Accepting Proposal Block %s at height %d with parent %s",
		blkID,
		pb.Height(),
		pb.Parent(),
	)

	pb.status = choices.Accepted
	pb.vm.lastAcceptedID = blkID
	return nil
}

// Reject implements the snowman.Block interface
func (pb *ProposalBlock) Reject() error {
	pb.vm.ctx.Log.Verbo(
		"Rejecting Proposal Block %s at height %d with parent %s",
		pb.ID(),
		pb.Height(),
		pb.Parent(),
	)

	pb.onCommitState = nil
	pb.onAbortState = nil

	if err := pb.vm.mempool.IssueTx(&pb.Tx); err != nil {
		pb.vm.ctx.Log.Verbo(
			"failed to reissue tx %q due to: %s",
			pb.Tx.ID(),
			err,
		)
	}
	return pb.CommonBlock.Reject()
}

func (pb *ProposalBlock) initialize(vm *VM, bytes []byte, status choices.Status, self Block) error {
	if err := pb.CommonBlock.initialize(vm, bytes, status, self); err != nil {
		return err
	}

<<<<<<< HEAD
	unsignedBytes, err := platformcodec.Codec.Marshal(platformcodec.Version, &pb.Tx.UnsignedTx)
	if err != nil {
		return fmt.Errorf("failed to marshal unsigned tx: %w", err)
	}
	signedBytes, err := platformcodec.Codec.Marshal(platformcodec.Version, &pb.Tx)
=======
	unsignedBytes, err := Codec.Marshal(CodecVersion, &pb.Tx.UnsignedTx)
	if err != nil {
		return fmt.Errorf("failed to marshal unsigned tx: %w", err)
	}
	signedBytes, err := Codec.Marshal(CodecVersion, &pb.Tx)
>>>>>>> b3dcbdb8
	if err != nil {
		return fmt.Errorf("failed to marshal tx: %w", err)
	}
	pb.Tx.Initialize(unsignedBytes, signedBytes)
	return nil
}

func (pb *ProposalBlock) setBaseState() {
	pb.onCommitState.SetBase(pb.vm.internalState)
	pb.onAbortState.SetBase(pb.vm.internalState)
}

// onCommit should only be called after Verify is called.
//
// returns:
//   1. The state of the chain assuming this proposal is enacted. (That is, if
//      this block is accepted and followed by an accepted Commit block.)
//   2. A function to be executed when this block's proposal is committed. This
//      function should not write to state. This function should only be called
//      after the state has been updated.
func (pb *ProposalBlock) onCommit() (VersionedState, func() error) {
	return pb.onCommitState, pb.onCommitFunc
}

// onAbort should only be called after Verify is called.
//
// returns:
//   1. The state of the chain assuming this proposal is not enacted. (That is,
//      if this block is accepted and followed by an accepted Abort block.)
//   2. A function to be executed when this block's proposal is aborted. This
//      function should not write to state. This function should only be called
//      after the state has been updated.
func (pb *ProposalBlock) onAbort() (VersionedState, func() error) {
	return pb.onAbortState, pb.onAbortFunc
}

// Verify this block is valid.
//
// The parent block must either be a Commit or an Abort block.
//
// If this block is valid, this function also sets pas.onCommit and pas.onAbort.
func (pb *ProposalBlock) Verify() error {
	blkID := pb.ID()

	if err := pb.CommonBlock.Verify(); err != nil {
		pb.vm.ctx.Log.Trace("rejecting block %s due to a failed verification: %s", blkID, err)
		if err := pb.Reject(); err != nil {
			pb.vm.ctx.Log.Error(
				"failed to reject proposal block %s due to %s",
				blkID,
				err,
			)
		}
		return err
	}

	tx, ok := pb.Tx.UnsignedTx.(VerifiableUnsignedProposalTx)
	if !ok {
		return errWrongTxType
	}

	parentIntf, parentErr := pb.parentBlock()
	if parentErr != nil {
		return parentErr
	}

	// The parent of a proposal block (ie this block) must be a decision block
	parent, ok := parentIntf.(decision)
	if !ok {
		pb.vm.ctx.Log.Trace("rejecting block %s due to an incorrect parent type", blkID)
		if err := pb.Reject(); err != nil {
			pb.vm.ctx.Log.Error(
				"failed to reject proposal block %s due to %s",
				blkID,
				err,
			)
		}
		return errInvalidBlockType
	}

	// parentState is the state if this block's parent is accepted
	parentState := parent.onAccept()

	var err TxError
	pb.onCommitState, pb.onAbortState, pb.onCommitFunc, pb.onAbortFunc, err = tx.SemanticVerify(pb.vm, parentState, &pb.Tx)
	if err != nil {
		txID := tx.ID()
		pb.vm.droppedTxCache.Put(txID, err.Error()) // cache tx as dropped
		// If this block's transactions.proposes to advance the timestamp, the
		// transactions.may fail verification now but be valid in the future, so
		// don't (permanently) mark the block as rejected.
		if !err.Temporary() {
			pb.vm.ctx.Log.Trace("rejecting block %s due to a permanent verification error: %s", blkID, err)
			if err := pb.Reject(); err != nil {
				pb.vm.ctx.Log.Error(
					"failed to reject proposal block %s due to %s",
					blkID,
					err,
				)
			}
		}
		return err
	}
	pb.onCommitState.AddTx(&pb.Tx, status.Committed)
	pb.onAbortState.AddTx(&pb.Tx, status.Aborted)

	pb.timestamp = parentState.GetTimestamp()

	pb.vm.currentBlocks[blkID] = pb
	parentIntf.addChild(pb)
	return nil
}

// Options returns the possible children of this block in preferential order.
func (pb *ProposalBlock) Options() ([2]snowman.Block, error) {
	blkID := pb.ID()
	nextHeight := pb.Height() + 1

	commit, err := pb.vm.newCommitBlock(blkID, nextHeight)
	if err != nil {
		return [2]snowman.Block{}, fmt.Errorf(
			"failed to create commit block: %w",
			err,
		)
	}
	abort, err := pb.vm.newAbortBlock(blkID, nextHeight)
	if err != nil {
		return [2]snowman.Block{}, fmt.Errorf(
			"failed to create abort block: %w",
			err,
		)
	}

	pb.vm.internalState.AddBlock(commit)
	pb.vm.internalState.AddBlock(abort)

	if err := pb.vm.internalState.Commit(); err != nil {
		return [2]snowman.Block{}, fmt.Errorf(
			"failed to commit VM's database: %w",
			err,
		)
	}

	tx, ok := pb.Tx.UnsignedTx.(VerifiableUnsignedProposalTx)
	if !ok {
		return [2]snowman.Block{}, errWrongTxType
	}

	if tx.InitiallyPrefersCommit(pb.vm) {
		return [2]snowman.Block{commit, abort}, nil
	}
	return [2]snowman.Block{abort, commit}, nil
}

// newProposalBlock creates a new block that proposes to issue a transactions.
//
// The parent of this block has ID [parentID].
//
// The parent must be a decision block.
func (vm *VM) newProposalBlock(parentID ids.ID, height uint64, tx transactions.SignedTx) (*ProposalBlock, error) {
	pb := &ProposalBlock{
		CommonBlock: CommonBlock{
			PrntID: parentID,
			Hght:   height,
		},
		Tx: tx,
	}

	// We marshal the block in this way (as a Block) so that we can unmarshal
	// it into a Block (rather than a *ProposalBlock)
	block := Block(pb)
<<<<<<< HEAD
	bytes, err := platformcodec.Codec.Marshal(platformcodec.Version, &block)
=======
	bytes, err := Codec.Marshal(CodecVersion, &block)
>>>>>>> b3dcbdb8
	if err != nil {
		return nil, fmt.Errorf("failed to marshal block: %w", err)
	}
	return pb, pb.initialize(vm, bytes, choices.Processing, pb)
}<|MERGE_RESOLUTION|>--- conflicted
+++ resolved
@@ -9,10 +9,6 @@
 	"github.com/ava-labs/avalanchego/ids"
 	"github.com/ava-labs/avalanchego/snow/choices"
 	"github.com/ava-labs/avalanchego/snow/consensus/snowman"
-<<<<<<< HEAD
-	"github.com/ava-labs/avalanchego/vms/platformvm/platformcodec"
-=======
->>>>>>> b3dcbdb8
 	"github.com/ava-labs/avalanchego/vms/platformvm/status"
 	"github.com/ava-labs/avalanchego/vms/platformvm/transactions"
 )
@@ -91,19 +87,11 @@
 		return err
 	}
 
-<<<<<<< HEAD
-	unsignedBytes, err := platformcodec.Codec.Marshal(platformcodec.Version, &pb.Tx.UnsignedTx)
+	unsignedBytes, err := Codec.Marshal(CodecVersion, &pb.Tx.UnsignedTx)
 	if err != nil {
 		return fmt.Errorf("failed to marshal unsigned tx: %w", err)
 	}
-	signedBytes, err := platformcodec.Codec.Marshal(platformcodec.Version, &pb.Tx)
-=======
-	unsignedBytes, err := Codec.Marshal(CodecVersion, &pb.Tx.UnsignedTx)
-	if err != nil {
-		return fmt.Errorf("failed to marshal unsigned tx: %w", err)
-	}
 	signedBytes, err := Codec.Marshal(CodecVersion, &pb.Tx)
->>>>>>> b3dcbdb8
 	if err != nil {
 		return fmt.Errorf("failed to marshal tx: %w", err)
 	}
@@ -192,8 +180,8 @@
 	if err != nil {
 		txID := tx.ID()
 		pb.vm.droppedTxCache.Put(txID, err.Error()) // cache tx as dropped
-		// If this block's transactions.proposes to advance the timestamp, the
-		// transactions.may fail verification now but be valid in the future, so
+		// If this block's transaction proposes to advance the timestamp, the
+		// transaction may fail verification now but be valid in the future, so
 		// don't (permanently) mark the block as rejected.
 		if !err.Temporary() {
 			pb.vm.ctx.Log.Trace("rejecting block %s due to a permanent verification error: %s", blkID, err)
@@ -258,7 +246,7 @@
 	return [2]snowman.Block{abort, commit}, nil
 }
 
-// newProposalBlock creates a new block that proposes to issue a transactions.
+// newProposalBlock creates a new block that proposes to issue a transaction.
 //
 // The parent of this block has ID [parentID].
 //
@@ -275,11 +263,7 @@
 	// We marshal the block in this way (as a Block) so that we can unmarshal
 	// it into a Block (rather than a *ProposalBlock)
 	block := Block(pb)
-<<<<<<< HEAD
-	bytes, err := platformcodec.Codec.Marshal(platformcodec.Version, &block)
-=======
 	bytes, err := Codec.Marshal(CodecVersion, &block)
->>>>>>> b3dcbdb8
 	if err != nil {
 		return nil, fmt.Errorf("failed to marshal block: %w", err)
 	}
