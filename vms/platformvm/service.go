--- conflicted
+++ resolved
@@ -2181,13 +2181,8 @@
 	if startTime.After(endTime) {
 		return errStartAfterEndTime
 	}
-<<<<<<< HEAD
-	currentTime := service.vm.state.GetTimestamp()
-	if startTime.Before(currentTime) {
-=======
-	currentChainTime := service.vm.internalState.GetTimestamp()
-	if startTime.Before(currentChainTime) {
->>>>>>> b70a29dd
+	now := service.vm.state.GetTimestamp()
+	if startTime.Before(now) {
 		return errStartTimeInThePast
 	}
 
