// Copyright (C) 2019-2021, Ava Labs, Inc. All rights reserved.
// See the file LICENSE for licensing terms.

package platformvm

import (
	"errors"
	"fmt"
	"net/http"
	"time"

	"github.com/ava-labs/avalanchego/api"
	"github.com/ava-labs/avalanchego/database"
	"github.com/ava-labs/avalanchego/ids"
	"github.com/ava-labs/avalanchego/utils/constants"
	"github.com/ava-labs/avalanchego/utils/crypto"
	"github.com/ava-labs/avalanchego/utils/formatting"
	"github.com/ava-labs/avalanchego/utils/json"
	"github.com/ava-labs/avalanchego/utils/math"
	"github.com/ava-labs/avalanchego/utils/wrappers"
	"github.com/ava-labs/avalanchego/vms/components/avax"
	"github.com/ava-labs/avalanchego/vms/components/keystore"
	"github.com/ava-labs/avalanchego/vms/platformvm/blocks/stateless"
	"github.com/ava-labs/avalanchego/vms/platformvm/reward"
	"github.com/ava-labs/avalanchego/vms/platformvm/stakeable"
	"github.com/ava-labs/avalanchego/vms/platformvm/status"
	"github.com/ava-labs/avalanchego/vms/platformvm/txs"
	"github.com/ava-labs/avalanchego/vms/platformvm/txs/builder"
	"github.com/ava-labs/avalanchego/vms/platformvm/txs/executor"
	"github.com/ava-labs/avalanchego/vms/secp256k1fx"

	platformapi "github.com/ava-labs/avalanchego/vms/platformvm/api"
)

const (
	// Max number of addresses that can be passed in as argument to GetUTXOs
	maxGetUTXOsAddrs = 1024

	// Max number of addresses that can be passed in as argument to GetStake
	maxGetStakeAddrs = 256

	// Minimum amount of delay to allow a transaction to be issued through the
	// API
	minAddStakerDelay = 2 * executor.SyncBound
)

var (
	errNoSubnetID                 = errors.New("argument 'subnetID' not provided")
	errNoRewardAddress            = errors.New("argument 'rewardAddress' not provided")
	errInvalidDelegationRate      = errors.New("argument 'delegationFeeRate' must be between 0 and 100, inclusive")
	errNoAddresses                = errors.New("no addresses provided")
	errNoKeys                     = errors.New("user has no keys or funds")
	errNoPrimaryValidators        = errors.New("no default subnet validators")
	errNoValidators               = errors.New("no subnet validators")
	errStartTimeTooSoon           = fmt.Errorf("start time must be at least %s in the future", minAddStakerDelay)
	errStartTimeTooLate           = errors.New("start time is too far in the future")
	errTotalOverflow              = errors.New("overflow while calculating total balance")
	errUnlockedOverflow           = errors.New("overflow while calculating unlocked balance")
	errLockedOverflow             = errors.New("overflow while calculating locked balance")
	errNotStakeableOverflow       = errors.New("overflow while calculating locked not stakeable balance")
	errLockedNotStakeableOverflow = errors.New("overflow while calculating locked not stakeable balance")
	errUnlockedStakeableOverflow  = errors.New("overflow while calculating unlocked stakeable balance")
	errNamedSubnetCantBePrimary   = errors.New("subnet validator attempts to validate primary network")
	errNoAmount                   = errors.New("argument 'amount' must be > 0")
	errMissingName                = errors.New("argument 'name' not given")
	errMissingVMID                = errors.New("argument 'vmID' not given")
	errMissingBlockchainID        = errors.New("argument 'blockchainID' not given")
	errMissingPrivateKey          = errors.New("argument 'privateKey' not given")
)

// Service defines the API calls that can be made to the platform chain
type Service struct{ vm *VM }

type GetHeightResponse struct {
	Height json.Uint64 `json:"height"`
}

// GetHeight returns the height of the last accepted block
func (service *Service) GetHeight(r *http.Request, args *struct{}, response *GetHeightResponse) error {
	lastAcceptedID, err := service.vm.LastAccepted()
	if err != nil {
		return fmt.Errorf("couldn't get last accepted block ID: %w", err)
	}
	lastAccepted, err := service.vm.GetBlock(lastAcceptedID)
	if err != nil {
		return fmt.Errorf("couldn't get last accepted block: %w", err)
	}
	response.Height = json.Uint64(lastAccepted.Height())
	return nil
}

// ExportKeyArgs are arguments for ExportKey
type ExportKeyArgs struct {
	api.UserPass
	Address string `json:"address"`
}

// ExportKeyReply is the response for ExportKey
type ExportKeyReply struct {
	// The decrypted PrivateKey for the Address provided in the arguments
	PrivateKey *crypto.PrivateKeySECP256K1R `json:"privateKey"`
}

// ExportKey returns a private key from the provided user
func (service *Service) ExportKey(r *http.Request, args *ExportKeyArgs, reply *ExportKeyReply) error {
	service.vm.ctx.Log.Debug("Platform: ExportKey called")

	address, err := avax.ParseServiceAddress(service.vm, args.Address)
	if err != nil {
		return fmt.Errorf("couldn't parse %s to address: %w", args.Address, err)
	}

	user, err := keystore.NewUserFromKeystore(service.vm.ctx.Keystore, args.Username, args.Password)
	if err != nil {
		return err
	}

	reply.PrivateKey, err = user.GetKey(address)
	if err != nil {
		// Drop any potential error closing the user to report the original
		// error
		_ = user.Close()
		return fmt.Errorf("problem retrieving private key: %w", err)
	}
	return user.Close()
}

// ImportKeyArgs are arguments for ImportKey
type ImportKeyArgs struct {
	api.UserPass
	PrivateKey *crypto.PrivateKeySECP256K1R `json:"privateKey"`
}

// ImportKey adds a private key to the provided user
func (service *Service) ImportKey(r *http.Request, args *ImportKeyArgs, reply *api.JSONAddress) error {
	service.vm.ctx.Log.Debug("Platform: ImportKey called for user '%s'", args.Username)

	if args.PrivateKey == nil {
		return errMissingPrivateKey
	}

	var err error
	reply.Address, err = service.vm.FormatLocalAddress(args.PrivateKey.PublicKey().Address())
	if err != nil {
		return fmt.Errorf("problem formatting address: %w", err)
	}

	user, err := keystore.NewUserFromKeystore(service.vm.ctx.Keystore, args.Username, args.Password)
	if err != nil {
		return err
	}
	defer user.Close()

	if err := user.PutKeys(args.PrivateKey); err != nil {
		return fmt.Errorf("problem saving key %w", err)
	}
	return user.Close()
}

/*
 ******************************************************
 *************  Balances / Addresses ******************
 ******************************************************
 */

type GetBalanceRequest struct {
	// TODO: remove Address
	Address   *string  `json:"address,omitempty"`
	Addresses []string `json:"addresses"`
}

type GetBalanceResponse struct {
	// Balance, in nAVAX, of the address
	Balance            json.Uint64    `json:"balance"`
	Unlocked           json.Uint64    `json:"unlocked"`
	LockedStakeable    json.Uint64    `json:"lockedStakeable"`
	LockedNotStakeable json.Uint64    `json:"lockedNotStakeable"`
	UTXOIDs            []*avax.UTXOID `json:"utxoIDs"`
}

// GetBalance gets the balance of an address
func (service *Service) GetBalance(_ *http.Request, args *GetBalanceRequest, response *GetBalanceResponse) error {
	if args.Address != nil {
		args.Addresses = append(args.Addresses, *args.Address)
	}

	service.vm.ctx.Log.Debug("Platform: GetBalance called for addresses %v", args.Addresses)

	// Parse to address
	addrs, err := avax.ParseServiceAddresses(service.vm, args.Addresses)
	if err != nil {
		return err
	}

	utxos, err := avax.GetAllUTXOs(service.vm.state, addrs)
	if err != nil {
		return fmt.Errorf("couldn't get UTXO set of %v: %w", args.Addresses, err)
	}

	currentTime := service.vm.clock.Unix()

	unlocked := uint64(0)
	lockedStakeable := uint64(0)
	lockedNotStakeable := uint64(0)

utxoFor:
	for _, utxo := range utxos {
		switch out := utxo.Out.(type) {
		case *secp256k1fx.TransferOutput:
			if out.Locktime <= currentTime {
				newBalance, err := math.Add64(unlocked, out.Amount())
				if err != nil {
					return errUnlockedOverflow
				}
				unlocked = newBalance
			} else {
				newBalance, err := math.Add64(lockedNotStakeable, out.Amount())
				if err != nil {
					return errNotStakeableOverflow
				}
				lockedNotStakeable = newBalance
			}
		case *stakeable.LockOut:
			innerOut, ok := out.TransferableOut.(*secp256k1fx.TransferOutput)
			switch {
			case !ok:
				service.vm.ctx.Log.Warn("Unexpected Output type in UTXO: %T",
					out.TransferableOut)
				continue utxoFor
			case innerOut.Locktime > currentTime:
				newBalance, err := math.Add64(lockedNotStakeable, out.Amount())
				if err != nil {
					return errLockedNotStakeableOverflow
				}
				lockedNotStakeable = newBalance
			case out.Locktime <= currentTime:
				newBalance, err := math.Add64(unlocked, out.Amount())
				if err != nil {
					return errUnlockedOverflow
				}
				unlocked = newBalance
			default:
				newBalance, err := math.Add64(lockedStakeable, out.Amount())
				if err != nil {
					return errUnlockedStakeableOverflow
				}
				lockedStakeable = newBalance
			}
		default:
			continue utxoFor
		}

		response.UTXOIDs = append(response.UTXOIDs, &utxo.UTXOID)
	}

	lockedBalance, err := math.Add64(lockedStakeable, lockedNotStakeable)
	if err != nil {
		return errLockedOverflow
	}
	balance, err := math.Add64(unlocked, lockedBalance)
	if err != nil {
		return errTotalOverflow
	}

	response.Balance = json.Uint64(balance)
	response.Unlocked = json.Uint64(unlocked)
	response.LockedStakeable = json.Uint64(lockedStakeable)
	response.LockedNotStakeable = json.Uint64(lockedNotStakeable)
	return nil
}

// CreateAddress creates an address controlled by [args.Username]
// Returns the newly created address
func (service *Service) CreateAddress(_ *http.Request, args *api.UserPass, response *api.JSONAddress) error {
	service.vm.ctx.Log.Debug("Platform: CreateAddress called")

	user, err := keystore.NewUserFromKeystore(service.vm.ctx.Keystore, args.Username, args.Password)
	if err != nil {
		return err
	}
	defer user.Close()

	key, err := keystore.NewKey(user)
	if err != nil {
		return err
	}

	response.Address, err = service.vm.FormatLocalAddress(key.PublicKey().Address())
	if err != nil {
		return fmt.Errorf("problem formatting address: %w", err)
	}
	return user.Close()
}

// ListAddresses returns the addresses controlled by [args.Username]
func (service *Service) ListAddresses(_ *http.Request, args *api.UserPass, response *api.JSONAddresses) error {
	service.vm.ctx.Log.Debug("Platform: ListAddresses called")

	user, err := keystore.NewUserFromKeystore(service.vm.ctx.Keystore, args.Username, args.Password)
	if err != nil {
		return err
	}
	defer user.Close()

	addresses, err := user.GetAddresses()
	if err != nil {
		return fmt.Errorf("couldn't get addresses: %w", err)
	}
	response.Addresses = make([]string, len(addresses))
	for i, addr := range addresses {
		response.Addresses[i], err = service.vm.FormatLocalAddress(addr)
		if err != nil {
			return fmt.Errorf("problem formatting address: %w", err)
		}
	}
	return user.Close()
}

// Index is an address and an associated UTXO.
// Marks a starting or stopping point when fetching UTXOs. Used for pagination.
type Index struct {
	Address string `json:"address"` // The address as a string
	UTXO    string `json:"utxo"`    // The UTXO ID as a string
}

// GetUTXOs returns the UTXOs controlled by the given addresses
func (service *Service) GetUTXOs(_ *http.Request, args *api.GetUTXOsArgs, response *api.GetUTXOsReply) error {
	service.vm.ctx.Log.Debug("Platform: GetUTXOs called")

	if len(args.Addresses) == 0 {
		return errNoAddresses
	}
	if len(args.Addresses) > maxGetUTXOsAddrs {
		return fmt.Errorf("number of addresses given, %d, exceeds maximum, %d", len(args.Addresses), maxGetUTXOsAddrs)
	}

	var sourceChain ids.ID
	if args.SourceChain == "" {
		sourceChain = service.vm.ctx.ChainID
	} else {
		chainID, err := service.vm.ctx.BCLookup.Lookup(args.SourceChain)
		if err != nil {
			return fmt.Errorf("problem parsing source chainID %q: %w", args.SourceChain, err)
		}
		sourceChain = chainID
	}

	addrSet, err := avax.ParseServiceAddresses(service.vm, args.Addresses)
	if err != nil {
		return err
	}

	startAddr := ids.ShortEmpty
	startUTXO := ids.Empty
	if args.StartIndex.Address != "" || args.StartIndex.UTXO != "" {
		startAddr, err = avax.ParseServiceAddress(service.vm, args.StartIndex.Address)
		if err != nil {
			return fmt.Errorf("couldn't parse start index address %q: %w", args.StartIndex.Address, err)
		}
		startUTXO, err = ids.FromString(args.StartIndex.UTXO)
		if err != nil {
			return fmt.Errorf("couldn't parse start index utxo: %w", err)
		}
	}

	var (
		utxos     []*avax.UTXO
		endAddr   ids.ShortID
		endUTXOID ids.ID
	)
	limit := int(args.Limit)
	if limit <= 0 || builder.MaxPageSize < limit {
		limit = builder.MaxPageSize
	}
	if sourceChain == service.vm.ctx.ChainID {
		utxos, endAddr, endUTXOID, err = avax.GetPaginatedUTXOs(
			service.vm.state,
			addrSet,
			startAddr,
			startUTXO,
			limit,
		)
	} else {
		utxos, endAddr, endUTXOID, err = service.vm.GetAtomicUTXOs(
			sourceChain,
			addrSet,
			startAddr,
			startUTXO,
			limit,
		)
	}
	if err != nil {
		return fmt.Errorf("problem retrieving UTXOs: %w", err)
	}

	response.UTXOs = make([]string, len(utxos))
	for i, utxo := range utxos {
		bytes, err := txs.Codec.Marshal(txs.Version, utxo)
		if err != nil {
			return fmt.Errorf("couldn't serialize UTXO %q: %w", utxo.InputID(), err)
		}
		response.UTXOs[i], err = formatting.Encode(args.Encoding, bytes)
		if err != nil {
			return fmt.Errorf("couldn't encode UTXO %s as string: %w", utxo.InputID(), err)
		}
	}

	endAddress, err := service.vm.FormatLocalAddress(endAddr)
	if err != nil {
		return fmt.Errorf("problem formatting address: %w", err)
	}

	response.EndIndex.Address = endAddress
	response.EndIndex.UTXO = endUTXOID.String()
	response.NumFetched = json.Uint64(len(utxos))
	response.Encoding = args.Encoding
	return nil
}

/*
 ******************************************************
 ******************* Get Subnets **********************
 ******************************************************
 */

// APISubnet is a representation of a subnet used in API calls
type APISubnet struct {
	// ID of the subnet
	ID ids.ID `json:"id"`

	// Each element of [ControlKeys] the address of a public key.
	// A transaction to add a validator to this subnet requires
	// signatures from [Threshold] of these keys to be valid.
	ControlKeys []string    `json:"controlKeys"`
	Threshold   json.Uint32 `json:"threshold"`
}

// GetSubnetsArgs are the arguments to GetSubnet
type GetSubnetsArgs struct {
	// IDs of the subnets to retrieve information about
	// If omitted, gets all subnets
	IDs []ids.ID `json:"ids"`
}

// GetSubnetsResponse is the response from calling GetSubnets
type GetSubnetsResponse struct {
	// Each element is a subnet that exists
	// Null if there are no subnets other than the primary network
	Subnets []APISubnet `json:"subnets"`
}

// GetSubnets returns the subnets whose ID are in [args.IDs]
// The response will include the primary network
func (service *Service) GetSubnets(_ *http.Request, args *GetSubnetsArgs, response *GetSubnetsResponse) error {
	service.vm.ctx.Log.Debug("Platform: GetSubnets called")

	getAll := len(args.IDs) == 0
	if getAll {
		subnets, err := service.vm.state.GetSubnets() // all subnets
		if err != nil {
			return fmt.Errorf("error getting subnets from database: %w", err)
		}

		response.Subnets = make([]APISubnet, len(subnets)+1)
		for i, subnet := range subnets {
			unsignedTx := subnet.Unsigned.(*txs.CreateSubnetTx)
			owner := unsignedTx.Owner.(*secp256k1fx.OutputOwners)
			controlAddrs := []string{}
			for _, controlKeyID := range owner.Addrs {
				addr, err := service.vm.FormatLocalAddress(controlKeyID)
				if err != nil {
					return fmt.Errorf("problem formatting address: %w", err)
				}
				controlAddrs = append(controlAddrs, addr)
			}
			response.Subnets[i] = APISubnet{
				ID:          subnet.ID(),
				ControlKeys: controlAddrs,
				Threshold:   json.Uint32(owner.Threshold),
			}
		}
		// Include primary network
		response.Subnets[len(subnets)] = APISubnet{
			ID:          constants.PrimaryNetworkID,
			ControlKeys: []string{},
			Threshold:   json.Uint32(0),
		}
		return nil
	}

	subnetSet := ids.NewSet(len(args.IDs))
	for _, subnetID := range args.IDs {
		if subnetSet.Contains(subnetID) {
			continue
		}
		subnetSet.Add(subnetID)

		if subnetID == constants.PrimaryNetworkID {
			response.Subnets = append(response.Subnets,
				APISubnet{
					ID:          constants.PrimaryNetworkID,
					ControlKeys: []string{},
					Threshold:   json.Uint32(0),
				},
			)
			continue
		}

		subnetTx, _, err := service.vm.state.GetTx(subnetID)
		if err == database.ErrNotFound {
			continue
		}
		if err != nil {
			return err
		}

		subnet, ok := subnetTx.Unsigned.(*txs.CreateSubnetTx)
		if !ok {
			return fmt.Errorf("expected tx type *txs.CreateSubnetTx but got %T", subnetTx.Unsigned)
		}
		owner, ok := subnet.Owner.(*secp256k1fx.OutputOwners)
		if !ok {
			return fmt.Errorf("expected *secp256k1fx.OutputOwners but got %T", subnet.Owner)
		}

		controlAddrs := make([]string, len(owner.Addrs))
		for i, controlKeyID := range owner.Addrs {
			addr, err := service.vm.FormatLocalAddress(controlKeyID)
			if err != nil {
				return fmt.Errorf("problem formatting address: %w", err)
			}
			controlAddrs[i] = addr
		}

		response.Subnets = append(response.Subnets,
			APISubnet{
				ID:          subnetID,
				ControlKeys: controlAddrs,
				Threshold:   json.Uint32(owner.Threshold),
			},
		)
	}
	return nil
}

// GetStakingAssetIDArgs are the arguments to GetStakingAssetID
type GetStakingAssetIDArgs struct {
	SubnetID ids.ID `json:"subnetID"`
}

// GetStakingAssetIDResponse is the response from calling GetStakingAssetID
type GetStakingAssetIDResponse struct {
	AssetID ids.ID `json:"assetID"`
}

// GetStakingAssetID returns the assetID of the token used to stake on the
// provided subnet
func (service *Service) GetStakingAssetID(_ *http.Request, args *GetStakingAssetIDArgs, response *GetStakingAssetIDResponse) error {
	service.vm.ctx.Log.Debug("Platform: GetStakingAssetID called")

	if args.SubnetID != constants.PrimaryNetworkID {
		return fmt.Errorf("Subnet %s doesn't have a valid staking token",
			args.SubnetID)
	}

	response.AssetID = service.vm.ctx.AVAXAssetID
	return nil
}

/*
 ******************************************************
 **************** Get/Sample Validators ***************
 ******************************************************
 */

// GetCurrentValidatorsArgs are the arguments for calling GetCurrentValidators
type GetCurrentValidatorsArgs struct {
	// Subnet we're listing the validators of
	// If omitted, defaults to primary network
	SubnetID ids.ID `json:"subnetID"`
	// NodeIDs of validators to request. If [NodeIDs]
	// is empty, it fetches all current validators. If
	// some nodeIDs are not currently validators, they
	// will be omitted from the response.
	NodeIDs []ids.NodeID `json:"nodeIDs"`
}

// GetCurrentValidatorsReply are the results from calling GetCurrentValidators.
// Each validator contains a list of delegators to itself.
type GetCurrentValidatorsReply struct {
	Validators []interface{} `json:"validators"`
}

// GetCurrentValidators returns current validators and delegators
func (service *Service) GetCurrentValidators(_ *http.Request, args *GetCurrentValidatorsArgs, reply *GetCurrentValidatorsReply) error {
	service.vm.ctx.Log.Debug("Platform: GetCurrentValidators called")

	reply.Validators = []interface{}{}

	// Validator's node ID as string --> Delegators to them
	vdrToDelegators := map[ids.NodeID][]platformapi.PrimaryDelegator{}

	// Create set of nodeIDs
	nodeIDs := ids.NodeIDSet{}
	nodeIDs.Add(args.NodeIDs...)
	includeAllNodes := nodeIDs.Len() == 0

	currentValidators := service.vm.state.CurrentStakers()

	// TODO: do not iterate over all stakers when nodeIDs given. Use currentValidators.ValidatorSet for iteration
	for _, tx := range currentValidators.Stakers() { // Iterates in order of increasing stop time
		_, rewardAmount, err := currentValidators.GetStaker(tx.ID())
		if err != nil {
			return err
		}
		switch staker := tx.Unsigned.(type) {
		case *txs.AddDelegatorTx:
			if args.SubnetID != constants.PrimaryNetworkID {
				continue
			}
			if !includeAllNodes && !nodeIDs.Contains(staker.Validator.ID()) {
				continue
			}

			weight := json.Uint64(staker.Validator.Weight())

			var rewardOwner *platformapi.Owner
			owner, ok := staker.RewardsOwner.(*secp256k1fx.OutputOwners)
			if ok {
				rewardOwner = &platformapi.Owner{
					Locktime:  json.Uint64(owner.Locktime),
					Threshold: json.Uint32(owner.Threshold),
				}
				for _, addr := range owner.Addrs {
					addrStr, err := service.vm.FormatLocalAddress(addr)
					if err != nil {
						return err
					}
					rewardOwner.Addresses = append(rewardOwner.Addresses, addrStr)
				}
			}

			potentialReward := json.Uint64(rewardAmount)
			delegator := platformapi.PrimaryDelegator{
				Staker: platformapi.Staker{
					TxID:        tx.ID(),
					StartTime:   json.Uint64(staker.StartTime().Unix()),
					EndTime:     json.Uint64(staker.EndTime().Unix()),
					StakeAmount: &weight,
					NodeID:      staker.Validator.ID(),
				},
				RewardOwner:     rewardOwner,
				PotentialReward: &potentialReward,
			}
			vdrToDelegators[delegator.NodeID] = append(vdrToDelegators[delegator.NodeID], delegator)
		case *txs.AddValidatorTx:
			if args.SubnetID != constants.PrimaryNetworkID {
				continue
			}
			if !includeAllNodes && !nodeIDs.Contains(staker.Validator.ID()) {
				continue
			}

			nodeID := staker.Validator.ID()
			startTime := staker.StartTime()
			weight := json.Uint64(staker.Validator.Weight())
			potentialReward := json.Uint64(rewardAmount)
			delegationFee := json.Float32(100 * float32(staker.Shares) / float32(reward.PercentDenominator))
			rawUptime, err := service.vm.uptimeManager.CalculateUptimePercentFrom(nodeID, startTime)
			if err != nil {
				return err
			}
			uptime := json.Float32(rawUptime)

			connected := service.vm.uptimeManager.IsConnected(nodeID)

			var rewardOwner *platformapi.Owner
			owner, ok := staker.RewardsOwner.(*secp256k1fx.OutputOwners)
			if ok {
				rewardOwner = &platformapi.Owner{
					Locktime:  json.Uint64(owner.Locktime),
					Threshold: json.Uint32(owner.Threshold),
				}
				for _, addr := range owner.Addrs {
					addrStr, err := service.vm.FormatLocalAddress(addr)
					if err != nil {
						return err
					}
					rewardOwner.Addresses = append(rewardOwner.Addresses, addrStr)
				}
			}

			reply.Validators = append(reply.Validators, platformapi.PrimaryValidator{
				Staker: platformapi.Staker{
					TxID:        tx.ID(),
					NodeID:      nodeID,
					StartTime:   json.Uint64(startTime.Unix()),
					EndTime:     json.Uint64(staker.EndTime().Unix()),
					StakeAmount: &weight,
				},
				Uptime:          &uptime,
				Connected:       connected,
				PotentialReward: &potentialReward,
				RewardOwner:     rewardOwner,
				DelegationFee:   delegationFee,
			})
		case *txs.AddSubnetValidatorTx:
			if args.SubnetID != staker.Validator.Subnet {
				continue
			}
			if !includeAllNodes && !nodeIDs.Contains(staker.Validator.ID()) {
				continue
			}
			nodeID := staker.Validator.ID()
			weight := json.Uint64(staker.Validator.Weight())
			connected := service.vm.uptimeManager.IsConnected(nodeID)
			tracksSubnet := service.vm.SubnetTracker.TracksSubnet(nodeID, args.SubnetID)
			reply.Validators = append(reply.Validators, platformapi.SubnetValidator{
				Staker: platformapi.Staker{
					NodeID:    nodeID,
					TxID:      tx.ID(),
					StartTime: json.Uint64(staker.StartTime().Unix()),
					EndTime:   json.Uint64(staker.EndTime().Unix()),
					Weight:    &weight,
				},
				Connected: connected && tracksSubnet,
			})
		default:
			return fmt.Errorf("expected validator but got %T", tx.Unsigned)
		}
	}

	for i, vdrIntf := range reply.Validators {
		vdr, ok := vdrIntf.(platformapi.PrimaryValidator)
		if !ok {
			continue
		}
		if delegators, ok := vdrToDelegators[vdr.NodeID]; ok {
			vdr.Delegators = delegators
		}
		reply.Validators[i] = vdr
	}

	return nil
}

// GetPendingValidatorsArgs are the arguments for calling GetPendingValidators
type GetPendingValidatorsArgs struct {
	// Subnet we're getting the pending validators of
	// If omitted, defaults to primary network
	SubnetID ids.ID `json:"subnetID"`
	// NodeIDs of validators to request. If [NodeIDs]
	// is empty, it fetches all pending validators. If
	// some requested nodeIDs are not pending validators,
	// they are omitted from the response.
	NodeIDs []ids.NodeID `json:"nodeIDs"`
}

// GetPendingValidatorsReply are the results from calling GetPendingValidators.
// Unlike GetCurrentValidatorsReply, each validator has a null delegator list.
type GetPendingValidatorsReply struct {
	Validators []interface{} `json:"validators"`
	Delegators []interface{} `json:"delegators"`
}

// GetPendingValidators returns the list of pending validators
func (service *Service) GetPendingValidators(_ *http.Request, args *GetPendingValidatorsArgs, reply *GetPendingValidatorsReply) error {
	service.vm.ctx.Log.Debug("Platform: GetPendingValidators called")

	reply.Validators = []interface{}{}
	reply.Delegators = []interface{}{}

	// Create set of nodeIDs
	nodeIDs := ids.NodeIDSet{}
	nodeIDs.Add(args.NodeIDs...)
	includeAllNodes := nodeIDs.Len() == 0

	pendingValidators := service.vm.state.PendingStakers()

	for _, tx := range pendingValidators.Stakers() { // Iterates in order of increasing start time
		switch staker := tx.Unsigned.(type) {
		case *txs.AddDelegatorTx:
			if args.SubnetID != constants.PrimaryNetworkID {
				continue
			}
			if !includeAllNodes && !nodeIDs.Contains(staker.Validator.ID()) {
				continue
			}

			weight := json.Uint64(staker.Validator.Weight())
			reply.Delegators = append(reply.Delegators, platformapi.Staker{
				TxID:        tx.ID(),
				NodeID:      staker.Validator.ID(),
				StartTime:   json.Uint64(staker.StartTime().Unix()),
				EndTime:     json.Uint64(staker.EndTime().Unix()),
				StakeAmount: &weight,
			})
		case *txs.AddValidatorTx:
			if args.SubnetID != constants.PrimaryNetworkID {
				continue
			}
			if !includeAllNodes && !nodeIDs.Contains(staker.Validator.ID()) {
				continue
			}

			nodeID := staker.Validator.ID()
			weight := json.Uint64(staker.Validator.Weight())
			delegationFee := json.Float32(100 * float32(staker.Shares) / float32(reward.PercentDenominator))

			connected := service.vm.uptimeManager.IsConnected(nodeID)
			reply.Validators = append(reply.Validators, platformapi.PrimaryValidator{
				Staker: platformapi.Staker{
					TxID:        tx.ID(),
					NodeID:      staker.Validator.ID(),
					StartTime:   json.Uint64(staker.StartTime().Unix()),
					EndTime:     json.Uint64(staker.EndTime().Unix()),
					StakeAmount: &weight,
				},
				DelegationFee: delegationFee,
				Connected:     connected,
			})
		case *txs.AddSubnetValidatorTx:
			if args.SubnetID != staker.Validator.Subnet {
				continue
			}
			if !includeAllNodes && !nodeIDs.Contains(staker.Validator.ID()) {
				continue
			}

			nodeID := staker.Validator.ID()
			weight := json.Uint64(staker.Validator.Weight())
			connected := service.vm.uptimeManager.IsConnected(nodeID)
			tracksSubnet := service.vm.SubnetTracker.TracksSubnet(nodeID, args.SubnetID)
			reply.Validators = append(reply.Validators, platformapi.SubnetValidator{
				Staker: platformapi.Staker{
					NodeID:    nodeID,
					TxID:      tx.ID(),
					StartTime: json.Uint64(staker.StartTime().Unix()),
					EndTime:   json.Uint64(staker.EndTime().Unix()),
					Weight:    &weight,
				},
				Connected: connected && tracksSubnet,
			})
		default:
			return fmt.Errorf("expected validator but got %T", tx.Unsigned)
		}
	}
	return nil
}

// GetCurrentSupplyReply are the results from calling GetCurrentSupply
type GetCurrentSupplyReply struct {
	Supply json.Uint64 `json:"supply"`
}

// GetCurrentSupply returns an upper bound on the supply of AVAX in the system
func (service *Service) GetCurrentSupply(_ *http.Request, _ *struct{}, reply *GetCurrentSupplyReply) error {
	service.vm.ctx.Log.Debug("Platform: GetCurrentSupply called")

	reply.Supply = json.Uint64(service.vm.state.GetCurrentSupply())
	return nil
}

// SampleValidatorsArgs are the arguments for calling SampleValidators
type SampleValidatorsArgs struct {
	// Number of validators in the sample
	Size json.Uint16 `json:"size"`

	// ID of subnet to sample validators from
	// If omitted, defaults to the primary network
	SubnetID ids.ID `json:"subnetID"`
}

// SampleValidatorsReply are the results from calling Sample
type SampleValidatorsReply struct {
	Validators []ids.NodeID `json:"validators"`
}

// SampleValidators returns a sampling of the list of current validators
func (service *Service) SampleValidators(_ *http.Request, args *SampleValidatorsArgs, reply *SampleValidatorsReply) error {
	service.vm.ctx.Log.Debug("Platform: SampleValidators called with Size = %d", args.Size)

	validators, ok := service.vm.Validators.GetValidators(args.SubnetID)
	if !ok {
		return fmt.Errorf(
			"couldn't get validators of subnet %q. Is it being validated?",
			args.SubnetID,
		)
	}

	sample, err := validators.Sample(int(args.Size))
	if err != nil {
		return fmt.Errorf("sampling errored with %w", err)
	}

	reply.Validators = make([]ids.NodeID, int(args.Size))
	for i, vdr := range sample {
		reply.Validators[i] = vdr.ID()
	}
	ids.SortNodeIDs(reply.Validators)
	return nil
}

/*
 ******************************************************
 ************ Add Validators to Subnets ***************
 ******************************************************
 */

// AddValidatorArgs are the arguments to AddValidator
type AddValidatorArgs struct {
	// User, password, from addrs, change addr
	api.JSONSpendHeader
	platformapi.Staker
	// The address the staking reward, if applicable, will go to
	RewardAddress     string       `json:"rewardAddress"`
	DelegationFeeRate json.Float32 `json:"delegationFeeRate"`
}

// AddValidator creates and signs and issues a transaction to add a validator to
// the primary network
func (service *Service) AddValidator(_ *http.Request, args *AddValidatorArgs, reply *api.JSONTxIDChangeAddr) error {
	service.vm.ctx.Log.Debug("Platform: AddValidator called")

	now := service.vm.clock.Time()
	minAddStakerTime := now.Add(minAddStakerDelay)
	minAddStakerUnix := json.Uint64(minAddStakerTime.Unix())
	maxAddStakerTime := now.Add(executor.MaxFutureStartTime)
	maxAddStakerUnix := json.Uint64(maxAddStakerTime.Unix())

	if args.StartTime == 0 {
		args.StartTime = minAddStakerUnix
	}

	switch {
	case args.RewardAddress == "":
		return errNoRewardAddress
	case args.StartTime < minAddStakerUnix:
		return errStartTimeTooSoon
	case args.StartTime > maxAddStakerUnix:
		return errStartTimeTooLate
	case args.DelegationFeeRate < 0 || args.DelegationFeeRate > 100:
		return errInvalidDelegationRate
	}

	var nodeID ids.NodeID
	if args.NodeID == ids.EmptyNodeID { // If ID unspecified, use this node's ID
		nodeID = service.vm.ctx.NodeID
	} else {
		nodeID = args.NodeID
	}

	// Parse the from addresses
	fromAddrs, err := avax.ParseServiceAddresses(service.vm, args.From)
	if err != nil {
		return err
	}

	// Parse the reward address
	rewardAddress, err := avax.ParseServiceAddress(service.vm, args.RewardAddress)
	if err != nil {
		return fmt.Errorf("problem while parsing reward address: %w", err)
	}

	user, err := keystore.NewUserFromKeystore(service.vm.ctx.Keystore, args.Username, args.Password)
	if err != nil {
		return err
	}
	defer user.Close()

	// Get the user's keys
	privKeys, err := keystore.GetKeychain(user, fromAddrs)
	if err != nil {
		return fmt.Errorf("couldn't get addresses controlled by the user: %w", err)
	}

	// Parse the change address.
	if len(privKeys.Keys) == 0 {
		return errNoKeys
	}
	changeAddr := privKeys.Keys[0].PublicKey().Address() // By default, use a key controlled by the user
	if args.ChangeAddr != "" {
		changeAddr, err = avax.ParseServiceAddress(service.vm, args.ChangeAddr)
		if err != nil {
			return fmt.Errorf("couldn't parse changeAddr: %w", err)
		}
	}

	// Create the transaction
	tx, err := service.vm.txBuilder.NewAddValidatorTx(
		args.GetWeight(),                     // Stake amount
		uint64(args.StartTime),               // Start time
		uint64(args.EndTime),                 // End time
		nodeID,                               // Node ID
		rewardAddress,                        // Reward Address
		uint32(10000*args.DelegationFeeRate), // Shares
		privKeys.Keys,                        // Private keys
		changeAddr,                           // Change address
	)
	if err != nil {
		return fmt.Errorf("couldn't create tx: %w", err)
	}

	reply.TxID = tx.ID()
	reply.ChangeAddr, err = service.vm.FormatLocalAddress(changeAddr)

	errs := wrappers.Errs{}
	errs.Add(
		err,
		service.vm.blockBuilder.AddUnverifiedTx(tx),
		user.Close(),
	)
	return errs.Err
}

// AddDelegatorArgs are the arguments to AddDelegator
type AddDelegatorArgs struct {
	// User, password, from addrs, change addr
	api.JSONSpendHeader
	platformapi.Staker
	RewardAddress string `json:"rewardAddress"`
}

// AddDelegator creates and signs and issues a transaction to add a delegator to
// the primary network
func (service *Service) AddDelegator(_ *http.Request, args *AddDelegatorArgs, reply *api.JSONTxIDChangeAddr) error {
	service.vm.ctx.Log.Debug("Platform: AddDelegator called")

	now := service.vm.clock.Time()
	minAddStakerTime := now.Add(minAddStakerDelay)
	minAddStakerUnix := json.Uint64(minAddStakerTime.Unix())
	maxAddStakerTime := now.Add(executor.MaxFutureStartTime)
	maxAddStakerUnix := json.Uint64(maxAddStakerTime.Unix())

	if args.StartTime == 0 {
		args.StartTime = minAddStakerUnix
	}

	switch {
	case args.RewardAddress == "":
		return errNoRewardAddress
	case args.StartTime < minAddStakerUnix:
		return errStartTimeTooSoon
	case args.StartTime > maxAddStakerUnix:
		return errStartTimeTooLate
	}

	var nodeID ids.NodeID
	if args.NodeID == ids.EmptyNodeID { // If ID unspecified, use this node's ID
		nodeID = service.vm.ctx.NodeID
	} else {
		nodeID = args.NodeID
	}

	// Parse the reward address
	rewardAddress, err := avax.ParseServiceAddress(service.vm, args.RewardAddress)
	if err != nil {
		return fmt.Errorf("problem parsing 'rewardAddress': %w", err)
	}

	// Parse the from addresses
	fromAddrs, err := avax.ParseServiceAddresses(service.vm, args.From)
	if err != nil {
		return err
	}

	user, err := keystore.NewUserFromKeystore(service.vm.ctx.Keystore, args.Username, args.Password)
	if err != nil {
		return err
	}
	defer user.Close()

	privKeys, err := keystore.GetKeychain(user, fromAddrs)
	if err != nil {
		return fmt.Errorf("couldn't get addresses controlled by the user: %w", err)
	}

	// Parse the change address. Assumes that if the user has no keys,
	// this operation will fail so the change address can be anything.
	if len(privKeys.Keys) == 0 {
		return errNoKeys
	}
	changeAddr := privKeys.Keys[0].PublicKey().Address() // By default, use a key controlled by the user
	if args.ChangeAddr != "" {
		changeAddr, err = avax.ParseServiceAddress(service.vm, args.ChangeAddr)
		if err != nil {
			return fmt.Errorf("couldn't parse changeAddr: %w", err)
		}
	}

	// Create the transaction
	tx, err := service.vm.txBuilder.NewAddDelegatorTx(
		args.GetWeight(),       // Stake amount
		uint64(args.StartTime), // Start time
		uint64(args.EndTime),   // End time
		nodeID,                 // Node ID
		rewardAddress,          // Reward Address
		privKeys.Keys,          // Private keys
		changeAddr,             // Change address
	)
	if err != nil {
		return fmt.Errorf("couldn't create tx: %w", err)
	}

	reply.TxID = tx.ID()
	reply.ChangeAddr, err = service.vm.FormatLocalAddress(changeAddr)

	errs := wrappers.Errs{}
	errs.Add(
		err,
		service.vm.blockBuilder.AddUnverifiedTx(tx),
		user.Close(),
	)
	return errs.Err
}

// AddSubnetValidatorArgs are the arguments to AddSubnetValidator
type AddSubnetValidatorArgs struct {
	// User, password, from addrs, change addr
	api.JSONSpendHeader
	platformapi.Staker
	// ID of subnet to validate
	SubnetID string `json:"subnetID"`
}

// AddSubnetValidator creates and signs and issues a transaction to add a
// validator to a subnet other than the primary network
func (service *Service) AddSubnetValidator(_ *http.Request, args *AddSubnetValidatorArgs, response *api.JSONTxIDChangeAddr) error {
	service.vm.ctx.Log.Debug("Platform: AddSubnetValidator called")

	now := service.vm.clock.Time()
	minAddStakerTime := now.Add(minAddStakerDelay)
	minAddStakerUnix := json.Uint64(minAddStakerTime.Unix())
	maxAddStakerTime := now.Add(executor.MaxFutureStartTime)
	maxAddStakerUnix := json.Uint64(maxAddStakerTime.Unix())

	if args.StartTime == 0 {
		args.StartTime = minAddStakerUnix
	}

	switch {
	case args.SubnetID == "":
		return errNoSubnetID
	case args.StartTime < minAddStakerUnix:
		return errStartTimeTooSoon
	case args.StartTime > maxAddStakerUnix:
		return errStartTimeTooLate
	}

	// Parse the subnet ID
	subnetID, err := ids.FromString(args.SubnetID)
	if err != nil {
		return fmt.Errorf("problem parsing subnetID %q: %w", args.SubnetID, err)
	}
	if subnetID == constants.PrimaryNetworkID {
		return errNamedSubnetCantBePrimary
	}

	// Parse the from addresses
	fromAddrs, err := avax.ParseServiceAddresses(service.vm, args.From)
	if err != nil {
		return err
	}

	user, err := keystore.NewUserFromKeystore(service.vm.ctx.Keystore, args.Username, args.Password)
	if err != nil {
		return err
	}
	defer user.Close()

	keys, err := keystore.GetKeychain(user, fromAddrs)
	if err != nil {
		return fmt.Errorf("couldn't get addresses controlled by the user: %w", err)
	}

	// Parse the change address.
	if len(keys.Keys) == 0 {
		return errNoKeys
	}
	changeAddr := keys.Keys[0].PublicKey().Address() // By default, use a key controlled by the user
	if args.ChangeAddr != "" {
		changeAddr, err = avax.ParseServiceAddress(service.vm, args.ChangeAddr)
		if err != nil {
			return fmt.Errorf("couldn't parse changeAddr: %w", err)
		}
	}

	// Create the transaction
	tx, err := service.vm.txBuilder.NewAddSubnetValidatorTx(
		args.GetWeight(),       // Stake amount
		uint64(args.StartTime), // Start time
		uint64(args.EndTime),   // End time
		args.NodeID,            // Node ID
		subnetID,               // Subnet ID
		keys.Keys,              // Keys
		changeAddr,             // Change address
	)
	if err != nil {
		return fmt.Errorf("couldn't create tx: %w", err)
	}

	response.TxID = tx.ID()
	response.ChangeAddr, err = service.vm.FormatLocalAddress(changeAddr)

	errs := wrappers.Errs{}
	errs.Add(
		err,
		service.vm.blockBuilder.AddUnverifiedTx(tx),
		user.Close(),
	)
	return errs.Err
}

// CreateSubnetArgs are the arguments to CreateSubnet
type CreateSubnetArgs struct {
	// User, password, from addrs, change addr
	api.JSONSpendHeader
	// The ID member of APISubnet is ignored
	APISubnet
}

// CreateSubnet creates and signs and issues a transaction to create a new
// subnet
func (service *Service) CreateSubnet(_ *http.Request, args *CreateSubnetArgs, response *api.JSONTxIDChangeAddr) error {
	service.vm.ctx.Log.Debug("Platform: CreateSubnet called")

	// Parse the control keys
	controlKeys, err := avax.ParseServiceAddresses(service.vm, args.ControlKeys)
	if err != nil {
		return err
	}

	// Parse the from addresses
	fromAddrs, err := avax.ParseServiceAddresses(service.vm, args.From)
	if err != nil {
		return err
	}

	user, err := keystore.NewUserFromKeystore(service.vm.ctx.Keystore, args.Username, args.Password)
	if err != nil {
		return err
	}
	defer user.Close()

	privKeys, err := keystore.GetKeychain(user, fromAddrs)
	if err != nil {
		return fmt.Errorf("couldn't get addresses controlled by the user: %w", err)
	}

	// Parse the change address. Assumes that if the user has no keys,
	// this operation will fail so the change address can be anything.
	if len(privKeys.Keys) == 0 {
		return errNoKeys
	}
	changeAddr := privKeys.Keys[0].PublicKey().Address() // By default, use a key controlled by the user
	if args.ChangeAddr != "" {
		changeAddr, err = avax.ParseServiceAddress(service.vm, args.ChangeAddr)
		if err != nil {
			return fmt.Errorf("couldn't parse changeAddr: %w", err)
		}
	}

	// Create the transaction
	tx, err := service.vm.txBuilder.NewCreateSubnetTx(
		uint32(args.Threshold), // Threshold
		controlKeys.List(),     // Control Addresses
		privKeys.Keys,          // Private keys
		changeAddr,             // Change address
	)
	if err != nil {
		return fmt.Errorf("couldn't create tx: %w", err)
	}

	response.TxID = tx.ID()
	response.ChangeAddr, err = service.vm.FormatLocalAddress(changeAddr)

	errs := wrappers.Errs{}
	errs.Add(
		err,
		service.vm.blockBuilder.AddUnverifiedTx(tx),
		user.Close(),
	)
	return errs.Err
}

// ExportAVAXArgs are the arguments to ExportAVAX
type ExportAVAXArgs struct {
	// User, password, from addrs, change addr
	api.JSONSpendHeader

	// Amount of AVAX to send
	Amount json.Uint64 `json:"amount"`

	// Chain the funds are going to. Optional. Used if To address does not include the chainID.
	TargetChain string `json:"targetChain"`

	// ID of the address that will receive the AVAX. This address may include the
	// chainID, which is used to determine what the destination chain is.
	To string `json:"to"`
}

// ExportAVAX exports AVAX from the P-Chain to the X-Chain
// It must be imported on the X-Chain to complete the transfer
func (service *Service) ExportAVAX(_ *http.Request, args *ExportAVAXArgs, response *api.JSONTxIDChangeAddr) error {
	service.vm.ctx.Log.Debug("Platform: ExportAVAX called")

	if args.Amount == 0 {
		return errNoAmount
	}

	// Get the chainID and parse the to address
	chainID, to, err := service.vm.ParseAddress(args.To)
	if err != nil {
		chainID, err = service.vm.ctx.BCLookup.Lookup(args.TargetChain)
		if err != nil {
			return err
		}
		to, err = ids.ShortFromString(args.To)
		if err != nil {
			return err
		}
	}

	// Parse the from addresses
	fromAddrs, err := avax.ParseServiceAddresses(service.vm, args.From)
	if err != nil {
		return err
	}

	user, err := keystore.NewUserFromKeystore(service.vm.ctx.Keystore, args.Username, args.Password)
	if err != nil {
		return err
	}
	defer user.Close()

	privKeys, err := keystore.GetKeychain(user, fromAddrs)
	if err != nil {
		return fmt.Errorf("couldn't get addresses controlled by the user: %w", err)
	}

	// Parse the change address. Assumes that if the user has no keys,
	// this operation will fail so the change address can be anything.
	if len(privKeys.Keys) == 0 {
		return errNoKeys
	}
	changeAddr := privKeys.Keys[0].PublicKey().Address() // By default, use a key controlled by the user
	if args.ChangeAddr != "" {
		changeAddr, err = avax.ParseServiceAddress(service.vm, args.ChangeAddr)
		if err != nil {
			return fmt.Errorf("couldn't parse changeAddr: %w", err)
		}
	}

	// Create the transaction
	tx, err := service.vm.txBuilder.NewExportTx(
		uint64(args.Amount), // Amount
		chainID,             // ID of the chain to send the funds to
		to,                  // Address
		privKeys.Keys,       // Private keys
		changeAddr,          // Change address
	)
	if err != nil {
		return fmt.Errorf("couldn't create tx: %w", err)
	}

	response.TxID = tx.ID()
	response.ChangeAddr, err = service.vm.FormatLocalAddress(changeAddr)

	errs := wrappers.Errs{}
	errs.Add(
		err,
		service.vm.blockBuilder.AddUnverifiedTx(tx),
		user.Close(),
	)
	return errs.Err
}

// ImportAVAXArgs are the arguments to ImportAVAX
type ImportAVAXArgs struct {
	// User, password, from addrs, change addr
	api.JSONSpendHeader

	// Chain the funds are coming from
	SourceChain string `json:"sourceChain"`

	// The address that will receive the imported funds
	To string `json:"to"`
}

// ImportAVAX issues a transaction to import AVAX from the X-chain. The AVAX
// must have already been exported from the X-Chain.
func (service *Service) ImportAVAX(_ *http.Request, args *ImportAVAXArgs, response *api.JSONTxIDChangeAddr) error {
	service.vm.ctx.Log.Debug("Platform: ImportAVAX called")

	// Parse the sourceCHain
	chainID, err := service.vm.ctx.BCLookup.Lookup(args.SourceChain)
	if err != nil {
		return fmt.Errorf("problem parsing chainID %q: %w", args.SourceChain, err)
	}

	// Parse the to address
	to, err := avax.ParseServiceAddress(service.vm, args.To)
	if err != nil { // Parse address
		return fmt.Errorf("couldn't parse argument 'to' to an address: %w", err)
	}

	// Parse the from addresses
	fromAddrs, err := avax.ParseServiceAddresses(service.vm, args.From)
	if err != nil {
		return err
	}

	user, err := keystore.NewUserFromKeystore(service.vm.ctx.Keystore, args.Username, args.Password)
	if err != nil {
		return err
	}
	defer user.Close()

	privKeys, err := keystore.GetKeychain(user, fromAddrs)
	if err != nil { // Get keys
		return fmt.Errorf("couldn't get keys controlled by the user: %w", err)
	}

	// Parse the change address. Assumes that if the user has no keys,
	// this operation will fail so the change address can be anything.
	if len(privKeys.Keys) == 0 {
		return errNoKeys
	}
	changeAddr := privKeys.Keys[0].PublicKey().Address() // By default, use a key controlled by the user
	if args.ChangeAddr != "" {
		changeAddr, err = avax.ParseServiceAddress(service.vm, args.ChangeAddr)
		if err != nil {
			return fmt.Errorf("couldn't parse changeAddr: %w", err)
		}
	}

	tx, err := service.vm.txBuilder.NewImportTx(chainID, to, privKeys.Keys, changeAddr)
	if err != nil {
		return err
	}

	response.TxID = tx.ID()
	response.ChangeAddr, err = service.vm.FormatLocalAddress(changeAddr)

	errs := wrappers.Errs{}
	errs.Add(
		err,
		service.vm.blockBuilder.AddUnverifiedTx(tx),
		user.Close(),
	)
	return errs.Err
}

/*
 ******************************************************
 ******** Create/get status of a blockchain ***********
 ******************************************************
 */

// CreateBlockchainArgs is the arguments for calling CreateBlockchain
type CreateBlockchainArgs struct {
	// User, password, from addrs, change addr
	api.JSONSpendHeader
	// ID of Subnet that validates the new blockchain
	SubnetID ids.ID `json:"subnetID"`
	// ID of the VM the new blockchain is running
	VMID string `json:"vmID"`
	// IDs of the FXs the VM is running
	FxIDs []string `json:"fxIDs"`
	// Human-readable name for the new blockchain, not necessarily unique
	Name string `json:"name"`
	// Genesis state of the blockchain being created
	GenesisData string `json:"genesisData"`
	// Encoding format to use for genesis data
	Encoding formatting.Encoding `json:"encoding"`
}

// CreateBlockchain issues a transaction to create a new blockchain
func (service *Service) CreateBlockchain(_ *http.Request, args *CreateBlockchainArgs, response *api.JSONTxIDChangeAddr) error {
	service.vm.ctx.Log.Debug("Platform: CreateBlockchain called")

	switch {
	case args.Name == "":
		return errMissingName
	case args.VMID == "":
		return errMissingVMID
	}

	genesisBytes, err := formatting.Decode(args.Encoding, args.GenesisData)
	if err != nil {
		return fmt.Errorf("problem parsing genesis data: %w", err)
	}

	vmID, err := service.vm.Chains.LookupVM(args.VMID)
	if err != nil {
		return fmt.Errorf("no VM with ID '%s' found", args.VMID)
	}

	fxIDs := []ids.ID(nil)
	for _, fxIDStr := range args.FxIDs {
		fxID, err := service.vm.Chains.LookupVM(fxIDStr)
		if err != nil {
			return fmt.Errorf("no FX with ID '%s' found", fxIDStr)
		}
		fxIDs = append(fxIDs, fxID)
	}
	// If creating AVM instance, use secp256k1fx
	// TODO: Document FXs and have user specify them in API call
	fxIDsSet := ids.Set{}
	fxIDsSet.Add(fxIDs...)
	if vmID == constants.AVMID && !fxIDsSet.Contains(secp256k1fx.ID) {
		fxIDs = append(fxIDs, secp256k1fx.ID)
	}

	if args.SubnetID == constants.PrimaryNetworkID {
		return txs.ErrCantValidatePrimaryNetwork
	}

	// Parse the from addresses
	fromAddrs, err := avax.ParseServiceAddresses(service.vm, args.From)
	if err != nil {
		return err
	}

	user, err := keystore.NewUserFromKeystore(service.vm.ctx.Keystore, args.Username, args.Password)
	if err != nil {
		return err
	}
	defer user.Close()

	keys, err := keystore.GetKeychain(user, fromAddrs)
	if err != nil {
		return fmt.Errorf("couldn't get addresses controlled by the user: %w", err)
	}

	// Parse the change address. Assumes that if the user has no keys,
	// this operation will fail so the change address can be anything.
	if len(keys.Keys) == 0 {
		return errNoKeys
	}
	changeAddr := keys.Keys[0].PublicKey().Address() // By default, use a key controlled by the user
	if args.ChangeAddr != "" {
		changeAddr, err = avax.ParseServiceAddress(service.vm, args.ChangeAddr)
		if err != nil {
			return fmt.Errorf("couldn't parse changeAddr: %w", err)
		}
	}

	// Create the transaction
	tx, err := service.vm.txBuilder.NewCreateChainTx(
		args.SubnetID,
		genesisBytes,
		vmID,
		fxIDs,
		args.Name,
		keys.Keys,
		changeAddr, // Change address
	)
	if err != nil {
		return fmt.Errorf("couldn't create tx: %w", err)
	}

	response.TxID = tx.ID()
	response.ChangeAddr, err = service.vm.FormatLocalAddress(changeAddr)

	errs := wrappers.Errs{}
	errs.Add(
		err,
		service.vm.blockBuilder.AddUnverifiedTx(tx),
		user.Close(),
	)
	return errs.Err
}

// GetBlockchainStatusArgs is the arguments for calling GetBlockchainStatus
// [BlockchainID] is the ID of or an alias of the blockchain to get the status of.
type GetBlockchainStatusArgs struct {
	BlockchainID string `json:"blockchainID"`
}

// GetBlockchainStatusReply is the reply from calling GetBlockchainStatus
// [Status] is the blockchain's status.
type GetBlockchainStatusReply struct {
	Status status.BlockchainStatus `json:"status"`
}

// GetBlockchainStatus gets the status of a blockchain with the ID [args.BlockchainID].
func (service *Service) GetBlockchainStatus(_ *http.Request, args *GetBlockchainStatusArgs, reply *GetBlockchainStatusReply) error {
	service.vm.ctx.Log.Debug("Platform: GetBlockchainStatus called")

	if args.BlockchainID == "" {
		return errMissingBlockchainID
	}

	// if its aliased then vm created this chain.
	if aliasedID, err := service.vm.Chains.Lookup(args.BlockchainID); err == nil {
		if service.nodeValidates(aliasedID) {
			reply.Status = status.Validating
			return nil
		}

		reply.Status = status.Syncing
		return nil
	}

	blockchainID, err := ids.FromString(args.BlockchainID)
	if err != nil {
		return fmt.Errorf("problem parsing blockchainID %q: %w", args.BlockchainID, err)
	}

	lastAcceptedID, err := service.vm.LastAccepted()
	if err != nil {
		return fmt.Errorf("problem loading last accepted ID: %w", err)
	}

	exists, err := service.chainExists(lastAcceptedID, blockchainID)
	if err != nil {
		return fmt.Errorf("problem looking up blockchain: %w", err)
	}
	if exists {
		reply.Status = status.Created
		return nil
	}

	preferred, err := service.chainExists(service.vm.preferred, blockchainID)
	if err != nil {
		return fmt.Errorf("problem looking up blockchain: %w", err)
	}
	if preferred {
		reply.Status = status.Preferred
	} else {
		reply.Status = status.UnknownChain
	}
	return nil
}

func (service *Service) nodeValidates(blockchainID ids.ID) bool {
	chainTx, _, err := service.vm.state.GetTx(blockchainID)
	if err != nil {
		return false
	}

	chain, ok := chainTx.Unsigned.(*txs.CreateChainTx)
	if !ok {
		return false
	}

	validators, ok := service.vm.Validators.GetValidators(chain.SubnetID)
	if !ok {
		return false
	}

	return validators.Contains(service.vm.ctx.NodeID)
}

func (service *Service) chainExists(blockID ids.ID, chainID ids.ID) (bool, error) {
<<<<<<< HEAD
	state := service.vm.manager.OnAccept(blockID)
=======
	state, ok := service.vm.stateVersions.GetState(blockID)
	if !ok {
		block, err := service.vm.getBlock(blockID)
		if err != nil {
			return false, err
		}
		state, ok = service.vm.stateVersions.GetState(block.Parent())
		if !ok {
			return false, errMissingDecisionBlock
		}
	}
>>>>>>> 05bc3fac

	tx, _, err := state.GetTx(chainID)
	if err == database.ErrNotFound {
		return false, nil
	}
	if err != nil {
		return false, err
	}
	_, ok := tx.Unsigned.(*txs.CreateChainTx)
	return ok, nil
}

// ValidatedByArgs is the arguments for calling ValidatedBy
type ValidatedByArgs struct {
	// ValidatedBy returns the ID of the Subnet validating the blockchain with this ID
	BlockchainID ids.ID `json:"blockchainID"`
}

// ValidatedByResponse is the reply from calling ValidatedBy
type ValidatedByResponse struct {
	// ID of the Subnet validating the specified blockchain
	SubnetID ids.ID `json:"subnetID"`
}

// ValidatedBy returns the ID of the Subnet that validates [args.BlockchainID]
func (service *Service) ValidatedBy(_ *http.Request, args *ValidatedByArgs, response *ValidatedByResponse) error {
	service.vm.ctx.Log.Debug("Platform: ValidatedBy called")

	chainTx, _, err := service.vm.state.GetTx(args.BlockchainID)
	if err != nil {
		return fmt.Errorf(
			"problem retrieving blockchain %q: %w",
			args.BlockchainID,
			err,
		)
	}
	chain, ok := chainTx.Unsigned.(*txs.CreateChainTx)
	if !ok {
		return fmt.Errorf("%q is not a blockchain", args.BlockchainID)
	}
	response.SubnetID = chain.SubnetID
	return nil
}

// ValidatesArgs are the arguments to Validates
type ValidatesArgs struct {
	SubnetID ids.ID `json:"subnetID"`
}

// ValidatesResponse is the response from calling Validates
type ValidatesResponse struct {
	BlockchainIDs []ids.ID `json:"blockchainIDs"`
}

// Validates returns the IDs of the blockchains validated by [args.SubnetID]
func (service *Service) Validates(_ *http.Request, args *ValidatesArgs, response *ValidatesResponse) error {
	service.vm.ctx.Log.Debug("Platform: Validates called")

	if args.SubnetID != constants.PrimaryNetworkID {
		subnetTx, _, err := service.vm.state.GetTx(args.SubnetID)
		if err != nil {
			return fmt.Errorf(
				"problem retrieving subnet %q: %w",
				args.SubnetID,
				err,
			)
		}
		_, ok := subnetTx.Unsigned.(*txs.CreateSubnetTx)
		if !ok {
			return fmt.Errorf("%q is not a subnet", args.SubnetID)
		}
	}

	// Get the chains that exist
	chains, err := service.vm.state.GetChains(args.SubnetID)
	if err != nil {
		return fmt.Errorf("problem retrieving chains for subnet %q: %w", args.SubnetID, err)
	}

	response.BlockchainIDs = make([]ids.ID, len(chains))
	for i, chain := range chains {
		response.BlockchainIDs[i] = chain.ID()
	}
	return nil
}

// APIBlockchain is the representation of a blockchain used in API calls
type APIBlockchain struct {
	// Blockchain's ID
	ID ids.ID `json:"id"`

	// Blockchain's (non-unique) human-readable name
	Name string `json:"name"`

	// Subnet that validates the blockchain
	SubnetID ids.ID `json:"subnetID"`

	// Virtual Machine the blockchain runs
	VMID ids.ID `json:"vmID"`
}

// GetBlockchainsResponse is the response from a call to GetBlockchains
type GetBlockchainsResponse struct {
	// blockchains that exist
	Blockchains []APIBlockchain `json:"blockchains"`
}

// GetBlockchains returns all of the blockchains that exist
func (service *Service) GetBlockchains(_ *http.Request, args *struct{}, response *GetBlockchainsResponse) error {
	service.vm.ctx.Log.Debug("Platform: GetBlockchains called")

	subnets, err := service.vm.state.GetSubnets()
	if err != nil {
		return fmt.Errorf("couldn't retrieve subnets: %w", err)
	}

	response.Blockchains = []APIBlockchain{}
	for _, subnet := range subnets {
		subnetID := subnet.ID()
		chains, err := service.vm.state.GetChains(subnetID)
		if err != nil {
			return fmt.Errorf(
				"couldn't retrieve chains for subnet %q: %w",
				subnetID,
				err,
			)
		}

		for _, chainTx := range chains {
			chainID := chainTx.ID()
			chain, ok := chainTx.Unsigned.(*txs.CreateChainTx)
			if !ok {
				return fmt.Errorf("expected tx type *txs.CreateChainTx but got %T", chainTx.Unsigned)
			}
			response.Blockchains = append(response.Blockchains, APIBlockchain{
				ID:       chainID,
				Name:     chain.ChainName,
				SubnetID: subnetID,
				VMID:     chain.VMID,
			})
		}
	}

	chains, err := service.vm.state.GetChains(constants.PrimaryNetworkID)
	if err != nil {
		return fmt.Errorf("couldn't retrieve subnets: %w", err)
	}
	for _, chainTx := range chains {
		chainID := chainTx.ID()
		chain, ok := chainTx.Unsigned.(*txs.CreateChainTx)
		if !ok {
			return fmt.Errorf("expected tx type *txs.CreateChainTx but got %T", chainTx.Unsigned)
		}
		response.Blockchains = append(response.Blockchains, APIBlockchain{
			ID:       chainID,
			Name:     chain.ChainName,
			SubnetID: constants.PrimaryNetworkID,
			VMID:     chain.VMID,
		})
	}

	return nil
}

// IssueTx issues a tx
func (service *Service) IssueTx(_ *http.Request, args *api.FormattedTx, response *api.JSONTxID) error {
	service.vm.ctx.Log.Debug("Platform: IssueTx called")

	txBytes, err := formatting.Decode(args.Encoding, args.Tx)
	if err != nil {
		return fmt.Errorf("problem decoding transaction: %w", err)
	}
	tx, err := txs.Parse(txs.Codec, txBytes)
	if err != nil {
		return fmt.Errorf("couldn't parse tx: %w", err)
	}
	if err := service.vm.blockBuilder.AddUnverifiedTx(tx); err != nil {
		return fmt.Errorf("couldn't issue tx: %w", err)
	}

	response.TxID = tx.ID()
	return nil
}

// GetTx gets a tx
func (service *Service) GetTx(_ *http.Request, args *api.GetTxArgs, response *api.GetTxReply) error {
	service.vm.ctx.Log.Debug("Platform: GetTx called")

	tx, _, err := service.vm.state.GetTx(args.TxID)
	if err != nil {
		return fmt.Errorf("couldn't get tx: %w", err)
	}
	txBytes := tx.Bytes()
	response.Encoding = args.Encoding

	if args.Encoding == formatting.JSON {
		tx.Unsigned.InitCtx(service.vm.ctx)
		response.Tx = tx
		return nil
	}

	response.Tx, err = formatting.Encode(args.Encoding, txBytes)
	if err != nil {
		return fmt.Errorf("couldn't encode tx as a string: %w", err)
	}
	return nil
}

type GetTxStatusArgs struct {
	TxID ids.ID `json:"txID"`
	// Returns a response that looks like this:
	// {
	// 	"jsonrpc": "2.0",
	// 	"result": {
	//     "status":"[Status]",
	//     "reason":"[Reason tx was dropped, if applicable]"
	//  },
	// 	"id": 1
	// }
	// "reason" is only present if the status is dropped
}

type GetTxStatusResponse struct {
	Status status.Status `json:"status"`
	// Reason this tx was dropped.
	// Only non-empty if Status is dropped
	Reason string `json:"reason,omitempty"`
}

// GetTxStatus gets a tx's status
func (service *Service) GetTxStatus(_ *http.Request, args *GetTxStatusArgs, response *GetTxStatusResponse) error {
	service.vm.ctx.Log.Debug("Platform: GetTxStatus called with txID: %s", args.TxID)

	_, txStatus, err := service.vm.state.GetTx(args.TxID)
	if err == nil { // Found the status. Report it.
		response.Status = txStatus
		return nil
	}
	if err != database.ErrNotFound {
		return err
	}

	// The status of this transaction is not in the database - check if the tx
	// is in the preferred block's db. If so, return that it's processing.
<<<<<<< HEAD
	preferred, err := service.vm.Preferred()
	if err != nil {
		return err
	}

	onAccept := service.vm.manager.OnAccept(preferred.ID())
=======
	onAccept, ok := service.vm.stateVersions.GetState(service.vm.preferred)
	if !ok {
		return errInvalidBlockType
	}
>>>>>>> 05bc3fac

	_, _, err = onAccept.GetTx(args.TxID)
	if err == nil {
		// Found the status in the preferred block's db. Report tx is processing.
		response.Status = status.Processing
		return nil
	}
	if err != database.ErrNotFound {
		return err
	}

	if service.vm.blockBuilder.Has(args.TxID) {
		// Found the tx in the mempool. Report tx is processing.
		response.Status = status.Processing
		return nil
	}

	// Note: we check if tx is dropped only after having looked for it
	// in the database and the mempool, because dropped txs may be re-issued.
	reason, dropped := service.vm.blockBuilder.GetDropReason(args.TxID)
	if !dropped {
		// The tx isn't being tracked by the node.
		response.Status = status.Unknown
		return nil
	}

	// The tx was recently dropped because it was invalid.
	response.Status = status.Dropped
	response.Reason = reason
	return nil
}

type GetStakeArgs struct {
	api.JSONAddresses
	Encoding formatting.Encoding `json:"encoding"`
}

// GetStakeReply is the response from calling GetStake.
type GetStakeReply struct {
	Staked json.Uint64 `json:"staked"`
	// String representation of staked outputs
	// Each is of type avax.TransferableOutput
	Outputs []string `json:"stakedOutputs"`
	// Encoding of [Outputs]
	Encoding formatting.Encoding `json:"encoding"`
}

// Takes in a staker and a set of addresses
// Returns:
// 1) The total amount staked by addresses in [addrs]
// 2) The staked outputs
func (service *Service) getStakeHelper(tx *txs.Tx, addrs ids.ShortSet) (uint64, []avax.TransferableOutput, error) {
	var outs []*avax.TransferableOutput
	switch staker := tx.Unsigned.(type) {
	case *txs.AddDelegatorTx:
		outs = staker.Stake
	case *txs.AddValidatorTx:
		outs = staker.Stake
	case *txs.AddSubnetValidatorTx:
		return 0, nil, nil
	default:
		err := fmt.Errorf("expected *UnsignedAddDelegatorTx, *UnsignedAddValidatorTx or *UnsignedAddSubnetValidatorTx but got %T", tx.Unsigned)
		service.vm.ctx.Log.Error("invalid tx type provided from validator set %s", err)
		return 0, nil, err
	}

	var (
		totalAmountStaked uint64
		err               error
		stakedOuts        = make([]avax.TransferableOutput, 0, len(outs))
	)
	// Go through all of the staked outputs
	for _, stake := range outs {
		// This output isn't AVAX. Ignore.
		if stake.AssetID() != service.vm.ctx.AVAXAssetID {
			continue
		}
		out := stake.Out
		if lockedOut, ok := out.(*stakeable.LockOut); ok {
			// This output can only be used for staking until [stakeOnlyUntil]
			out = lockedOut.TransferableOut
		}
		secpOut, ok := out.(*secp256k1fx.TransferOutput)
		if !ok {
			continue
		}
		// Check whether this output is owned by one of the given addresses
		contains := false
		for _, addr := range secpOut.Addrs {
			if addrs.Contains(addr) {
				contains = true
				break
			}
		}
		if !contains {
			// This output isn't owned by one of the given addresses. Ignore.
			continue
		}
		totalAmountStaked, err = math.Add64(totalAmountStaked, stake.Out.Amount())
		if err != nil {
			return 0, stakedOuts, err
		}
		stakedOuts = append(
			stakedOuts,
			*stake,
		)
	}
	return totalAmountStaked, stakedOuts, nil
}

// GetStake returns the amount of nAVAX that [args.Addresses] have cumulatively
// staked on the Primary Network.
//
// This method assumes that each stake output has only owner
// This method assumes only AVAX can be staked
// This method only concerns itself with the Primary Network, not subnets
// TODO: Improve the performance of this method by maintaining this data
// in a data structure rather than re-calculating it by iterating over stakers
func (service *Service) GetStake(_ *http.Request, args *GetStakeArgs, response *GetStakeReply) error {
	service.vm.ctx.Log.Debug("Platform: GetStake called")

	if len(args.Addresses) > maxGetStakeAddrs {
		return fmt.Errorf("%d addresses provided but this method can take at most %d", len(args.Addresses), maxGetStakeAddrs)
	}

	addrs, err := avax.ParseServiceAddresses(service.vm, args.Addresses)
	if err != nil {
		return err
	}

	currentStakers := service.vm.state.CurrentStakers()
	stakers := currentStakers.Stakers()

	var (
		totalStake uint64
		stakedOuts = make([]avax.TransferableOutput, 0, len(stakers))
	)
	for _, tx := range stakers { // Iterates over current stakers
		stakedAmt, outs, err := service.getStakeHelper(tx, addrs)
		if err != nil {
			return err
		}
		totalStake, err = math.Add64(totalStake, stakedAmt)
		if err != nil {
			return err
		}
		stakedOuts = append(stakedOuts, outs...)
	}

	pendingStakers := service.vm.state.PendingStakers()
	for _, tx := range pendingStakers.Stakers() { // Iterates over pending stakers
		stakedAmt, outs, err := service.getStakeHelper(tx, addrs)
		if err != nil {
			return err
		}
		totalStake, err = math.Add64(totalStake, stakedAmt)
		if err != nil {
			return err
		}
		stakedOuts = append(stakedOuts, outs...)
	}

	response.Staked = json.Uint64(totalStake)
	response.Outputs = make([]string, len(stakedOuts))
	for i, output := range stakedOuts {
		bytes, err := txs.Codec.Marshal(txs.Version, output)
		if err != nil {
			return fmt.Errorf("couldn't serialize output %s: %w", output.ID, err)
		}
		response.Outputs[i], err = formatting.Encode(args.Encoding, bytes)
		if err != nil {
			return fmt.Errorf("couldn't encode output %s as string: %w", output.ID, err)
		}
	}
	response.Encoding = args.Encoding

	return nil
}

// GetMinStakeReply is the response from calling GetMinStake.
type GetMinStakeReply struct {
	//  The minimum amount of tokens one must bond to be a validator
	MinValidatorStake json.Uint64 `json:"minValidatorStake"`
	// Minimum stake, in nAVAX, that can be delegated on the primary network
	MinDelegatorStake json.Uint64 `json:"minDelegatorStake"`
}

// GetMinStake returns the minimum staking amount in nAVAX.
func (service *Service) GetMinStake(_ *http.Request, _ *struct{}, reply *GetMinStakeReply) error {
	reply.MinValidatorStake = json.Uint64(service.vm.MinValidatorStake)
	reply.MinDelegatorStake = json.Uint64(service.vm.MinDelegatorStake)
	return nil
}

// GetTotalStakeArgs are the arguments for calling GetTotalStake
type GetTotalStakeArgs struct {
	// Subnet we're getting the total stake
	// If omitted returns Primary network weight
	SubnetID ids.ID `json:"subnetID"`
}

// GetTotalStakeReply is the response from calling GetTotalStake.
type GetTotalStakeReply struct {
	Stake  json.Uint64 `json:"stake,omitempty"`
	Weight json.Uint64 `json:"weight,omitempty"`
}

// GetTotalStake returns the total amount staked on the Primary Network
func (service *Service) GetTotalStake(_ *http.Request, args *GetTotalStakeArgs, reply *GetTotalStakeReply) error {
	vdrs, ok := service.vm.Validators.GetValidators(args.SubnetID)
	if !ok {
		return errNoValidators
	}
	weight := json.Uint64(vdrs.Weight())
	if args.SubnetID == constants.PrimaryNetworkID {
		reply.Stake = weight
	} else {
		reply.Weight = weight
	}
	return nil
}

// GetMaxStakeAmountArgs is the request for calling GetMaxStakeAmount.
type GetMaxStakeAmountArgs struct {
	SubnetID  ids.ID      `json:"subnetID"`
	NodeID    ids.NodeID  `json:"nodeID"`
	StartTime json.Uint64 `json:"startTime"`
	EndTime   json.Uint64 `json:"endTime"`
}

// GetMaxStakeAmountReply is the response from calling GetMaxStakeAmount.
type GetMaxStakeAmountReply struct {
	Amount json.Uint64 `json:"amount"`
}

// GetMaxStakeAmount returns the maximum amount of nAVAX staking to the named
// node during the time period.
func (service *Service) GetMaxStakeAmount(_ *http.Request, args *GetMaxStakeAmountArgs, reply *GetMaxStakeAmountReply) error {
	startTime := time.Unix(int64(args.StartTime), 0)
	endTime := time.Unix(int64(args.EndTime), 0)

	maxStakeAmount, err := service.vm.state.MaxStakeAmount(
		args.SubnetID,
		args.NodeID,
		startTime,
		endTime,
	)

	reply.Amount = json.Uint64(maxStakeAmount)
	return err
}

// GetRewardUTXOsReply defines the GetRewardUTXOs replies returned from the API
type GetRewardUTXOsReply struct {
	// Number of UTXOs returned
	NumFetched json.Uint64 `json:"numFetched"`
	// The UTXOs
	UTXOs []string `json:"utxos"`
	// Encoding specifies the encoding format the UTXOs are returned in
	Encoding formatting.Encoding `json:"encoding"`
}

// GetRewardUTXOs returns the UTXOs that were rewarded after the provided
// transaction's staking period ended.
func (service *Service) GetRewardUTXOs(_ *http.Request, args *api.GetTxArgs, reply *GetRewardUTXOsReply) error {
	service.vm.ctx.Log.Debug("Platform: GetRewardUTXOs called")

	utxos, err := service.vm.state.GetRewardUTXOs(args.TxID)
	if err != nil {
		return fmt.Errorf("couldn't get reward UTXOs: %w", err)
	}

	reply.NumFetched = json.Uint64(len(utxos))
	reply.UTXOs = make([]string, len(utxos))
	for i, utxo := range utxos {
		utxoBytes, err := stateless.GenesisCodec.Marshal(txs.Version, utxo)
		if err != nil {
			return fmt.Errorf("failed to encode UTXO to bytes: %w", err)
		}

		utxoStr, err := formatting.Encode(args.Encoding, utxoBytes)
		if err != nil {
			return fmt.Errorf("couldn't encode utxo as a string: %w", err)
		}
		reply.UTXOs[i] = utxoStr
	}
	reply.Encoding = args.Encoding
	return nil
}

// GetTimestampReply is the response from GetTimestamp
type GetTimestampReply struct {
	// Current timestamp
	Timestamp time.Time `json:"timestamp"`
}

// GetTimestamp returns the current timestamp on chain.
func (service *Service) GetTimestamp(_ *http.Request, args *struct{}, reply *GetTimestampReply) error {
	service.vm.ctx.Log.Debug("Platform: GetTimestamp called")

	reply.Timestamp = service.vm.state.GetTimestamp()
	return nil
}

// GetValidatorsAtArgs is the response from GetValidatorsAt
type GetValidatorsAtArgs struct {
	Height   json.Uint64 `json:"height"`
	SubnetID ids.ID      `json:"subnetID"`
}

// GetValidatorsAtReply is the response from GetValidatorsAt
type GetValidatorsAtReply struct {
	Validators map[ids.NodeID]uint64 `json:"validators"`
}

// GetValidatorsAt returns the weights of the validator set of a provided subnet
// at the specified height.
func (service *Service) GetValidatorsAt(_ *http.Request, args *GetValidatorsAtArgs, reply *GetValidatorsAtReply) error {
	service.vm.ctx.Log.Info(
		"Platform: GetValidatorsAt called with Height %d and SubnetID %s",
		args.Height,
		args.SubnetID,
	)

	var err error
	reply.Validators, err = service.vm.GetValidatorSet(uint64(args.Height), args.SubnetID)
	if err != nil {
		return fmt.Errorf("couldn't get validator set: %w", err)
	}
	return nil
}

func (service *Service) GetBlock(_ *http.Request, args *api.GetBlockArgs, response *api.GetBlockResponse) error {
	service.vm.ctx.Log.Debug("Platform: GetBlock called with args %s", args)

	block, err := service.vm.GetBlock(args.BlockID)
	if err != nil {
		return fmt.Errorf("couldn't get block with id %s: %w", args.BlockID, err)
	}
	response.Encoding = args.Encoding

	if args.Encoding == formatting.JSON {
		response.Block = block
		return nil
	}

	response.Block, err = formatting.Encode(args.Encoding, block.Bytes())
	if err != nil {
		return fmt.Errorf("couldn't encode block %s as string: %w", args.BlockID, err)
	}

	return nil
}<|MERGE_RESOLUTION|>--- conflicted
+++ resolved
@@ -45,6 +45,7 @@
 )
 
 var (
+	errMissingDecisionBlock       = errors.New("should have a decision block within the past two blocks")
 	errNoSubnetID                 = errors.New("argument 'subnetID' not provided")
 	errNoRewardAddress            = errors.New("argument 'rewardAddress' not provided")
 	errInvalidDelegationRate      = errors.New("argument 'delegationFeeRate' must be between 0 and 100, inclusive")
@@ -1654,12 +1655,9 @@
 }
 
 func (service *Service) chainExists(blockID ids.ID, chainID ids.ID) (bool, error) {
-<<<<<<< HEAD
-	state := service.vm.manager.OnAccept(blockID)
-=======
 	state, ok := service.vm.stateVersions.GetState(blockID)
 	if !ok {
-		block, err := service.vm.getBlock(blockID)
+		block, err := service.vm.manager.GetBlock(blockID)
 		if err != nil {
 			return false, err
 		}
@@ -1668,7 +1666,6 @@
 			return false, errMissingDecisionBlock
 		}
 	}
->>>>>>> 05bc3fac
 
 	tx, _, err := state.GetTx(chainID)
 	if err == database.ErrNotFound {
@@ -1677,7 +1674,7 @@
 	if err != nil {
 		return false, err
 	}
-	_, ok := tx.Unsigned.(*txs.CreateChainTx)
+	_, ok = tx.Unsigned.(*txs.CreateChainTx)
 	return ok, nil
 }
 
@@ -1913,19 +1910,10 @@
 
 	// The status of this transaction is not in the database - check if the tx
 	// is in the preferred block's db. If so, return that it's processing.
-<<<<<<< HEAD
-	preferred, err := service.vm.Preferred()
-	if err != nil {
-		return err
-	}
-
-	onAccept := service.vm.manager.OnAccept(preferred.ID())
-=======
 	onAccept, ok := service.vm.stateVersions.GetState(service.vm.preferred)
 	if !ok {
-		return errInvalidBlockType
-	}
->>>>>>> 05bc3fac
+		return fmt.Errorf("could not retrieve state for block %s, which should be a decision block", service.vm.preferred)
+	}
 
 	_, _, err = onAccept.GetTx(args.TxID)
 	if err == nil {
