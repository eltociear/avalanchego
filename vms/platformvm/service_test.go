// Copyright (C) 2019-2021, Ava Labs, Inc. All rights reserved.
// See the file LICENSE for licensing terms.

package platformvm

import (
	"bytes"
	"errors"
	"fmt"
	"math/rand"
	"testing"
	"time"

	stdjson "encoding/json"

	"github.com/stretchr/testify/assert"

	"github.com/ava-labs/avalanchego/api"
	"github.com/ava-labs/avalanchego/api/keystore"
	"github.com/ava-labs/avalanchego/chains/atomic"
	"github.com/ava-labs/avalanchego/database/manager"
	"github.com/ava-labs/avalanchego/database/prefixdb"
	"github.com/ava-labs/avalanchego/ids"
	"github.com/ava-labs/avalanchego/snow/consensus/snowman"
	"github.com/ava-labs/avalanchego/utils/constants"
	"github.com/ava-labs/avalanchego/utils/crypto"
	"github.com/ava-labs/avalanchego/utils/formatting"
	"github.com/ava-labs/avalanchego/utils/json"
	"github.com/ava-labs/avalanchego/utils/logging"
	"github.com/ava-labs/avalanchego/version"
	"github.com/ava-labs/avalanchego/vms/components/avax"
	"github.com/ava-labs/avalanchego/vms/platformvm/blocks"
	"github.com/ava-labs/avalanchego/vms/platformvm/state"
	"github.com/ava-labs/avalanchego/vms/platformvm/status"
	"github.com/ava-labs/avalanchego/vms/platformvm/txs"
	"github.com/ava-labs/avalanchego/vms/secp256k1fx"

	vmkeystore "github.com/ava-labs/avalanchego/vms/components/keystore"
	pchainapi "github.com/ava-labs/avalanchego/vms/platformvm/api"
	blockexecutor "github.com/ava-labs/avalanchego/vms/platformvm/blocks/executor"
	txexecutor "github.com/ava-labs/avalanchego/vms/platformvm/txs/executor"
)

var (
	// Test user username
	testUsername = "ScoobyUser"

	// Test user password, must meet minimum complexity/length requirements
	testPassword = "ShaggyPassword1Zoinks!"

	// Bytes decoded from CB58 "ewoqjP7PxY4yr3iLTpLisriqt94hdyDFNgchSxGGztUrTXtNN"
	testPrivateKey = []byte{
		0x56, 0x28, 0x9e, 0x99, 0xc9, 0x4b, 0x69, 0x12,
		0xbf, 0xc1, 0x2a, 0xdc, 0x09, 0x3c, 0x9b, 0x51,
		0x12, 0x4f, 0x0d, 0xc5, 0x4a, 0xc7, 0xa7, 0x66,
		0xb2, 0xbc, 0x5c, 0xcf, 0x55, 0x8d, 0x80, 0x27,
	}

	// 3cb7d3842e8cee6a0ebd09f1fe884f6861e1b29c
	// Platform address resulting from the above private key
	testAddress = "P-testing18jma8ppw3nhx5r4ap8clazz0dps7rv5umpc36y"

	encodings = []formatting.Encoding{
		formatting.JSON, formatting.Hex,
	}
)

func defaultService(t *testing.T) (*Service, *mutableSharedMemory) {
	vm, _, mutableSharedMemory := defaultVM()
	vm.ctx.Lock.Lock()
	defer vm.ctx.Lock.Unlock()
	ks := keystore.New(logging.NoLog{}, manager.NewMemDB(version.Semantic1_0_0))
	if err := ks.CreateUser(testUsername, testPassword); err != nil {
		t.Fatal(err)
	}
	vm.ctx.Keystore = ks.NewBlockchainKeyStore(vm.ctx.ChainID)
	return &Service{
		vm:          vm,
		addrManager: avax.NewAddressManager(vm.ctx),
	}, mutableSharedMemory
}

// Give user [testUsername] control of [testPrivateKey] and keys[0] (which is funded)
func defaultAddress(t *testing.T, service *Service) {
	service.vm.ctx.Lock.Lock()
	defer service.vm.ctx.Lock.Unlock()
	user, err := vmkeystore.NewUserFromKeystore(service.vm.ctx.Keystore, testUsername, testPassword)
	if err != nil {
		t.Fatal(err)
	}
	pk, err := testKeyFactory.ToPrivateKey(testPrivateKey)
	if err != nil {
		t.Fatal(err)
	}
	privKey := pk.(*crypto.PrivateKeySECP256K1R)
	if err := user.PutKeys(privKey, keys[0]); err != nil {
		t.Fatal(err)
	}
}

func TestAddValidator(t *testing.T) {
	expectedJSONString := `{"username":"","password":"","from":null,"changeAddr":"","txID":"11111111111111111111111111111111LpoYY","startTime":"0","endTime":"0","nodeID":"NodeID-111111111111111111116DBWJs","rewardAddress":"","delegationFeeRate":"0.0000"}`
	args := AddValidatorArgs{}
	bytes, err := stdjson.Marshal(&args)
	if err != nil {
		t.Fatal(err)
	}
	jsonString := string(bytes)
	if jsonString != expectedJSONString {
		t.Fatalf("Expected: %s\nResult: %s", expectedJSONString, jsonString)
	}
}

func TestCreateBlockchainArgsParsing(t *testing.T) {
	jsonString := `{"vmID":"lol","fxIDs":["secp256k1"], "name":"awesome", "username":"bob loblaw", "password":"yeet", "genesisData":"SkB92YpWm4Q2iPnLGCuDPZPgUQMxajqQQuz91oi3xD984f8r"}`
	args := CreateBlockchainArgs{}
	err := stdjson.Unmarshal([]byte(jsonString), &args)
	if err != nil {
		t.Fatal(err)
	}
	if _, err = stdjson.Marshal(args.GenesisData); err != nil {
		t.Fatal(err)
	}
}

func TestExportKey(t *testing.T) {
	jsonString := `{"username":"ScoobyUser","password":"ShaggyPassword1Zoinks!","address":"` + testAddress + `"}`
	args := ExportKeyArgs{}
	err := stdjson.Unmarshal([]byte(jsonString), &args)
	if err != nil {
		t.Fatal(err)
	}

	service, _ := defaultService(t)
	defaultAddress(t, service)
	service.vm.ctx.Lock.Lock()
	defer func() {
		if err := service.vm.Shutdown(); err != nil {
			t.Fatal(err)
		}
		service.vm.ctx.Lock.Unlock()
	}()

	reply := ExportKeyReply{}
	if err := service.ExportKey(nil, &args, &reply); err != nil {
		t.Fatal(err)
	}

	if !bytes.Equal(testPrivateKey, reply.PrivateKey.Bytes()) {
		t.Fatalf("Expected %v, got %v", testPrivateKey, reply.PrivateKey.Bytes())
	}
}

func TestImportKey(t *testing.T) {
	jsonString := `{"username":"ScoobyUser","password":"ShaggyPassword1Zoinks!","privateKey":"PrivateKey-ewoqjP7PxY4yr3iLTpLisriqt94hdyDFNgchSxGGztUrTXtNN"}`
	args := ImportKeyArgs{}
	err := stdjson.Unmarshal([]byte(jsonString), &args)
	if err != nil {
		t.Fatal(err)
	}

	service, _ := defaultService(t)
	service.vm.ctx.Lock.Lock()
	defer func() {
		if err := service.vm.Shutdown(); err != nil {
			t.Fatal(err)
		}
		service.vm.ctx.Lock.Unlock()
	}()

	reply := api.JSONAddress{}
	if err := service.ImportKey(nil, &args, &reply); err != nil {
		t.Fatal(err)
	}
	if testAddress != reply.Address {
		t.Fatalf("Expected %q, got %q", testAddress, reply.Address)
	}
}

// Test issuing a tx and accepted
func TestGetTxStatus(t *testing.T) {
	service, mutableSharedMemory := defaultService(t)
	defaultAddress(t, service)
	service.vm.ctx.Lock.Lock()
	defer func() {
		if err := service.vm.Shutdown(); err != nil {
			t.Fatal(err)
		}
		service.vm.ctx.Lock.Unlock()
	}()

	factory := crypto.FactorySECP256K1R{}
	recipientKeyIntf, err := factory.NewPrivateKey()
	if err != nil {
		t.Fatal(err)
	}
	recipientKey := recipientKeyIntf.(*crypto.PrivateKeySECP256K1R)

	m := atomic.NewMemory(prefixdb.New([]byte{}, service.vm.dbManager.Current().Database))

	sm := m.NewSharedMemory(service.vm.ctx.ChainID)
	peerSharedMemory := m.NewSharedMemory(xChainID)

	// #nosec G404
	utxo := &avax.UTXO{
		UTXOID: avax.UTXOID{
			TxID:        ids.GenerateTestID(),
			OutputIndex: rand.Uint32(),
		},
		Asset: avax.Asset{ID: avaxAssetID},
		Out: &secp256k1fx.TransferOutput{
			Amt: 1234567,
			OutputOwners: secp256k1fx.OutputOwners{
				Locktime:  0,
				Addrs:     []ids.ShortID{recipientKey.PublicKey().Address()},
				Threshold: 1,
			},
		},
	}
	utxoBytes, err := txs.Codec.Marshal(txs.Version, utxo)
	if err != nil {
		t.Fatal(err)
	}
	inputID := utxo.InputID()
	if err := peerSharedMemory.Apply(map[ids.ID]*atomic.Requests{service.vm.ctx.ChainID: {PutRequests: []*atomic.Element{{
		Key:   inputID[:],
		Value: utxoBytes,
		Traits: [][]byte{
			recipientKey.PublicKey().Address().Bytes(),
		},
	}}}}); err != nil {
		t.Fatal(err)
	}

	oldSharedMemory := mutableSharedMemory.SharedMemory
	mutableSharedMemory.SharedMemory = sm

	tx, err := service.vm.txBuilder.NewImportTx(xChainID, ids.ShortEmpty, []*crypto.PrivateKeySECP256K1R{recipientKey}, ids.ShortEmpty)
	if err != nil {
		t.Fatal(err)
	}
	mutableSharedMemory.SharedMemory = oldSharedMemory

	var (
		arg  = &GetTxStatusArgs{TxID: tx.ID()}
		resp GetTxStatusResponse
	)
	err = service.GetTxStatus(nil, arg, &resp)
	switch {
	case err != nil:
		t.Fatal(err)
	case resp.Status != status.Unknown:
		t.Fatalf("status should be unknown but is %s", resp.Status)
	case resp.Reason != "":
		t.Fatalf("reason should be empty but is %s", resp.Reason)
	}

	// put the chain in existing chain list
	if err := service.vm.BlockBuilder.AddUnverifiedTx(tx); err == nil {
		t.Fatal("should have erred because of missing funds")
	}

	mutableSharedMemory.SharedMemory = sm

	if err := service.vm.BlockBuilder.AddUnverifiedTx(tx); err != nil {
		t.Fatal(err)
	} else if block, err := service.vm.BuildBlock(); err != nil {
		t.Fatal(err)
	} else if blk, ok := block.(*blockexecutor.Block); !ok {
		t.Fatalf("should be *blockexecutor.Block but is %T", block)
	} else if err := blk.Verify(); err != nil {
		t.Fatal(err)
	} else if err := blk.Accept(); err != nil {
		t.Fatal(err)
	}

	resp = GetTxStatusResponse{} // reset
	err = service.GetTxStatus(nil, arg, &resp)
	switch {
	case err != nil:
		t.Fatal(err)
	case resp.Status != status.Committed:
		t.Fatalf("status should be Committed but is %s", resp.Status)
	case resp.Reason != "":
		t.Fatalf("reason should be empty but is %s", resp.Reason)
	}
}

// Test issuing and then retrieving a transaction
func TestGetTx(t *testing.T) {
	type test struct {
		description string
		createTx    func(service *Service) (*txs.Tx, error)
	}

	tests := []test{
		{
			"standard block",
			func(service *Service) (*txs.Tx, error) {
				return service.vm.txBuilder.NewCreateChainTx( // Test GetTx works for standard blocks
					testSubnet1.ID(),
					nil,
					constants.AVMID,
					nil,
					"chain name",
					[]*crypto.PrivateKeySECP256K1R{testSubnet1ControlKeys[0], testSubnet1ControlKeys[1]},
					keys[0].PublicKey().Address(), // change addr
				)
			},
		},
		{
			"proposal block",
			func(service *Service) (*txs.Tx, error) {
				return service.vm.txBuilder.NewAddValidatorTx( // Test GetTx works for proposal blocks
					service.vm.MinValidatorStake,
					uint64(service.vm.clock.Time().Add(txexecutor.SyncBound).Unix()),
					uint64(service.vm.clock.Time().Add(txexecutor.SyncBound).Add(defaultMinStakingDuration).Unix()),
					ids.GenerateTestNodeID(),
					ids.GenerateTestShortID(),
					0,
					[]*crypto.PrivateKeySECP256K1R{keys[0]},
					keys[0].PublicKey().Address(), // change addr
				)
			},
		},
		{
			"atomic block",
			func(service *Service) (*txs.Tx, error) {
				return service.vm.txBuilder.NewExportTx( // Test GetTx works for proposal blocks
					100,
					service.vm.ctx.XChainID,
					ids.GenerateTestShortID(),
					[]*crypto.PrivateKeySECP256K1R{keys[0]},
					keys[0].PublicKey().Address(), // change addr
				)
			},
		},
	}

	for _, test := range tests {
		for _, encoding := range encodings {
			service, _ := defaultService(t)
			defaultAddress(t, service)
			service.vm.ctx.Lock.Lock()

			tx, err := test.createTx(service)
			if err != nil {
				t.Fatalf("failed test '%s - %s': %s", test.description, encoding.String(), err)
			}
			arg := &api.GetTxArgs{
				TxID:     tx.ID(),
				Encoding: encoding,
			}
			var response api.GetTxReply
			if err := service.GetTx(nil, arg, &response); err == nil {
				t.Fatalf("failed test '%s - %s': haven't issued tx yet so shouldn't be able to get it", test.description, encoding.String())
			}
			if err := service.vm.BlockBuilder.AddUnverifiedTx(tx); err != nil {
				t.Fatalf("failed test '%s - %s': %s", test.description, encoding.String(), err)
			}

			block, err := service.vm.BuildBlock()
			if err != nil {
				t.Fatalf("failed test '%s - %s': %s", test.description, encoding.String(), err)
			}
			if err := block.Verify(); err != nil {
				t.Fatalf("failed test '%s - %s': %s", test.description, encoding.String(), err)
			}
			if err := block.Accept(); err != nil {
				t.Fatalf("failed test '%s - %s': %s", test.description, encoding.String(), err)
			}
			if blk, ok := block.(snowman.OracleBlock); ok { // For proposal blocks, commit them
				options, err := blk.Options()
				if !errors.Is(err, snowman.ErrNotOracle) {
					if err != nil {
						t.Fatalf("failed test '%s - %s': %s", test.description, encoding.String(), err)
					}
<<<<<<< HEAD
					commit, ok := options[0].(*blockexecutor.Block)
					if !ok {
						t.Fatalf("failed test '%s - %s': should prefer to commit", test.description, encoding.String())
					}
					if _, ok := options[0].(*blockexecutor.Block).Block.(*blocks.ApricotCommitBlock); !ok {
=======
					commit := options[0].(*blockexecutor.Block)
					if _, ok := commit.Block.(*blocks.CommitBlock); !ok {
>>>>>>> 455c0d9d
						t.Fatalf("failed test '%s - %s': should prefer to commit", test.description, encoding.String())
					}
					if err := commit.Verify(); err != nil {
						t.Fatalf("failed test '%s - %s': %s", test.description, encoding.String(), err)
					}
					if err := commit.Accept(); err != nil {
						t.Fatalf("failed test '%s - %s': %s", test.description, encoding.String(), err)
					}
				}
			}
			if err := service.GetTx(nil, arg, &response); err != nil {
				t.Fatalf("failed test '%s - %s': %s", test.description, encoding.String(), err)
			}

			switch encoding {
			case formatting.Hex:
				// we're always guaranteed a string for hex encodings.
				responseTxBytes, err := formatting.Decode(response.Encoding, response.Tx.(string))
				if err != nil {
					t.Fatalf("failed test '%s - %s': %s", test.description, encoding.String(), err)
				}
				if !bytes.Equal(responseTxBytes, tx.Bytes()) {
					t.Fatalf("failed test '%s - %s': byte representation of tx in response is incorrect", test.description, encoding.String())
				}
			case formatting.JSON:
				if response.Tx != tx {
					t.Fatalf("failed test '%s - %s': byte representation of tx in response is incorrect", test.description, encoding.String())
				}
			}

			if err := service.vm.Shutdown(); err != nil {
				t.Fatal(err)
			}
			service.vm.ctx.Lock.Unlock()
		}
	}
}

// Test method GetBalance
func TestGetBalance(t *testing.T) {
	service, _ := defaultService(t)
	defaultAddress(t, service)
	service.vm.ctx.Lock.Lock()
	defer func() {
		if err := service.vm.Shutdown(); err != nil {
			t.Fatal(err)
		}
		service.vm.ctx.Lock.Unlock()
	}()

	// Ensure GetStake is correct for each of the genesis validators
	genesis, _ := defaultGenesis()
	for _, utxo := range genesis.UTXOs {
		request := GetBalanceRequest{
			Addresses: []string{
				fmt.Sprintf("P-%s", utxo.Address),
			},
		}
		reply := GetBalanceResponse{}
		if err := service.GetBalance(nil, &request, &reply); err != nil {
			t.Fatal(err)
		}
		if reply.Balance != json.Uint64(defaultBalance) {
			t.Fatalf("Wrong balance. Expected %d ; Returned %d", defaultBalance, reply.Balance)
		}
		if reply.Unlocked != json.Uint64(defaultBalance) {
			t.Fatalf("Wrong unlocked balance. Expected %d ; Returned %d", defaultBalance, reply.Unlocked)
		}
		if reply.LockedStakeable != 0 {
			t.Fatalf("Wrong locked stakeable balance. Expected %d ; Returned %d", reply.LockedStakeable, 0)
		}
		if reply.LockedNotStakeable != 0 {
			t.Fatalf("Wrong locked not stakeable balance. Expected %d ; Returned %d", reply.LockedNotStakeable, 0)
		}
	}
}

func TestGetStake(t *testing.T) {
	assert := assert.New(t)
	service, _ := defaultService(t)
	defaultAddress(t, service)
	service.vm.ctx.Lock.Lock()
	defer func() {
		assert.NoError(service.vm.Shutdown())
		service.vm.ctx.Lock.Unlock()
	}()

	// Ensure GetStake is correct for each of the genesis validators
	genesis, _ := defaultGenesis()
	addrsStrs := []string{}
	for i, validator := range genesis.Validators {
		addr := fmt.Sprintf("P-%s", validator.RewardOwner.Addresses[0])
		addrsStrs = append(addrsStrs, addr)

		args := GetStakeArgs{
			api.JSONAddresses{
				Addresses: []string{addr},
			},
			formatting.Hex,
		}
		response := GetStakeReply{}
		assert.NoError(service.GetStake(nil, &args, &response))
		assert.EqualValues(uint64(defaultWeight), uint64(response.Staked))
		assert.Len(response.Outputs, 1)

		// Unmarshal into an output
		outputBytes, err := formatting.Decode(args.Encoding, response.Outputs[0])
		assert.NoError(err)

		var output avax.TransferableOutput
		_, err = txs.Codec.Unmarshal(outputBytes, &output)
		assert.NoError(err)

		out := output.Out.(*secp256k1fx.TransferOutput)
		assert.EqualValues(out.Amount(), defaultWeight)
		assert.EqualValues(out.Threshold, 1)
		assert.Len(out.Addrs, 1)
		assert.Equal(keys[i].PublicKey().Address(), out.Addrs[0])
		assert.EqualValues(out.Locktime, 0)
	}

	// Make sure this works for multiple addresses
	args := GetStakeArgs{
		api.JSONAddresses{
			Addresses: addrsStrs,
		},
		formatting.Hex,
	}
	response := GetStakeReply{}
	assert.NoError(service.GetStake(nil, &args, &response))
	assert.EqualValues(len(genesis.Validators)*defaultWeight, response.Staked)
	assert.Len(response.Outputs, len(genesis.Validators))

	for _, outputStr := range response.Outputs {
		outputBytes, err := formatting.Decode(args.Encoding, outputStr)
		assert.NoError(err)

		var output avax.TransferableOutput
		_, err = txs.Codec.Unmarshal(outputBytes, &output)
		assert.NoError(err)

		out := output.Out.(*secp256k1fx.TransferOutput)
		assert.EqualValues(defaultWeight, out.Amount())
		assert.EqualValues(out.Threshold, 1)
		assert.EqualValues(out.Locktime, 0)
		assert.Len(out.Addrs, 1)
	}

	oldStake := uint64(defaultWeight)

	// Add a delegator
	stakeAmount := service.vm.MinDelegatorStake + 12345
	delegatorNodeID := ids.NodeID(keys[0].PublicKey().Address())
	delegatorEndTime := uint64(defaultGenesisTime.Add(defaultMinStakingDuration).Unix())
	tx, err := service.vm.txBuilder.NewAddDelegatorTx(
		stakeAmount,
		uint64(defaultGenesisTime.Unix()),
		delegatorEndTime,
		delegatorNodeID,
		ids.GenerateTestShortID(),
		[]*crypto.PrivateKeySECP256K1R{keys[0]},
		keys[0].PublicKey().Address(), // change addr
	)
	assert.NoError(err)

	staker := state.NewPrimaryNetworkStaker(tx.ID(), &tx.Unsigned.(*txs.AddDelegatorTx).Validator)
	staker.PotentialReward = 0
	staker.NextTime = staker.EndTime
	staker.Priority = state.PrimaryNetworkDelegatorCurrentPriority

	service.vm.state.PutCurrentDelegator(staker)
	service.vm.state.AddTx(tx, status.Committed)
	assert.NoError(service.vm.state.Commit())

	// Make sure the delegator addr has the right stake (old stake + stakeAmount)
	addr, _ := service.addrManager.FormatLocalAddress(keys[0].PublicKey().Address())
	args.Addresses = []string{addr}
	assert.NoError(service.GetStake(nil, &args, &response))
	assert.EqualValues(oldStake+stakeAmount, uint64(response.Staked))
	assert.Len(response.Outputs, 2)

	// Unmarshal into transferable outputs
	outputs := make([]avax.TransferableOutput, 2)
	for i := range outputs {
		outputBytes, err := formatting.Decode(args.Encoding, response.Outputs[i])
		assert.NoError(err)
		_, err = txs.Codec.Unmarshal(outputBytes, &outputs[i])
		assert.NoError(err)
	}

	// Make sure the stake amount is as expected
	assert.EqualValues(stakeAmount+oldStake, outputs[0].Out.Amount()+outputs[1].Out.Amount())

	oldStake = uint64(response.Staked)

	// Make sure this works for pending stakers
	// Add a pending staker
	stakeAmount = service.vm.MinValidatorStake + 54321
	pendingStakerNodeID := ids.GenerateTestNodeID()
	pendingStakerEndTime := uint64(defaultGenesisTime.Add(defaultMinStakingDuration).Unix())
	tx, err = service.vm.txBuilder.NewAddValidatorTx(
		stakeAmount,
		uint64(defaultGenesisTime.Unix()),
		pendingStakerEndTime,
		pendingStakerNodeID,
		ids.GenerateTestShortID(),
		0,
		[]*crypto.PrivateKeySECP256K1R{keys[0]},
		keys[0].PublicKey().Address(), // change addr
	)
	assert.NoError(err)

	staker = state.NewPrimaryNetworkStaker(tx.ID(), &tx.Unsigned.(*txs.AddValidatorTx).Validator)
	staker.NextTime = staker.StartTime
	staker.Priority = state.PrimaryNetworkValidatorPendingPriority

	service.vm.state.PutPendingValidator(staker)
	service.vm.state.AddTx(tx, status.Committed)
	assert.NoError(service.vm.state.Commit())

	// Make sure the delegator has the right stake (old stake + stakeAmount)
	assert.NoError(service.GetStake(nil, &args, &response))
	assert.EqualValues(oldStake+stakeAmount, response.Staked)
	assert.Len(response.Outputs, 3)

	// Unmarshal
	outputs = make([]avax.TransferableOutput, 3)
	for i := range outputs {
		outputBytes, err := formatting.Decode(args.Encoding, response.Outputs[i])
		assert.NoError(err)
		_, err = txs.Codec.Unmarshal(outputBytes, &outputs[i])
		assert.NoError(err)
	}

	// Make sure the stake amount is as expected
	assert.EqualValues(stakeAmount+oldStake, outputs[0].Out.Amount()+outputs[1].Out.Amount()+outputs[2].Out.Amount())
}

// Test method GetCurrentValidators
func TestGetCurrentValidators(t *testing.T) {
	service, _ := defaultService(t)
	defaultAddress(t, service)
	service.vm.ctx.Lock.Lock()
	defer func() {
		if err := service.vm.Shutdown(); err != nil {
			t.Fatal(err)
		}
		service.vm.ctx.Lock.Unlock()
	}()

	genesis, _ := defaultGenesis()

	// Call getValidators
	args := GetCurrentValidatorsArgs{SubnetID: constants.PrimaryNetworkID}
	response := GetCurrentValidatorsReply{}

	err := service.GetCurrentValidators(nil, &args, &response)
	switch {
	case err != nil:
		t.Fatal(err)
	case len(response.Validators) != len(genesis.Validators):
		t.Fatalf("should be %d validators but are %d", len(genesis.Validators), len(response.Validators))
	}

	for _, vdr := range genesis.Validators {
		found := false
		for i := 0; i < len(response.Validators) && !found; i++ {
			gotVdr, ok := response.Validators[i].(pchainapi.PrimaryValidator)
			switch {
			case !ok:
				t.Fatal("expected pchainapi.PrimaryValidator")
			case gotVdr.NodeID != vdr.NodeID:
			case gotVdr.EndTime != vdr.EndTime:
				t.Fatalf("expected end time of %s to be %v but got %v",
					vdr.NodeID,
					vdr.EndTime,
					gotVdr.EndTime,
				)
			case gotVdr.StartTime != vdr.StartTime:
				t.Fatalf("expected start time of %s to be %v but got %v",
					vdr.NodeID,
					vdr.StartTime,
					gotVdr.StartTime,
				)
			case gotVdr.Weight != vdr.Weight:
				t.Fatalf("expected weight of %s to be %v but got %v",
					vdr.NodeID,
					vdr.Weight,
					gotVdr.Weight,
				)
			default:
				found = true
			}
		}
		if !found {
			t.Fatalf("expected validators to contain %s but didn't", vdr.NodeID)
		}
	}

	// Add a delegator
	stakeAmount := service.vm.MinDelegatorStake + 12345
	validatorNodeID := ids.NodeID(keys[1].PublicKey().Address())
	delegatorStartTime := uint64(defaultValidateStartTime.Unix())
	delegatorEndTime := uint64(defaultValidateStartTime.Add(defaultMinStakingDuration).Unix())

	tx, err := service.vm.txBuilder.NewAddDelegatorTx(
		stakeAmount,
		delegatorStartTime,
		delegatorEndTime,
		validatorNodeID,
		ids.GenerateTestShortID(),
		[]*crypto.PrivateKeySECP256K1R{keys[0]},
		keys[0].PublicKey().Address(), // change addr
	)
	if err != nil {
		t.Fatal(err)
	}

	staker := state.NewPrimaryNetworkStaker(tx.ID(), &tx.Unsigned.(*txs.AddDelegatorTx).Validator)
	staker.PotentialReward = 0
	staker.NextTime = staker.EndTime
	staker.Priority = state.PrimaryNetworkDelegatorCurrentPriority

	service.vm.state.PutCurrentDelegator(staker)
	service.vm.state.AddTx(tx, status.Committed)
	err = service.vm.state.Commit()
	if err != nil {
		t.Fatal(err)
	}

	// Call getCurrentValidators
	args = GetCurrentValidatorsArgs{SubnetID: constants.PrimaryNetworkID}
	err = service.GetCurrentValidators(nil, &args, &response)
	switch {
	case err != nil:
		t.Fatal(err)
	case len(response.Validators) != len(genesis.Validators):
		t.Fatalf("should be %d validators but are %d", len(genesis.Validators), len(response.Validators))
	}

	// Make sure the delegator is there
	found := false
	for i := 0; i < len(response.Validators) && !found; i++ {
		vdr := response.Validators[i].(pchainapi.PrimaryValidator)
		if vdr.NodeID != validatorNodeID {
			continue
		}
		found = true
		if len(vdr.Delegators) != 1 {
			t.Fatalf("%s should have 1 delegator", vdr.NodeID)
		}
		delegator := vdr.Delegators[0]
		switch {
		case delegator.NodeID != vdr.NodeID:
			t.Fatal("wrong node ID")
		case uint64(delegator.StartTime) != delegatorStartTime:
			t.Fatal("wrong start time")
		case uint64(delegator.EndTime) != delegatorEndTime:
			t.Fatal("wrong end time")
		case delegator.GetWeight() != stakeAmount:
			t.Fatalf("wrong weight")
		}
	}
	if !found {
		t.Fatalf("didn't find delegator")
	}
}

func TestGetTimestamp(t *testing.T) {
	assert := assert.New(t)
	service, _ := defaultService(t)
	service.vm.ctx.Lock.Lock()
	defer func() {
		assert.NoError(service.vm.Shutdown())
		service.vm.ctx.Lock.Unlock()
	}()

	reply := GetTimestampReply{}
	assert.NoError(service.GetTimestamp(nil, nil, &reply))
	assert.Equal(service.vm.state.GetTimestamp(), reply.Timestamp)

	newTimestamp := reply.Timestamp.Add(time.Second)
	service.vm.state.SetTimestamp(newTimestamp)

	assert.NoError(service.GetTimestamp(nil, nil, &reply))
	assert.Equal(newTimestamp, reply.Timestamp)
}

func TestGetBlock(t *testing.T) {
	tests := []struct {
		name     string
		encoding formatting.Encoding
	}{
		{
			name:     "json",
			encoding: formatting.JSON,
		},
		{
			name:     "hex",
			encoding: formatting.Hex,
		},
	}

	for _, test := range tests {
		t.Run(test.name, func(t *testing.T) {
			service, _ := defaultService(t)

			// Make a block an accept it, then check we can get it.
			tx, err := service.vm.txBuilder.NewCreateChainTx( // Test GetTx works for standard blocks
				testSubnet1.ID(),
				nil,
				constants.AVMID,
				nil,
				"chain name",
				[]*crypto.PrivateKeySECP256K1R{testSubnet1ControlKeys[0], testSubnet1ControlKeys[1]},
				keys[0].PublicKey().Address(), // change addr
			)
			if err != nil {
				t.Fatal(err)
			}
			preferred, err := service.vm.BlockBuilder.Preferred()
			if err != nil {
				t.Fatal(err)
			}
			statelessBlock, err := blocks.NewApricotStandardBlock(
				preferred.ID(),
				preferred.Height()+1,
				[]*txs.Tx{tx},
			)
			if err != nil {
				t.Fatal("couldn't create block: %w", err)
			}
			block := service.vm.manager.NewBlock(statelessBlock)
			if err := block.Verify(); err != nil {
				t.Fatal("couldn't verify block: %w", err)
			} else if err := block.Accept(); err != nil {
				t.Fatal("couldn't accept block: %w", err)
			}

			args := api.GetBlockArgs{
				BlockID:  block.ID(),
				Encoding: test.encoding,
			}
			response := api.GetBlockResponse{}
			err = service.GetBlock(nil, &args, &response)
			if err != nil {
				t.Fatal(err)
			}

			switch {
			case test.encoding == formatting.JSON:
				assert.Equal(t, block, response.Block)
			default:
				decoded, _ := formatting.Decode(response.Encoding, response.Block.(string))
				assert.Equal(t, block.Bytes(), decoded)
			}

			assert.Equal(t, test.encoding, response.Encoding)
		})
	}
}<|MERGE_RESOLUTION|>--- conflicted
+++ resolved
@@ -375,16 +375,8 @@
 					if err != nil {
 						t.Fatalf("failed test '%s - %s': %s", test.description, encoding.String(), err)
 					}
-<<<<<<< HEAD
-					commit, ok := options[0].(*blockexecutor.Block)
-					if !ok {
-						t.Fatalf("failed test '%s - %s': should prefer to commit", test.description, encoding.String())
-					}
-					if _, ok := options[0].(*blockexecutor.Block).Block.(*blocks.ApricotCommitBlock); !ok {
-=======
 					commit := options[0].(*blockexecutor.Block)
-					if _, ok := commit.Block.(*blocks.CommitBlock); !ok {
->>>>>>> 455c0d9d
+					if _, ok := commit.Block.(*blocks.ApricotCommitBlock); !ok {
 						t.Fatalf("failed test '%s - %s': should prefer to commit", test.description, encoding.String())
 					}
 					if err := commit.Verify(); err != nil {
