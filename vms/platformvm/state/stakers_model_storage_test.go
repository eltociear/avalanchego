--- conflicted
+++ resolved
@@ -716,12 +716,8 @@
 		}
 	}
 	if !found {
-<<<<<<< HEAD
+		stakerIt.Release()
 		return false, nil // no current validator to delete
-=======
-		stakerIt.Release()
-		return sys // no current validator to delete
->>>>>>> 7ef586d0
 	}
 	stakerIt.Release() // release before modifying stakers collection
 
