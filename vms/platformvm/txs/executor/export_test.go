// Copyright (C) 2019-2023, Ava Labs, Inc. All rights reserved.
// See the file LICENSE for licensing terms.

package executor

import (
	"testing"
	"time"

	"github.com/golang/mock/gomock"

	"github.com/stretchr/testify/require"

	"github.com/ava-labs/avalanchego/ids"
	"github.com/ava-labs/avalanchego/utils/crypto/secp256k1"
	"github.com/ava-labs/avalanchego/vms/platformvm/state"
)

func TestNewExportTx(t *testing.T) {
<<<<<<< HEAD
	env := newEnvironment(continuousStakingFork)
=======
	env := newEnvironment(latestFork)
>>>>>>> 4bdc602e
	env.ctx.Lock.Lock()
	defer func() {
		require.NoError(t, shutdownEnvironment(env))
	}()

	type test struct {
		description        string
		destinationChainID ids.ID
		sourceKeys         []*secp256k1.PrivateKey
		timestamp          time.Time
	}

	sourceKey := preFundedKeys[0]

	tests := []test{
		{
			description:        "P->X export",
			destinationChainID: xChainID,
			sourceKeys:         []*secp256k1.PrivateKey{sourceKey},
			timestamp:          defaultValidateStartTime,
		},
		{
			description:        "P->C export",
			destinationChainID: cChainID,
			sourceKeys:         []*secp256k1.PrivateKey{sourceKey},
			timestamp:          env.config.ApricotPhase5Time,
		},
	}

	to := ids.GenerateTestShortID()
	for _, tt := range tests {
		t.Run(tt.description, func(t *testing.T) {
			require := require.New(t)
			ctrl := gomock.NewController(t)
			defer ctrl.Finish()

			tx, err := env.txBuilder.NewExportTx(
				defaultBalance-defaultTxFee, // Amount of tokens to export
				tt.destinationChainID,
				to,
				tt.sourceKeys,
				ids.ShortEmpty, // Change address
			)
			require.NoError(err)

			fakedState, err := state.NewDiff(lastAcceptedID, env)
			require.NoError(err)

			fakedState.SetTimestamp(tt.timestamp)

			fakedParent := ids.GenerateTestID()
			env.SetState(fakedParent, fakedState)

			verifier := MempoolTxVerifier{
				Backend:       &env.backend,
				ParentID:      fakedParent,
				StateVersions: env,
				Tx:            tx,
			}
			err = tx.Unsigned.Visit(&verifier)
			require.NoError(err)
		})
	}
}<|MERGE_RESOLUTION|>--- conflicted
+++ resolved
@@ -17,11 +17,7 @@
 )
 
 func TestNewExportTx(t *testing.T) {
-<<<<<<< HEAD
-	env := newEnvironment(continuousStakingFork)
-=======
 	env := newEnvironment(latestFork)
->>>>>>> 4bdc602e
 	env.ctx.Lock.Lock()
 	defer func() {
 		require.NoError(t, shutdownEnvironment(env))
