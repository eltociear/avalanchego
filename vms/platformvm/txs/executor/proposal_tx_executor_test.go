--- conflicted
+++ resolved
@@ -209,14 +209,8 @@
 			nodeID:        nodeID,                                           // node ID
 			rewardAddress: rewardAddress,                                    // Reward Address
 			feeKeys:       []*crypto.PrivateKeySECP256K1R{preFundedKeys[1]}, // tx fee payer
-<<<<<<< HEAD
-			setup: func(target *testHelpersCollection) { // Remove all UTXOs owned by keys[1]
-				utxoIDs, err := target.tState.UTXOIDs(
-=======
 			setup: func(target *environment) { // Remove all UTXOs owned by keys[1]
-				dummyHeight := uint64(1)
 				utxoIDs, err := target.state.UTXOIDs(
->>>>>>> dba9359c
 					preFundedKeys[1].PublicKey().Address().Bytes(),
 					ids.Empty,
 					math.MaxInt32)
