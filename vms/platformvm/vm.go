--- conflicted
+++ resolved
@@ -68,11 +68,7 @@
 	Factory
 	blockBuilder
 
-<<<<<<< HEAD
-	metrics
-=======
 	metrics.Metrics
->>>>>>> 4e2fdf2e
 	avax.AddressManager
 	avax.AtomicUTXOManager
 	*network
@@ -114,11 +110,7 @@
 
 	txBuilder         builder.TxBuilder
 	txExecutorBackend executor.Backend
-<<<<<<< HEAD
-	blkVerifier       stateful.Verifier
-=======
 	manager           stateful.Manager
->>>>>>> 4e2fdf2e
 }
 
 // Initialize this blockchain.
@@ -208,16 +200,6 @@
 	if err != nil {
 		return fmt.Errorf("failed to create mempool: %w", err)
 	}
-<<<<<<< HEAD
-	vm.blkVerifier = NewBlockVerifier(
-		mempool,
-		vm.internalState,
-		vm.txExecutorBackend,
-		&vm.metrics,
-		vm.recentlyAccepted,
-	)
-
-=======
 
 	vm.manager = stateful.NewManager(
 		mempool,
@@ -231,7 +213,6 @@
 		vm.recentlyAccepted,
 	)
 
->>>>>>> 4e2fdf2e
 	if err := vm.blockBuilder.Initialize(
 		mempool,
 		vm,
@@ -409,23 +390,14 @@
 
 	return stateful.MakeStateful(
 		statelessBlk,
-<<<<<<< HEAD
-		vm.blkVerifier,
-		vm.txExecutorBackend,
-=======
 		vm.manager,
 		vm.ctx,
->>>>>>> 4e2fdf2e
 		choices.Processing,
 	)
 }
 
 func (vm *VM) GetBlock(blkID ids.ID) (snowman.Block, error) {
-<<<<<<< HEAD
-	return vm.blkVerifier.GetStatefulBlock(blkID)
-=======
 	return vm.manager.GetStatefulBlock(blkID)
->>>>>>> 4e2fdf2e
 }
 
 // LastAccepted returns the block most recently accepted
@@ -445,11 +417,7 @@
 }
 
 func (vm *VM) Preferred() (stateful.Block, error) {
-<<<<<<< HEAD
-	return vm.blkVerifier.GetStatefulBlock(vm.preferred)
-=======
 	return vm.manager.GetStatefulBlock(vm.preferred)
->>>>>>> 4e2fdf2e
 }
 
 func (vm *VM) Version() (string, error) {
