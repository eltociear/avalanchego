// Copyright (C) 2019-2021, Ava Labs, Inc. All rights reserved.
// See the file LICENSE for licensing terms.

package platformvm

import (
	"errors"
	"fmt"
	"time"

	"github.com/gorilla/rpc/v2"

	"github.com/prometheus/client_golang/prometheus"

	"github.com/ava-labs/avalanchego/cache"
	"github.com/ava-labs/avalanchego/codec"
	"github.com/ava-labs/avalanchego/codec/linearcodec"
	"github.com/ava-labs/avalanchego/database"
	"github.com/ava-labs/avalanchego/database/manager"
	"github.com/ava-labs/avalanchego/ids"
	"github.com/ava-labs/avalanchego/snow"
	"github.com/ava-labs/avalanchego/snow/choices"
	"github.com/ava-labs/avalanchego/snow/consensus/snowman"
	"github.com/ava-labs/avalanchego/snow/engine/common"
	"github.com/ava-labs/avalanchego/snow/engine/snowman/block"
	"github.com/ava-labs/avalanchego/snow/uptime"
	"github.com/ava-labs/avalanchego/snow/validators"
	"github.com/ava-labs/avalanchego/utils"
	"github.com/ava-labs/avalanchego/utils/constants"
	"github.com/ava-labs/avalanchego/utils/json"
	"github.com/ava-labs/avalanchego/utils/logging"
	"github.com/ava-labs/avalanchego/utils/math"
	"github.com/ava-labs/avalanchego/utils/timer/mockable"
	"github.com/ava-labs/avalanchego/utils/window"
	"github.com/ava-labs/avalanchego/utils/wrappers"
	"github.com/ava-labs/avalanchego/version"
	"github.com/ava-labs/avalanchego/vms/components/avax"
	"github.com/ava-labs/avalanchego/vms/platformvm/api"
	"github.com/ava-labs/avalanchego/vms/platformvm/blocks/stateless"
	"github.com/ava-labs/avalanchego/vms/platformvm/fx"
	"github.com/ava-labs/avalanchego/vms/platformvm/reward"
	"github.com/ava-labs/avalanchego/vms/platformvm/state"
	"github.com/ava-labs/avalanchego/vms/platformvm/txs"
	"github.com/ava-labs/avalanchego/vms/platformvm/txs/executor"
	"github.com/ava-labs/avalanchego/vms/platformvm/txs/mempool"
	"github.com/ava-labs/avalanchego/vms/platformvm/utxo"
	"github.com/ava-labs/avalanchego/vms/secp256k1fx"

<<<<<<< HEAD
	safemath "github.com/ava-labs/avalanchego/utils/math"
	p_api "github.com/ava-labs/avalanchego/vms/platformvm/api"
	p_blk_builder "github.com/ava-labs/avalanchego/vms/platformvm/blocks/builder"
	p_block "github.com/ava-labs/avalanchego/vms/platformvm/blocks/stateful"
	p_metrics "github.com/ava-labs/avalanchego/vms/platformvm/metrics"
	p_tx_builder "github.com/ava-labs/avalanchego/vms/platformvm/txs/builder"
	p_utils "github.com/ava-labs/avalanchego/vms/platformvm/utils"
=======
	p_block "github.com/ava-labs/avalanchego/vms/platformvm/blocks/stateful"
>>>>>>> 018a5cc2
)

var (
	_ block.ChainVM        = &VM{}
	_ validators.Connector = &VM{}
	_ secp256k1fx.VM       = &VM{}
	_ validators.State     = &VM{}

	errWrongCacheType = errors.New("unexpectedly cached type")
)

const (
	validatorSetsCacheSize        = 64
	maxRecentlyAcceptedWindowSize = 256
	recentlyAcceptedWindowTTL     = 5 * time.Minute
)

type VM struct {
	Factory
	p_blk_builder.BlockBuilder

	metrics *p_metrics.Metrics

	// Used to get time. Useful for faking time during tests.
	clock mockable.Clock

	// The context of this vm
	ctx       *snow.Context
	dbManager manager.Manager

<<<<<<< HEAD
	atomicUtxosManager avax.AtomicUTXOManager
	uptimeManager      uptime.Manager
=======
	internalState state.State
	utxoHandler   utxo.Handler
>>>>>>> 018a5cc2

	internalState state.State

	fx            fx.Fx
	codecRegistry codec.Registry

	// Bootstrapped remembers if this chain has finished bootstrapping or not
	bootstrapped utils.AtomicBool

	// Maps caches for each subnet that is currently whitelisted.
	// Key: Subnet ID
	// Value: cache mapping height -> validator set map
	validatorSetCaches map[ids.ID]cache.Cacher

	// sliding window of blocks that were recently accepted
	recentlyAccepted *window.Window

	blkVerifier       p_block.Verifier
	txBuilder         p_tx_builder.Builder
	txExecutorBackend executor.Backend
}

// Initialize this blockchain.
// [vm.ChainManager] and [vm.vdrMgr] must be set before this function is called.
func (vm *VM) Initialize(
	ctx *snow.Context,
	dbManager manager.Manager,
	genesisBytes []byte,
	upgradeBytes []byte,
	configBytes []byte,
	toEngine chan<- common.Message,
	_ []*common.Fx,
	appSender common.AppSender,
) error {
	var err error
	ctx.Log.Verbo("initializing platform chain")

	registerer := prometheus.NewRegistry()
	vm.ctx = ctx
	if err := ctx.Metrics.Register(registerer); err != nil {
		return err
	}

	vm.dbManager = dbManager

	vm.codecRegistry = linearcodec.NewDefault()
	vm.fx = &secp256k1fx.Fx{}
	if err := vm.fx.Initialize(vm); err != nil {
		return err
	}

	// Initialize metrics as soon as possible
	vm.metrics, err = p_metrics.NewMetrics("", registerer, vm.WhitelistedSubnets)
	if err != nil {
		return err
	}

	vm.validatorSetCaches = make(map[ids.ID]cache.Cacher)
	vm.recentlyAccepted = window.New(
		window.Config{
			Clock:   &vm.clock,
			MaxSize: maxRecentlyAcceptedWindowSize,
			TTL:     recentlyAcceptedWindowTTL,
		},
	)

	rewards := reward.NewCalculator(vm.RewardConfig)

	if vm.internalState, err = state.New(
		vm.dbManager.Current().Database,
		registerer,
		&vm.Config,
		vm.ctx,
		vm.metrics.LocalStake,
		vm.metrics.TotalStake,
		rewards,
		genesisBytes,
	); err != nil {
		return err
	}

<<<<<<< HEAD
	vm.atomicUtxosManager = avax.NewAtomicUTXOManager(ctx.SharedMemory, txs.Codec)
	spendHandler := utxos.NewHandler(vm.ctx, vm.clock, vm.internalState, vm.fx)
=======
	vm.AddressManager = avax.NewAddressManager(ctx)
	vm.AtomicUTXOManager = avax.NewAtomicUTXOManager(ctx.SharedMemory, txs.Codec)
	vm.utxoHandler = utxo.NewHandler(vm.ctx, &vm.clock, vm.internalState, vm.fx)
>>>>>>> 018a5cc2
	vm.uptimeManager = uptime.NewManager(vm.internalState)
	vm.UptimeLockedCalculator.SetCalculator(&vm.bootstrapped, &ctx.Lock, vm.uptimeManager)

	vm.txBuilder = p_tx_builder.New(
		vm.ctx,
		vm.Config,
		&vm.clock,
		vm.fx,
		vm.internalState,
<<<<<<< HEAD
		vm.atomicUtxosManager,
		spendHandler,
		rewards,
=======
		vm.AtomicUTXOManager,
		vm.utxoHandler,
>>>>>>> 018a5cc2
	)

	vm.txExecutorBackend = executor.Backend{
		Cfg:          &vm.Config,
		Ctx:          vm.ctx,
		Clk:          &vm.clock,
		Fx:           vm.fx,
<<<<<<< HEAD
		SpendHandler: spendHandler,
=======
		SpendHandler: vm.utxoHandler,
>>>>>>> 018a5cc2
		UptimeMan:    vm.uptimeManager,
		Rewards:      rewards,
		Bootstrapped: &vm.bootstrapped,
	}

	// Note: there is a circular dependency among mempool and blkBuilder
	// which is broken by mean of vm
	mempool, err := mempool.NewMempool("mempool", registerer, vm)
	if err != nil {
		return fmt.Errorf("failed to create mempool: %w", err)
	}
	vm.blkVerifier = p_block.NewBlockVerifier(
		mempool,
		vm.internalState,
		vm.txExecutorBackend,
		vm.metrics,
		vm.recentlyAccepted,
	)
	vm.BlockBuilder = p_blk_builder.NewBlockBuilder(
		mempool,
		vm.txBuilder,
		vm.txExecutorBackend,
		vm.blkVerifier,
		toEngine,
		appSender,
	)

	go vm.ctx.Log.RecoverAndPanic(vm.BlockBuilder.StartTimer)

	if err := vm.updateValidators(); err != nil {
		return fmt.Errorf("failed to Initialize validator sets: %w", err)
	}

	// Create all of the chains that the database says exist
	if err := vm.initBlockchains(); err != nil {
		return fmt.Errorf(
			"failed to Initialize blockchains: %w",
			err,
		)
	}

	lastAcceptedID := vm.internalState.GetLastAccepted()
	ctx.Log.Info("initializing last accepted block as %s", lastAcceptedID)

	// Build off the most recently accepted block
	return vm.SetPreference(lastAcceptedID)
}

// Create all chains that exist that this node validates.
func (vm *VM) initBlockchains() error {
	if err := vm.createSubnet(constants.PrimaryNetworkID); err != nil {
		return err
	}

	if vm.StakingEnabled {
		for subnetID := range vm.WhitelistedSubnets {
			if err := vm.createSubnet(subnetID); err != nil {
				return err
			}
		}
	} else {
		subnets, err := vm.internalState.GetSubnets()
		if err != nil {
			return err
		}
		for _, subnet := range subnets {
			if err := vm.createSubnet(subnet.ID()); err != nil {
				return err
			}
		}
	}
	return nil
}

// Create the subnet with ID [subnetID]
func (vm *VM) createSubnet(subnetID ids.ID) error {
	chains, err := vm.internalState.GetChains(subnetID)
	if err != nil {
		return err
	}
	for _, chain := range chains {
<<<<<<< HEAD
		if err := p_utils.CreateChain(vm.Config, chain.Unsigned, chain.ID()); err != nil {
			return err
=======
		tx, ok := chain.Unsigned.(*txs.CreateChainTx)
		if !ok {
			return fmt.Errorf("expected tx type *txs.CreateChainTx but got %T", chain.Unsigned)
>>>>>>> 018a5cc2
		}
		vm.Config.CreateChain(chain.ID(), tx)
	}
	return nil
}

// onBootstrapStarted marks this VM as bootstrapping
func (vm *VM) onBootstrapStarted() error {
	vm.bootstrapped.SetValue(false)
	return vm.fx.Bootstrapping()
}

// onNormalOperationsStarted marks this VM as bootstrapped
func (vm *VM) onNormalOperationsStarted() error {
	if vm.bootstrapped.GetValue() {
		return nil
	}
	vm.bootstrapped.SetValue(true)

	if err := vm.fx.Bootstrapped(); err != nil {
		return err
	}

	primaryValidatorSet, exist := vm.Validators.GetValidators(constants.PrimaryNetworkID)
	if !exist {
		return errNoPrimaryValidators
	}
	primaryValidators := primaryValidatorSet.List()

	validatorIDs := make([]ids.NodeID, len(primaryValidators))
	for i, vdr := range primaryValidators {
		validatorIDs[i] = vdr.ID()
	}

	if err := vm.uptimeManager.StartTracking(validatorIDs); err != nil {
		return err
	}
	return vm.internalState.Commit()
}

func (vm *VM) SetState(state snow.State) error {
	switch state {
	case snow.Bootstrapping:
		return vm.onBootstrapStarted()
	case snow.NormalOp:
		return vm.onNormalOperationsStarted()
	default:
		return snow.ErrUnknownState
	}
}

// Shutdown this blockchain
func (vm *VM) Shutdown() error {
	if vm.dbManager == nil {
		return nil
	}

	vm.BlockBuilder.Shutdown()

	if vm.bootstrapped.GetValue() {
		primaryValidatorSet, exist := vm.Validators.GetValidators(constants.PrimaryNetworkID)
		if !exist {
			return errNoPrimaryValidators
		}
		primaryValidators := primaryValidatorSet.List()

		validatorIDs := make([]ids.NodeID, len(primaryValidators))
		for i, vdr := range primaryValidators {
			validatorIDs[i] = vdr.ID()
		}

		if err := vm.uptimeManager.Shutdown(validatorIDs); err != nil {
			return err
		}
		if err := vm.internalState.Commit(); err != nil {
			return err
		}
	}

	errs := wrappers.Errs{}
	errs.Add(
		vm.internalState.Close(),
		vm.dbManager.Close(),
	)
	return errs.Err
}

func (vm *VM) ParseBlock(b []byte) (snowman.Block, error) {
	// Note: blocks to be parsed are not verified, so we must used stateless.Codec
	// rather than stateless.GenesisCodec
	statelessBlk, err := stateless.ParseWithCodec(b, stateless.Codec)
	if err != nil {
		return nil, err
	}

	// TODO: remove this to make ParseBlock stateless
	if block, err := vm.GetBlock(statelessBlk.ID()); err == nil {
		// If we have seen this block before, return it with the most up-to-date
		// info
		return block, nil
	}

	return p_block.MakeStateful(
		statelessBlk,
		vm.blkVerifier,
		vm.txExecutorBackend,
		choices.Processing,
	)
}

func (vm *VM) GetBlock(blkID ids.ID) (snowman.Block, error) {
	return vm.blkVerifier.GetStatefulBlock(blkID)
}

// LastAccepted returns the block most recently accepted
func (vm *VM) LastAccepted() (ids.ID, error) {
	return vm.internalState.GetLastAccepted(), nil
}

// SetPreference sets the preferred block to be the one with ID [blkID]
func (vm *VM) SetPreference(blkID ids.ID) error {
	return vm.BlockBuilder.SetPreference(blkID)
}

func (vm *VM) Preferred() (p_block.Block, error) {
	return vm.BlockBuilder.Preferred()
}

func (vm *VM) Version() (string, error) {
	return version.Current.String(), nil
}

// CreateHandlers returns a map where:
// * keys are API endpoint extensions
// * values are API handlers
func (vm *VM) CreateHandlers() (map[string]*common.HTTPHandler, error) {
	server := rpc.NewServer()
	server.RegisterCodec(json.NewCodec(), "application/json")
	server.RegisterCodec(json.NewCodec(), "application/json;charset=UTF-8")
	server.RegisterInterceptFunc(vm.metrics.APIRequestMetrics.InterceptRequest)
	server.RegisterAfterFunc(vm.metrics.APIRequestMetrics.AfterRequest)
	if err := server.RegisterService(&Service{
		vm:          vm,
		addrManager: avax.NewAddressManager(vm.ctx),
	}, "platform"); err != nil {
		return nil, err
	}

	return map[string]*common.HTTPHandler{
		"": {
			Handler: server,
		},
	}, nil
}

// CreateStaticHandlers returns a map where:
// * keys are API endpoint extensions
// * values are API handlers
func (vm *VM) CreateStaticHandlers() (map[string]*common.HTTPHandler, error) {
	server := rpc.NewServer()
	server.RegisterCodec(json.NewCodec(), "application/json")
	server.RegisterCodec(json.NewCodec(), "application/json;charset=UTF-8")
	if err := server.RegisterService(&api.StaticService{}, "platform"); err != nil {
		return nil, err
	}

	return map[string]*common.HTTPHandler{
		"": {
			LockOptions: common.NoLock,
			Handler:     server,
		},
	}, nil
}

func (vm *VM) Connected(vdrID ids.NodeID, _ version.Application) error {
	return vm.uptimeManager.Connect(vdrID)
}

func (vm *VM) Disconnected(vdrID ids.NodeID) error {
	if err := vm.uptimeManager.Disconnect(vdrID); err != nil {
		return err
	}
	return vm.internalState.Commit()
}

// GetValidatorSet returns the validator set at the specified height for the
// provided subnetID.
func (vm *VM) GetValidatorSet(height uint64, subnetID ids.ID) (map[ids.NodeID]uint64, error) {
	validatorSetsCache, exists := vm.validatorSetCaches[subnetID]
	if !exists {
		validatorSetsCache = &cache.LRU{Size: validatorSetsCacheSize}
		// Only cache whitelisted subnets
		if vm.WhitelistedSubnets.Contains(subnetID) || subnetID == constants.PrimaryNetworkID {
			vm.validatorSetCaches[subnetID] = validatorSetsCache
		}
	}

	if validatorSetIntf, ok := validatorSetsCache.Get(height); ok {
		validatorSet, ok := validatorSetIntf.(map[ids.NodeID]uint64)
		if !ok {
			return nil, errWrongCacheType
		}
		vm.metrics.ValidatorSetsCached.Inc()
		return validatorSet, nil
	}

	lastAcceptedHeight, err := vm.GetCurrentHeight()
	if err != nil {
		return nil, err
	}
	if lastAcceptedHeight < height {
		return nil, database.ErrNotFound
	}

	// get the start time to track metrics
	startTime := vm.Clock().Time()

	currentValidators, ok := vm.Validators.GetValidators(subnetID)
	if !ok {
		return nil, state.ErrNotEnoughValidators
	}
	currentValidatorList := currentValidators.List()

	vdrSet := make(map[ids.NodeID]uint64, len(currentValidatorList))
	for _, vdr := range currentValidatorList {
		vdrSet[vdr.ID()] = vdr.Weight()
	}

	for i := lastAcceptedHeight; i > height; i-- {
		diffs, err := vm.internalState.GetValidatorWeightDiffs(i, subnetID)
		if err != nil {
			return nil, err
		}

		for nodeID, diff := range diffs {
			var op func(uint64, uint64) (uint64, error)
			if diff.Decrease {
				// The validator's weight was decreased at this block, so in the
				// prior block it was higher.
				op = math.Add64
			} else {
				// The validator's weight was increased at this block, so in the
				// prior block it was lower.
				op = math.Sub64
			}

			newWeight, err := op(vdrSet[nodeID], diff.Amount)
			if err != nil {
				return nil, err
			}
			if newWeight == 0 {
				delete(vdrSet, nodeID)
			} else {
				vdrSet[nodeID] = newWeight
			}
		}
	}

	// cache the validator set
	validatorSetsCache.Put(height, vdrSet)

	endTime := vm.Clock().Time()
	vm.metrics.ValidatorSetsCreated.Inc()
	vm.metrics.ValidatorSetsDuration.Add(float64(endTime.Sub(startTime)))
	vm.metrics.ValidatorSetsHeightDiff.Add(float64(lastAcceptedHeight - height))
	return vdrSet, nil
}

// GetMinimumHeight returns the height of the most recent block beyond the
// horizon of our recentlyAccepted window.
//
// Because the time between blocks is arbitrary, we're only guaranteed that
// the window's configured TTL amount of time has passed once an element
// expires from the window.
//
// To try to always return a block older than the window's TTL, we return the
// parent of the oldest element in the window (as an expired element is always
// guaranteed to be sufficiently stale). If we haven't expired an element yet
// in the case of a process restart, we default to the lastAccepted block's
// height which is likely (but not guaranteed) to also be older than the
// window's configured TTL.
func (vm *VM) GetMinimumHeight() (uint64, error) {
	oldest, ok := vm.recentlyAccepted.Oldest()
	if !ok {
		return vm.GetCurrentHeight()
	}

	blk, err := vm.GetBlock(oldest.(ids.ID))
	if err != nil {
		return 0, err
	}

	return blk.Height() - 1, nil
}

// GetCurrentHeight returns the height of the last accepted block
func (vm *VM) GetCurrentHeight() (uint64, error) {
	lastAcceptedID := vm.internalState.GetLastAccepted()
	lastAccepted, err := vm.blkVerifier.GetStatefulBlock(lastAcceptedID)
	if err != nil {
		return 0, err
	}
	return lastAccepted.Height(), nil
}

func (vm *VM) updateValidators() error {
	currentValidators := vm.internalState.CurrentStakers()
	primaryValidators, err := currentValidators.ValidatorSet(constants.PrimaryNetworkID)
	if err != nil {
		return err
	}
	if err := vm.Validators.Set(constants.PrimaryNetworkID, primaryValidators); err != nil {
		return err
	}

	weight, _ := primaryValidators.GetWeight(vm.ctx.NodeID)
	vm.metrics.LocalStake.Set(float64(weight))
	vm.metrics.TotalStake.Set(float64(primaryValidators.Weight()))

	for subnetID := range vm.WhitelistedSubnets {
		subnetValidators, err := currentValidators.ValidatorSet(subnetID)
		if err != nil {
			return err
		}
		if err := vm.Validators.Set(subnetID, subnetValidators); err != nil {
			return err
		}
	}
	return nil
}

func (vm *VM) CodecRegistry() codec.Registry { return vm.codecRegistry }

func (vm *VM) Clock() *mockable.Clock { return &vm.clock }

func (vm *VM) Logger() logging.Logger { return vm.ctx.Log }

// Returns the percentage of the total stake of the subnet connected to this
// node.
func (vm *VM) getPercentConnected(subnetID ids.ID) (float64, error) {
	vdrSet, exists := vm.Validators.GetValidators(subnetID)
	if !exists {
		return 0, errNoValidators
	}

	vdrSetWeight := vdrSet.Weight()
	if vdrSetWeight == 0 {
		return 1, nil
	}

	var (
		connectedStake uint64
		err            error
	)
	for _, vdr := range vdrSet.List() {
		if !vm.uptimeManager.IsConnected(vdr.ID()) {
			continue // not connected to us --> don't include
		}
		connectedStake, err = math.Add64(connectedStake, vdr.Weight())
		if err != nil {
			return 0, err
		}
	}
	return float64(connectedStake) / float64(vdrSetWeight), nil
}<|MERGE_RESOLUTION|>--- conflicted
+++ resolved
@@ -46,17 +46,10 @@
 	"github.com/ava-labs/avalanchego/vms/platformvm/utxo"
 	"github.com/ava-labs/avalanchego/vms/secp256k1fx"
 
-<<<<<<< HEAD
-	safemath "github.com/ava-labs/avalanchego/utils/math"
-	p_api "github.com/ava-labs/avalanchego/vms/platformvm/api"
 	p_blk_builder "github.com/ava-labs/avalanchego/vms/platformvm/blocks/builder"
 	p_block "github.com/ava-labs/avalanchego/vms/platformvm/blocks/stateful"
 	p_metrics "github.com/ava-labs/avalanchego/vms/platformvm/metrics"
 	p_tx_builder "github.com/ava-labs/avalanchego/vms/platformvm/txs/builder"
-	p_utils "github.com/ava-labs/avalanchego/vms/platformvm/utils"
-=======
-	p_block "github.com/ava-labs/avalanchego/vms/platformvm/blocks/stateful"
->>>>>>> 018a5cc2
 )
 
 var (
@@ -87,13 +80,8 @@
 	ctx       *snow.Context
 	dbManager manager.Manager
 
-<<<<<<< HEAD
 	atomicUtxosManager avax.AtomicUTXOManager
 	uptimeManager      uptime.Manager
-=======
-	internalState state.State
-	utxoHandler   utxo.Handler
->>>>>>> 018a5cc2
 
 	internalState state.State
 
@@ -175,14 +163,8 @@
 		return err
 	}
 
-<<<<<<< HEAD
 	vm.atomicUtxosManager = avax.NewAtomicUTXOManager(ctx.SharedMemory, txs.Codec)
-	spendHandler := utxos.NewHandler(vm.ctx, vm.clock, vm.internalState, vm.fx)
-=======
-	vm.AddressManager = avax.NewAddressManager(ctx)
-	vm.AtomicUTXOManager = avax.NewAtomicUTXOManager(ctx.SharedMemory, txs.Codec)
-	vm.utxoHandler = utxo.NewHandler(vm.ctx, &vm.clock, vm.internalState, vm.fx)
->>>>>>> 018a5cc2
+	utxoHandler := utxo.NewHandler(vm.ctx, &vm.clock, vm.internalState, vm.fx)
 	vm.uptimeManager = uptime.NewManager(vm.internalState)
 	vm.UptimeLockedCalculator.SetCalculator(&vm.bootstrapped, &ctx.Lock, vm.uptimeManager)
 
@@ -192,14 +174,8 @@
 		&vm.clock,
 		vm.fx,
 		vm.internalState,
-<<<<<<< HEAD
 		vm.atomicUtxosManager,
-		spendHandler,
-		rewards,
-=======
-		vm.AtomicUTXOManager,
-		vm.utxoHandler,
->>>>>>> 018a5cc2
+		utxoHandler,
 	)
 
 	vm.txExecutorBackend = executor.Backend{
@@ -207,11 +183,7 @@
 		Ctx:          vm.ctx,
 		Clk:          &vm.clock,
 		Fx:           vm.fx,
-<<<<<<< HEAD
-		SpendHandler: spendHandler,
-=======
-		SpendHandler: vm.utxoHandler,
->>>>>>> 018a5cc2
+		SpendHandler: utxoHandler,
 		UptimeMan:    vm.uptimeManager,
 		Rewards:      rewards,
 		Bootstrapped: &vm.bootstrapped,
@@ -293,14 +265,9 @@
 		return err
 	}
 	for _, chain := range chains {
-<<<<<<< HEAD
-		if err := p_utils.CreateChain(vm.Config, chain.Unsigned, chain.ID()); err != nil {
-			return err
-=======
 		tx, ok := chain.Unsigned.(*txs.CreateChainTx)
 		if !ok {
 			return fmt.Errorf("expected tx type *txs.CreateChainTx but got %T", chain.Unsigned)
->>>>>>> 018a5cc2
 		}
 		vm.Config.CreateChain(chain.ID(), tx)
 	}
