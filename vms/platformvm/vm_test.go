--- conflicted
+++ resolved
@@ -2137,12 +2137,9 @@
 	}
 	handler.SetConsensus(engine)
 
-<<<<<<< HEAD
-=======
 	// Allow incoming messages to be routed to the new chain
 	chainRouter.AddChain(handler)
 
->>>>>>> 88835a60
 	if err := bootstrapper.Start(0); err != nil {
 		t.Fatal(err)
 	}
