--- conflicted
+++ resolved
@@ -359,11 +359,7 @@
 	}
 
 	// Create a subnet and store it in testSubnet1
-<<<<<<< HEAD
-	if tx, err := vm.txBuilder.NewCreateSubnetTx(
-=======
-	testSubnet1, err = vm.newCreateSubnetTx(
->>>>>>> 44cf1654
+	testSubnet1, err = vm.txBuilder.NewCreateSubnetTx(
 		2, // threshold; 2 sigs from keys[0], keys[1], keys[2] needed to add validator to this subnet
 		// control keys are keys[0], keys[1], keys[2]
 		[]ids.ShortID{keys[0].PublicKey().Address(), keys[1].PublicKey().Address(), keys[2].PublicKey().Address()},
@@ -438,11 +434,7 @@
 	}
 
 	// Create a subnet and store it in testSubnet1
-<<<<<<< HEAD
-	if tx, err := vm.txBuilder.NewCreateSubnetTx(
-=======
-	testSubnet1, err = vm.newCreateSubnetTx(
->>>>>>> 44cf1654
+	testSubnet1, err = vm.txBuilder.NewCreateSubnetTx(
 		2, // threshold; 2 sigs from keys[0], keys[1], keys[2] needed to add validator to this subnet
 		// control keys are keys[0], keys[1], keys[2]
 		[]ids.ShortID{keys[0].PublicKey().Address(), keys[1].PublicKey().Address(), keys[2].PublicKey().Address()},
