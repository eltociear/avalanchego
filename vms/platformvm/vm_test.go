--- conflicted
+++ resolved
@@ -2121,26 +2121,16 @@
 	err = engine.Initialize(smeng.Config{
 		Config: bootstrap.Config{
 			Config: common.Config{
-<<<<<<< HEAD
-				Ctx:          ctx,
-				Validators:   vdrs,
-				Beacons:      beacons,
-				SampleK:      beacons.Len(),
-				StartupAlpha: (beacons.Weight() + 1) / 2,
-				Alpha:        (beacons.Weight() + 1) / 2,
-				Sender:       &sender,
-				Subnet:       subnet,
-=======
 				Ctx:                           ctx,
 				Validators:                    vdrs,
 				Beacons:                       beacons,
 				SampleK:                       beacons.Len(),
-				Alpha:                         beacons.Weight()/2 + 1,
+				StartupAlpha:                  (beacons.Weight() + 1) / 2,
+				Alpha:                         (beacons.Weight() + 1) / 2,
 				Sender:                        &sender,
 				Subnet:                        subnet,
 				MultiputMaxContainersSent:     2000,
 				MultiputMaxContainersReceived: 2000,
->>>>>>> f118a487
 			},
 			Blocked: blocked,
 			VM:      vm,
