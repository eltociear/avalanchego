// Copyright (C) 2019-2022, Ava Labs, Inc. All rights reserved.
// See the file LICENSE for licensing terms.

package platformvm

import (
	"bytes"
	"context"
	"errors"
	"fmt"
	"testing"
	"time"

	"github.com/prometheus/client_golang/prometheus"

	"github.com/stretchr/testify/require"

	"github.com/ava-labs/avalanchego/chains"
	"github.com/ava-labs/avalanchego/chains/atomic"
	"github.com/ava-labs/avalanchego/database"
	"github.com/ava-labs/avalanchego/database/manager"
	"github.com/ava-labs/avalanchego/database/prefixdb"
	"github.com/ava-labs/avalanchego/ids"
	"github.com/ava-labs/avalanchego/message"
	"github.com/ava-labs/avalanchego/snow"
	"github.com/ava-labs/avalanchego/snow/choices"
	"github.com/ava-labs/avalanchego/snow/consensus/snowball"
	"github.com/ava-labs/avalanchego/snow/engine/common"
	"github.com/ava-labs/avalanchego/snow/engine/common/queue"
	"github.com/ava-labs/avalanchego/snow/engine/common/tracker"
	"github.com/ava-labs/avalanchego/snow/engine/snowman/bootstrap"
	"github.com/ava-labs/avalanchego/snow/networking/benchlist"
	"github.com/ava-labs/avalanchego/snow/networking/handler"
	"github.com/ava-labs/avalanchego/snow/networking/router"
	"github.com/ava-labs/avalanchego/snow/networking/sender"
	"github.com/ava-labs/avalanchego/snow/networking/timeout"
	"github.com/ava-labs/avalanchego/snow/uptime"
	"github.com/ava-labs/avalanchego/snow/validators"
	"github.com/ava-labs/avalanchego/utils/constants"
	"github.com/ava-labs/avalanchego/utils/crypto"
	"github.com/ava-labs/avalanchego/utils/formatting"
	"github.com/ava-labs/avalanchego/utils/formatting/address"
	"github.com/ava-labs/avalanchego/utils/json"
	"github.com/ava-labs/avalanchego/utils/logging"
	"github.com/ava-labs/avalanchego/utils/math/meter"
	"github.com/ava-labs/avalanchego/utils/resource"
	"github.com/ava-labs/avalanchego/utils/timer"
	"github.com/ava-labs/avalanchego/utils/units"
	"github.com/ava-labs/avalanchego/utils/wrappers"
	"github.com/ava-labs/avalanchego/version"
	"github.com/ava-labs/avalanchego/vms/components/avax"
	"github.com/ava-labs/avalanchego/vms/platformvm/api"
	"github.com/ava-labs/avalanchego/vms/platformvm/blocks"
	"github.com/ava-labs/avalanchego/vms/platformvm/config"
	"github.com/ava-labs/avalanchego/vms/platformvm/reward"
	"github.com/ava-labs/avalanchego/vms/platformvm/status"
	"github.com/ava-labs/avalanchego/vms/platformvm/txs"
	"github.com/ava-labs/avalanchego/vms/secp256k1fx"

	p2ppb "github.com/ava-labs/avalanchego/proto/pb/p2p"
	smcon "github.com/ava-labs/avalanchego/snow/consensus/snowman"
	smeng "github.com/ava-labs/avalanchego/snow/engine/snowman"
	snowgetter "github.com/ava-labs/avalanchego/snow/engine/snowman/getter"
	timetracker "github.com/ava-labs/avalanchego/snow/networking/tracker"
	blockexecutor "github.com/ava-labs/avalanchego/vms/platformvm/blocks/executor"
	txexecutor "github.com/ava-labs/avalanchego/vms/platformvm/txs/executor"
)

const (
	testNetworkID = 10 // To be used in tests
	defaultWeight = 10000
)

var (
	defaultMinStakingDuration = 24 * time.Hour
	defaultMaxStakingDuration = 365 * 24 * time.Hour

	defaultRewardConfig = reward.Config{
		MaxConsumptionRate: .12 * reward.PercentDenominator,
		MinConsumptionRate: .10 * reward.PercentDenominator,
		MintingPeriod:      365 * 24 * time.Hour,
		SupplyCap:          720 * units.MegaAvax,
	}

	// AVAX asset ID in tests
	avaxAssetID = ids.ID{'y', 'e', 'e', 't'}

	defaultTxFee = uint64(100)

	// chain timestamp at genesis
	defaultGenesisTime = time.Date(1997, 1, 1, 0, 0, 0, 0, time.UTC)

	// time that genesis validators start validating
	defaultValidateStartTime = defaultGenesisTime

	// time that genesis validators stop validating
	defaultValidateEndTime = defaultValidateStartTime.Add(10 * defaultMinStakingDuration)

	banffForkTime = defaultValidateEndTime.Add(-5 * defaultMinStakingDuration)

	// each key controls an address that has [defaultBalance] AVAX at genesis
	keys = crypto.BuildTestKeys()

	defaultMinValidatorStake = 5 * units.MilliAvax
	defaultMaxValidatorStake = 500 * units.MilliAvax
	defaultMinDelegatorStake = 1 * units.MilliAvax

	// amount all genesis validators have in defaultVM
	defaultBalance = 100 * defaultMinValidatorStake

	// subnet that exists at genesis in defaultVM
	// Its controlKeys are keys[0], keys[1], keys[2]
	// Its threshold is 2
	testSubnet1            *txs.Tx
	testSubnet1ControlKeys = keys[0:3]

	xChainID = ids.Empty.Prefix(0)
	cChainID = ids.Empty.Prefix(1)

	// Used to create and use keys.
	testKeyFactory crypto.FactorySECP256K1R
)

type snLookup struct {
	chainsToSubnet map[ids.ID]ids.ID
}

func (sn *snLookup) SubnetID(chainID ids.ID) (ids.ID, error) {
	subnetID, ok := sn.chainsToSubnet[chainID]
	if !ok {
		return ids.ID{}, errors.New("missing subnet associated with requested chainID")
	}
	return subnetID, nil
}

type mutableSharedMemory struct {
	atomic.SharedMemory
}

func defaultContext() *snow.Context {
	ctx := snow.DefaultContextTest()
	ctx.NetworkID = testNetworkID
	ctx.XChainID = xChainID
	ctx.AVAXAssetID = avaxAssetID
	aliaser := ids.NewAliaser()

	errs := wrappers.Errs{}
	errs.Add(
		aliaser.Alias(constants.PlatformChainID, "P"),
		aliaser.Alias(constants.PlatformChainID, constants.PlatformChainID.String()),
		aliaser.Alias(xChainID, "X"),
		aliaser.Alias(xChainID, xChainID.String()),
		aliaser.Alias(cChainID, "C"),
		aliaser.Alias(cChainID, cChainID.String()),
	)
	if errs.Errored() {
		panic(errs.Err)
	}
	ctx.BCLookup = aliaser

	ctx.SNLookup = &snLookup{
		chainsToSubnet: map[ids.ID]ids.ID{
			constants.PlatformChainID: constants.PrimaryNetworkID,
			xChainID:                  constants.PrimaryNetworkID,
			cChainID:                  constants.PrimaryNetworkID,
		},
	}
	return ctx
}

// Returns:
// 1) The genesis state
// 2) The byte representation of the default genesis for tests
func defaultGenesis() (*api.BuildGenesisArgs, []byte) {
	genesisUTXOs := make([]api.UTXO, len(keys))
	hrp := constants.NetworkIDToHRP[testNetworkID]
	for i, key := range keys {
		id := key.PublicKey().Address()
		addr, err := address.FormatBech32(hrp, id.Bytes())
		if err != nil {
			panic(err)
		}
		genesisUTXOs[i] = api.UTXO{
			Amount:  json.Uint64(defaultBalance),
			Address: addr,
		}
	}

	genesisValidators := make([]api.PermissionlessValidator, len(keys))
	for i, key := range keys {
		nodeID := ids.NodeID(key.PublicKey().Address())
		addr, err := address.FormatBech32(hrp, nodeID.Bytes())
		if err != nil {
			panic(err)
		}
		genesisValidators[i] = api.PermissionlessValidator{
			Staker: api.Staker{
				StartTime: json.Uint64(defaultValidateStartTime.Unix()),
				EndTime:   json.Uint64(defaultValidateEndTime.Unix()),
				NodeID:    nodeID,
			},
			RewardOwner: &api.Owner{
				Threshold: 1,
				Addresses: []string{addr},
			},
			Staked: []api.UTXO{{
				Amount:  json.Uint64(defaultWeight),
				Address: addr,
			}},
			DelegationFee: reward.PercentDenominator,
		}
	}

	buildGenesisArgs := api.BuildGenesisArgs{
		Encoding:      formatting.Hex,
		NetworkID:     json.Uint32(testNetworkID),
		AvaxAssetID:   avaxAssetID,
		UTXOs:         genesisUTXOs,
		Validators:    genesisValidators,
		Chains:        nil,
		Time:          json.Uint64(defaultGenesisTime.Unix()),
		InitialSupply: json.Uint64(360 * units.MegaAvax),
	}

	buildGenesisResponse := api.BuildGenesisReply{}
	platformvmSS := api.StaticService{}
	if err := platformvmSS.BuildGenesis(nil, &buildGenesisArgs, &buildGenesisResponse); err != nil {
		panic(fmt.Errorf("problem while building platform chain's genesis state: %w", err))
	}

	genesisBytes, err := formatting.Decode(buildGenesisResponse.Encoding, buildGenesisResponse.Bytes)
	if err != nil {
		panic(err)
	}

	return &buildGenesisArgs, genesisBytes
}

// Returns:
// 1) The genesis state
// 2) The byte representation of the default genesis for tests
func BuildGenesisTest(t *testing.T) (*api.BuildGenesisArgs, []byte) {
	return BuildGenesisTestWithArgs(t, nil)
}

// Returns:
// 1) The genesis state
// 2) The byte representation of the default genesis for tests
func BuildGenesisTestWithArgs(t *testing.T, args *api.BuildGenesisArgs) (*api.BuildGenesisArgs, []byte) {
	genesisUTXOs := make([]api.UTXO, len(keys))
	hrp := constants.NetworkIDToHRP[testNetworkID]
	for i, key := range keys {
		id := key.PublicKey().Address()
		addr, err := address.FormatBech32(hrp, id.Bytes())
		if err != nil {
			t.Fatal(err)
		}
		genesisUTXOs[i] = api.UTXO{
			Amount:  json.Uint64(defaultBalance),
			Address: addr,
		}
	}

	genesisValidators := make([]api.PermissionlessValidator, len(keys))
	for i, key := range keys {
		nodeID := ids.NodeID(key.PublicKey().Address())
		addr, err := address.FormatBech32(hrp, nodeID.Bytes())
		if err != nil {
			panic(err)
		}
		genesisValidators[i] = api.PermissionlessValidator{
			Staker: api.Staker{
				StartTime: json.Uint64(defaultValidateStartTime.Unix()),
				EndTime:   json.Uint64(defaultValidateEndTime.Unix()),
				NodeID:    nodeID,
			},
			RewardOwner: &api.Owner{
				Threshold: 1,
				Addresses: []string{addr},
			},
			Staked: []api.UTXO{{
				Amount:  json.Uint64(defaultWeight),
				Address: addr,
			}},
			DelegationFee: reward.PercentDenominator,
		}
	}

	buildGenesisArgs := api.BuildGenesisArgs{
		NetworkID:     json.Uint32(testNetworkID),
		AvaxAssetID:   avaxAssetID,
		UTXOs:         genesisUTXOs,
		Validators:    genesisValidators,
		Chains:        nil,
		Time:          json.Uint64(defaultGenesisTime.Unix()),
		InitialSupply: json.Uint64(360 * units.MegaAvax),
		Encoding:      formatting.Hex,
	}

	if args != nil {
		buildGenesisArgs = *args
	}

	buildGenesisResponse := api.BuildGenesisReply{}
	platformvmSS := api.StaticService{}
	if err := platformvmSS.BuildGenesis(nil, &buildGenesisArgs, &buildGenesisResponse); err != nil {
		t.Fatalf("problem while building platform chain's genesis state: %v", err)
	}

	genesisBytes, err := formatting.Decode(buildGenesisResponse.Encoding, buildGenesisResponse.Bytes)
	if err != nil {
		t.Fatal(err)
	}

	return &buildGenesisArgs, genesisBytes
}

func defaultVM() (*VM, database.Database, *mutableSharedMemory) {
	vm := &VM{Factory: Factory{
		Config: config.Config{
			Chains:                 chains.MockManager{},
			UptimeLockedCalculator: uptime.NewLockedCalculator(),
			Validators:             validators.NewManager(),
			TxFee:                  defaultTxFee,
			CreateSubnetTxFee:      100 * defaultTxFee,
			TransformSubnetTxFee:   100 * defaultTxFee,
			CreateBlockchainTxFee:  100 * defaultTxFee,
			MinValidatorStake:      defaultMinValidatorStake,
			MaxValidatorStake:      defaultMaxValidatorStake,
			MinDelegatorStake:      defaultMinDelegatorStake,
			MinStakeDuration:       defaultMinStakingDuration,
			MaxStakeDuration:       defaultMaxStakingDuration,
			RewardConfig:           defaultRewardConfig,
			ApricotPhase3Time:      defaultValidateEndTime,
			ApricotPhase5Time:      defaultValidateEndTime,
			BanffTime:              banffForkTime,
		},
	}}

	baseDBManager := manager.NewMemDB(version.Semantic1_0_0)
	chainDBManager := baseDBManager.NewPrefixDBManager([]byte{0})
	atomicDB := prefixdb.New([]byte{1}, baseDBManager.Current().Database)

	vm.clock.Set(banffForkTime.Add(time.Second))
	msgChan := make(chan common.Message, 1)
	ctx := defaultContext()

	m := atomic.NewMemory(atomicDB)
	msm := &mutableSharedMemory{
		SharedMemory: m.NewSharedMemory(ctx.ChainID),
	}
	ctx.SharedMemory = msm

	ctx.Lock.Lock()
	defer ctx.Lock.Unlock()
	_, genesisBytes := defaultGenesis()
	appSender := &common.SenderTest{}
	appSender.CantSendAppGossip = true
	appSender.SendAppGossipF = func(context.Context, []byte) error {
		return nil
	}

	err := vm.Initialize(
		context.Background(),
		ctx,
		chainDBManager,
		genesisBytes,
		nil,
		nil,
		msgChan,
		nil,
		appSender,
	)
	if err != nil {
		panic(err)
	}

	err = vm.SetState(context.Background(), snow.NormalOp)
	if err != nil {
		panic(err)
	}

	// Create a subnet and store it in testSubnet1
	// Note: following Banff activation, block acceptance will move
	// chain time ahead
	testSubnet1, err = vm.txBuilder.NewCreateSubnetTx(
		2, // threshold; 2 sigs from keys[0], keys[1], keys[2] needed to add validator to this subnet
		// control keys are keys[0], keys[1], keys[2]
		[]ids.ShortID{keys[0].PublicKey().Address(), keys[1].PublicKey().Address(), keys[2].PublicKey().Address()},
		[]*crypto.PrivateKeySECP256K1R{keys[0]}, // pays tx fee
		keys[0].PublicKey().Address(),           // change addr
	)
	if err != nil {
		panic(err)
	} else if err := vm.Builder.AddUnverifiedTx(testSubnet1); err != nil {
		panic(err)
	} else if blk, err := vm.Builder.BuildBlock(context.Background()); err != nil {
		panic(err)
	} else if err := blk.Verify(context.Background()); err != nil {
		panic(err)
	} else if err := blk.Accept(context.Background()); err != nil {
		panic(err)
	} else if err := vm.SetPreference(context.Background(), vm.manager.LastAccepted()); err != nil {
		panic(err)
	}

	return vm, baseDBManager.Current().Database, msm
}

func GenesisVMWithArgs(t *testing.T, args *api.BuildGenesisArgs) ([]byte, chan common.Message, *VM, *atomic.Memory) {
	var genesisBytes []byte

	if args != nil {
		_, genesisBytes = BuildGenesisTestWithArgs(t, args)
	} else {
		_, genesisBytes = BuildGenesisTest(t)
	}

	vm := &VM{Factory: Factory{
		Config: config.Config{
			Chains:                 chains.MockManager{},
			Validators:             validators.NewManager(),
			UptimeLockedCalculator: uptime.NewLockedCalculator(),
			TxFee:                  defaultTxFee,
			MinValidatorStake:      defaultMinValidatorStake,
			MaxValidatorStake:      defaultMaxValidatorStake,
			MinDelegatorStake:      defaultMinDelegatorStake,
			MinStakeDuration:       defaultMinStakingDuration,
			MaxStakeDuration:       defaultMaxStakingDuration,
			RewardConfig:           defaultRewardConfig,
			BanffTime:              banffForkTime,
		},
	}}

	baseDBManager := manager.NewMemDB(version.Semantic1_0_0)
	chainDBManager := baseDBManager.NewPrefixDBManager([]byte{0})
	atomicDB := prefixdb.New([]byte{1}, baseDBManager.Current().Database)

	vm.clock.Set(defaultGenesisTime)
	msgChan := make(chan common.Message, 1)
	ctx := defaultContext()

	m := atomic.NewMemory(atomicDB)

	ctx.SharedMemory = m.NewSharedMemory(ctx.ChainID)

	ctx.Lock.Lock()
	defer ctx.Lock.Unlock()
	appSender := &common.SenderTest{T: t}
	appSender.CantSendAppGossip = true
<<<<<<< HEAD
	appSender.SendAppGossipF = func(context.Context, []byte) error { return nil }
	err := vm.Initialize(
		context.Background(),
		ctx,
		chainDBManager,
		genesisBytes,
		nil,
		nil,
		msgChan,
		nil,
		appSender,
	)
	if err != nil {
=======
	appSender.SendAppGossipF = func(context.Context, []byte) error {
		return nil
	}
	if err := vm.Initialize(ctx, chainDBManager, genesisBytes, nil, nil, msgChan, nil, appSender); err != nil {
>>>>>>> 2a76c560
		t.Fatal(err)
	}

	err = vm.SetState(context.Background(), snow.NormalOp)
	if err != nil {
		panic(err)
	}

	// Create a subnet and store it in testSubnet1
	testSubnet1, err = vm.txBuilder.NewCreateSubnetTx(
		2, // threshold; 2 sigs from keys[0], keys[1], keys[2] needed to add validator to this subnet
		// control keys are keys[0], keys[1], keys[2]
		[]ids.ShortID{keys[0].PublicKey().Address(), keys[1].PublicKey().Address(), keys[2].PublicKey().Address()},
		[]*crypto.PrivateKeySECP256K1R{keys[0]}, // pays tx fee
		keys[0].PublicKey().Address(),           // change addr
	)
	if err != nil {
		panic(err)
	} else if err := vm.Builder.AddUnverifiedTx(testSubnet1); err != nil {
		panic(err)
	} else if blk, err := vm.Builder.BuildBlock(context.Background()); err != nil {
		panic(err)
	} else if err := blk.Verify(context.Background()); err != nil {
		panic(err)
	} else if err := blk.Accept(context.Background()); err != nil {
		panic(err)
	}

	return genesisBytes, msgChan, vm, m
}

// Ensure genesis state is parsed from bytes and stored correctly
func TestGenesis(t *testing.T) {
	vm, _, _ := defaultVM()
	vm.ctx.Lock.Lock()
	defer func() {
		if err := vm.Shutdown(context.Background()); err != nil {
			t.Fatal(err)
		}
		vm.ctx.Lock.Unlock()
	}()

	// Ensure the genesis block has been accepted and stored
	genesisBlockID, err := vm.LastAccepted(context.Background()) // lastAccepted should be ID of genesis block
	if err != nil {
		t.Fatal(err)
	}
	if genesisBlock, err := vm.manager.GetBlock(genesisBlockID); err != nil {
		t.Fatalf("couldn't get genesis block: %v", err)
	} else if genesisBlock.Status() != choices.Accepted {
		t.Fatal("genesis block should be accepted")
	}

	genesisState, _ := defaultGenesis()
	// Ensure all the genesis UTXOs are there
	for _, utxo := range genesisState.UTXOs {
		_, addrBytes, err := address.ParseBech32(utxo.Address)
		if err != nil {
			t.Fatal(err)
		}
		addr, err := ids.ToShortID(addrBytes)
		if err != nil {
			t.Fatal(err)
		}
		addrs := ids.ShortSet{}
		addrs.Add(addr)
		utxos, err := avax.GetAllUTXOs(vm.state, addrs)
		if err != nil {
			t.Fatal("couldn't find UTXO")
		} else if len(utxos) != 1 {
			t.Fatal("expected each address to have one UTXO")
		} else if out, ok := utxos[0].Out.(*secp256k1fx.TransferOutput); !ok {
			t.Fatal("expected utxo output to be type *secp256k1fx.TransferOutput")
		} else if out.Amount() != uint64(utxo.Amount) {
			id := keys[0].PublicKey().Address()
			hrp := constants.NetworkIDToHRP[testNetworkID]
			addr, err := address.FormatBech32(hrp, id.Bytes())
			if err != nil {
				t.Fatal(err)
			}
			if utxo.Address == addr { // Address that paid tx fee to create testSubnet1 has less tokens
				if out.Amount() != uint64(utxo.Amount)-vm.TxFee {
					t.Fatalf("expected UTXO to have value %d but has value %d", uint64(utxo.Amount)-vm.TxFee, out.Amount())
				}
			} else {
				t.Fatalf("expected UTXO to have value %d but has value %d", uint64(utxo.Amount), out.Amount())
			}
		}
	}

	// Ensure current validator set of primary network is correct
	vdrSet, ok := vm.Validators.GetValidators(constants.PrimaryNetworkID)
	if !ok {
		t.Fatalf("Missing the primary network validator set")
	}
	currentValidators := vdrSet.List()
	if len(currentValidators) != len(genesisState.Validators) {
		t.Fatal("vm's current validator set is wrong")
	}
	for _, key := range keys {
		if addr := key.PublicKey().Address(); !vdrSet.Contains(ids.NodeID(addr)) {
			t.Fatalf("should have had validator with NodeID %s", addr)
		}
	}

	// Ensure the new subnet we created exists
	if _, _, err := vm.state.GetTx(testSubnet1.ID()); err != nil {
		t.Fatalf("expected subnet %s to exist", testSubnet1.ID())
	}
}

// accept proposal to add validator to primary network
func TestAddValidatorCommit(t *testing.T) {
	require := require.New(t)
	vm, _, _ := defaultVM()
	vm.ctx.Lock.Lock()
	defer func() {
		require.NoError(vm.Shutdown(context.Background()))
		vm.ctx.Lock.Unlock()
	}()

	startTime := vm.clock.Time().Add(txexecutor.SyncBound).Add(1 * time.Second)
	endTime := startTime.Add(defaultMinStakingDuration)
	nodeID := ids.GenerateTestNodeID()
	rewardAddress := ids.GenerateTestShortID()

	// create valid tx
	tx, err := vm.txBuilder.NewAddValidatorTx(
		vm.MinValidatorStake,
		uint64(startTime.Unix()),
		uint64(endTime.Unix()),
		nodeID,
		rewardAddress,
		reward.PercentDenominator,
		[]*crypto.PrivateKeySECP256K1R{keys[0]},
		ids.ShortEmpty, // change addr
	)
	require.NoError(err)

	// trigger block creation
	require.NoError(vm.Builder.AddUnverifiedTx(tx))

	blk, err := vm.Builder.BuildBlock(context.Background())
	require.NoError(err)

	require.NoError(blk.Verify(context.Background()))
	require.NoError(blk.Accept(context.Background()))

	_, txStatus, err := vm.state.GetTx(tx.ID())
	require.NoError(err)
	require.Equal(status.Committed, txStatus)

	// Verify that new validator now in pending validator set
	_, err = vm.state.GetPendingValidator(constants.PrimaryNetworkID, nodeID)
	require.NoError(err)
}

// verify invalid attempt to add validator to primary network
func TestInvalidAddValidatorCommit(t *testing.T) {
	vm, _, _ := defaultVM()
	vm.ctx.Lock.Lock()
	defer func() {
		if err := vm.Shutdown(context.Background()); err != nil {
			t.Fatal(err)
		}
		vm.ctx.Lock.Unlock()
	}()

	startTime := defaultGenesisTime.Add(-txexecutor.SyncBound).Add(-1 * time.Second)
	endTime := startTime.Add(defaultMinStakingDuration)
	key, _ := testKeyFactory.NewPrivateKey()
	nodeID := ids.NodeID(key.PublicKey().Address())

	// create invalid tx
	tx, err := vm.txBuilder.NewAddValidatorTx(
		vm.MinValidatorStake,
		uint64(startTime.Unix()),
		uint64(endTime.Unix()),
		nodeID,
		ids.ShortID(nodeID),
		reward.PercentDenominator,
		[]*crypto.PrivateKeySECP256K1R{keys[0]},
		ids.ShortEmpty, // change addr
	)
	if err != nil {
		t.Fatal(err)
	}

	preferred, err := vm.Builder.Preferred()
	if err != nil {
		t.Fatal(err)
	}
	preferredID := preferred.ID()
	preferredHeight := preferred.Height()
	statelessBlk, err := blocks.NewBanffStandardBlock(
		preferred.Timestamp(),
		preferredID,
		preferredHeight+1,
		[]*txs.Tx{tx},
	)
	if err != nil {
		t.Fatal(err)
	}
	blk := vm.manager.NewBlock(statelessBlk)
	if err != nil {
		t.Fatal(err)
	}
	blkBytes := blk.Bytes()

	parsedBlock, err := vm.ParseBlock(context.Background(), blkBytes)
	if err != nil {
		t.Fatal(err)
	}

	if err := parsedBlock.Verify(context.Background()); err == nil {
		t.Fatalf("Should have errored during verification")
	}
	txID := statelessBlk.Txs()[0].ID()
	if _, dropped := vm.Builder.GetDropReason(txID); !dropped {
		t.Fatal("tx should be in dropped tx cache")
	}
}

// Reject attempt to add validator to primary network
func TestAddValidatorReject(t *testing.T) {
	require := require.New(t)
	vm, _, _ := defaultVM()
	vm.ctx.Lock.Lock()
	defer func() {
		require.NoError(vm.Shutdown(context.Background()))
		vm.ctx.Lock.Unlock()
	}()

	startTime := vm.clock.Time().Add(txexecutor.SyncBound).Add(1 * time.Second)
	endTime := startTime.Add(defaultMinStakingDuration)
	nodeID := ids.GenerateTestNodeID()
	rewardAddress := ids.GenerateTestShortID()

	// create valid tx
	tx, err := vm.txBuilder.NewAddValidatorTx(
		vm.MinValidatorStake,
		uint64(startTime.Unix()),
		uint64(endTime.Unix()),
		nodeID,
		rewardAddress,
		reward.PercentDenominator,
		[]*crypto.PrivateKeySECP256K1R{keys[0]},
		ids.ShortEmpty, // change addr
	)
	require.NoError(err)

	// trigger block creation
	require.NoError(vm.Builder.AddUnverifiedTx(tx))

	blk, err := vm.Builder.BuildBlock(context.Background())
	require.NoError(err)

	require.NoError(blk.Verify(context.Background()))
	require.NoError(blk.Reject(context.Background()))

	_, _, err = vm.state.GetTx(tx.ID())
	require.Error(err, database.ErrNotFound)

	_, err = vm.state.GetPendingValidator(constants.PrimaryNetworkID, nodeID)
	require.ErrorIs(err, database.ErrNotFound)
}

// Reject proposal to add validator to primary network
func TestAddValidatorInvalidNotReissued(t *testing.T) {
	vm, _, _ := defaultVM()
	vm.ctx.Lock.Lock()
	defer func() {
		if err := vm.Shutdown(context.Background()); err != nil {
			t.Fatal(err)
		}
		vm.ctx.Lock.Unlock()
	}()

	// Use nodeID that is already in the genesis
	repeatNodeID := ids.NodeID(keys[0].PublicKey().Address())

	startTime := defaultGenesisTime.Add(txexecutor.SyncBound).Add(1 * time.Second)
	endTime := startTime.Add(defaultMinStakingDuration)

	// create valid tx
	tx, err := vm.txBuilder.NewAddValidatorTx(
		vm.MinValidatorStake,
		uint64(startTime.Unix()),
		uint64(endTime.Unix()),
		repeatNodeID,
		ids.ShortID(repeatNodeID),
		reward.PercentDenominator,
		[]*crypto.PrivateKeySECP256K1R{keys[0]},
		ids.ShortEmpty, // change addr
	)
	if err != nil {
		t.Fatal(err)
	}

	// trigger block creation
	if err := vm.Builder.AddUnverifiedTx(tx); err == nil {
		t.Fatal("Expected BuildBlock to error due to adding a validator with a nodeID that is already in the validator set.")
	}
}

// Accept proposal to add validator to subnet
func TestAddSubnetValidatorAccept(t *testing.T) {
	require := require.New(t)
	vm, _, _ := defaultVM()
	vm.ctx.Lock.Lock()
	defer func() {
		require.NoError(vm.Shutdown(context.Background()))
		vm.ctx.Lock.Unlock()
	}()

	startTime := vm.clock.Time().Add(txexecutor.SyncBound).Add(1 * time.Second)
	endTime := startTime.Add(defaultMinStakingDuration)
	nodeID := ids.NodeID(keys[0].PublicKey().Address())

	// create valid tx
	// note that [startTime, endTime] is a subset of time that keys[0]
	// validates primary network ([defaultValidateStartTime, defaultValidateEndTime])
	tx, err := vm.txBuilder.NewAddSubnetValidatorTx(
		defaultWeight,
		uint64(startTime.Unix()),
		uint64(endTime.Unix()),
		nodeID,
		testSubnet1.ID(),
		[]*crypto.PrivateKeySECP256K1R{testSubnet1ControlKeys[0], testSubnet1ControlKeys[1]},
		ids.ShortEmpty, // change addr
	)
	require.NoError(err)

	// trigger block creation
	require.NoError(vm.Builder.AddUnverifiedTx(tx))

	blk, err := vm.Builder.BuildBlock(context.Background())
	require.NoError(err)

	require.NoError(blk.Verify(context.Background()))
	require.NoError(blk.Accept(context.Background()))

	_, txStatus, err := vm.state.GetTx(tx.ID())
	require.NoError(err)
	require.Equal(status.Committed, txStatus)

	// Verify that new validator is in pending validator set
	_, err = vm.state.GetPendingValidator(testSubnet1.ID(), nodeID)
	require.NoError(err)
}

// Reject proposal to add validator to subnet
func TestAddSubnetValidatorReject(t *testing.T) {
	require := require.New(t)
	vm, _, _ := defaultVM()
	vm.ctx.Lock.Lock()
	defer func() {
		require.NoError(vm.Shutdown(context.Background()))
		vm.ctx.Lock.Unlock()
	}()

	startTime := vm.clock.Time().Add(txexecutor.SyncBound).Add(1 * time.Second)
	endTime := startTime.Add(defaultMinStakingDuration)
	nodeID := ids.NodeID(keys[0].PublicKey().Address())

	// create valid tx
	// note that [startTime, endTime] is a subset of time that keys[0]
	// validates primary network ([defaultValidateStartTime, defaultValidateEndTime])
	tx, err := vm.txBuilder.NewAddSubnetValidatorTx(
		defaultWeight,
		uint64(startTime.Unix()),
		uint64(endTime.Unix()),
		nodeID,
		testSubnet1.ID(),
		[]*crypto.PrivateKeySECP256K1R{testSubnet1ControlKeys[1], testSubnet1ControlKeys[2]},
		ids.ShortEmpty, // change addr
	)
	require.NoError(err)

	// trigger block creation
	require.NoError(vm.Builder.AddUnverifiedTx(tx))

	blk, err := vm.Builder.BuildBlock(context.Background())
	require.NoError(err)

	require.NoError(blk.Verify(context.Background()))
	require.NoError(blk.Reject(context.Background()))

	_, _, err = vm.state.GetTx(tx.ID())
	require.Error(err, database.ErrNotFound)

	// Verify that new validator NOT in pending validator set
	_, err = vm.state.GetPendingValidator(testSubnet1.ID(), nodeID)
	require.ErrorIs(err, database.ErrNotFound)
}

// Test case where primary network validator rewarded
func TestRewardValidatorAccept(t *testing.T) {
	require := require.New(t)
	vm, _, _ := defaultVM()
	vm.ctx.Lock.Lock()
	defer func() {
		require.NoError(vm.Shutdown(context.Background()))
		vm.ctx.Lock.Unlock()
	}()

	// Fast forward clock to time for genesis validators to leave
	vm.clock.Set(defaultValidateEndTime)

	blk, err := vm.Builder.BuildBlock(context.Background()) // should advance time
	require.NoError(err)

	require.NoError(blk.Verify(context.Background()))

	// Assert preferences are correct
	block := blk.(smcon.OracleBlock)
	options, err := block.Options(context.Background())
	require.NoError(err)

	commit := options[0].(*blockexecutor.Block)
	_, ok := commit.Block.(*blocks.BanffCommitBlock)
	require.True(ok)
	abort := options[1].(*blockexecutor.Block)
	_, ok = abort.Block.(*blocks.BanffAbortBlock)
	require.True(ok)

	require.NoError(block.Accept(context.Background()))
	require.NoError(commit.Verify(context.Background()))
	require.NoError(abort.Verify(context.Background()))

	txID := blk.(blocks.Block).Txs()[0].ID()
	{
		onAccept, ok := vm.manager.GetState(abort.ID())
		require.True(ok)

		_, txStatus, err := onAccept.GetTx(txID)
		require.NoError(err)
		require.Equal(status.Aborted, txStatus)
	}

	require.NoError(commit.Accept(context.Background())) // advance the timestamp
	lastAcceptedID, err := vm.LastAccepted(context.Background())
	require.NoError(err)
	require.NoError(vm.SetPreference(context.Background(), lastAcceptedID))

	_, txStatus, err := vm.state.GetTx(txID)
	require.NoError(err)
	require.Equal(status.Committed, txStatus)

	// Verify that chain's timestamp has advanced
	timestamp := vm.state.GetTimestamp()
	require.Equal(defaultValidateEndTime.Unix(), timestamp.Unix())

	blk, err = vm.Builder.BuildBlock(context.Background()) // should contain proposal to reward genesis validator
	require.NoError(err)

	require.NoError(blk.Verify(context.Background()))

	// Assert preferences are correct
	block = blk.(smcon.OracleBlock)
	options, err = block.Options(context.Background())
	require.NoError(err)

	commit = options[0].(*blockexecutor.Block)
	_, ok = commit.Block.(*blocks.BanffCommitBlock)
	require.True(ok)

	abort = options[1].(*blockexecutor.Block)
	_, ok = abort.Block.(*blocks.BanffAbortBlock)
	require.True(ok)

	require.NoError(block.Accept(context.Background()))
	require.NoError(commit.Verify(context.Background()))
	require.NoError(abort.Verify(context.Background()))

	txID = blk.(blocks.Block).Txs()[0].ID()
	{
		onAccept, ok := vm.manager.GetState(abort.ID())
		require.True(ok)

		_, txStatus, err := onAccept.GetTx(txID)
		require.NoError(err)
		require.Equal(status.Aborted, txStatus)
	}

	require.NoError(commit.Accept(context.Background())) // reward the genesis validator

	_, txStatus, err = vm.state.GetTx(txID)
	require.NoError(err)
	require.Equal(status.Committed, txStatus)

	_, err = vm.state.GetCurrentValidator(constants.PrimaryNetworkID, ids.NodeID(keys[1].PublicKey().Address()))
	require.ErrorIs(err, database.ErrNotFound)
}

// Test case where primary network validator not rewarded
func TestRewardValidatorReject(t *testing.T) {
	require := require.New(t)
	vm, _, _ := defaultVM()
	vm.ctx.Lock.Lock()
	defer func() {
		require.NoError(vm.Shutdown(context.Background()))
		vm.ctx.Lock.Unlock()
	}()

	// Fast forward clock to time for genesis validators to leave
	vm.clock.Set(defaultValidateEndTime)

	blk, err := vm.Builder.BuildBlock(context.Background()) // should advance time
	require.NoError(err)
	require.NoError(blk.Verify(context.Background()))

	// Assert preferences are correct
	block := blk.(smcon.OracleBlock)
	options, err := block.Options(context.Background())
	require.NoError(err)

	commit := options[0].(*blockexecutor.Block)
	_, ok := commit.Block.(*blocks.BanffCommitBlock)
	require.True(ok)

	abort := options[1].(*blockexecutor.Block)
	_, ok = abort.Block.(*blocks.BanffAbortBlock)
	require.True(ok)

	require.NoError(block.Accept(context.Background()))
	require.NoError(commit.Verify(context.Background()))
	require.NoError(abort.Verify(context.Background()))

	txID := blk.(blocks.Block).Txs()[0].ID()
	{
		onAccept, ok := vm.manager.GetState(abort.ID())
		require.True(ok)

		_, txStatus, err := onAccept.GetTx(txID)
		require.NoError(err)
		require.Equal(status.Aborted, txStatus)
	}

	require.NoError(commit.Accept(context.Background())) // advance the timestamp
	require.NoError(vm.SetPreference(context.Background(), vm.manager.LastAccepted()))

	_, txStatus, err := vm.state.GetTx(txID)
	require.NoError(err)
	require.Equal(status.Committed, txStatus)

	timestamp := vm.state.GetTimestamp()
	require.Equal(defaultValidateEndTime.Unix(), timestamp.Unix())

	blk, err = vm.Builder.BuildBlock(context.Background()) // should contain proposal to reward genesis validator
	require.NoError(err)

	require.NoError(blk.Verify(context.Background()))

	block = blk.(smcon.OracleBlock)
	options, err = block.Options(context.Background())
	require.NoError(err)

	commit = options[0].(*blockexecutor.Block)
	_, ok = commit.Block.(*blocks.BanffCommitBlock)
	require.True(ok)

	abort = options[1].(*blockexecutor.Block)
	_, ok = abort.Block.(*blocks.BanffAbortBlock)
	require.True(ok)

	require.NoError(blk.Accept(context.Background()))
	require.NoError(commit.Verify(context.Background()))

	txID = blk.(blocks.Block).Txs()[0].ID()
	{
		onAccept, ok := vm.manager.GetState(commit.ID())
		require.True(ok)

		_, txStatus, err := onAccept.GetTx(txID)
		require.NoError(err)
		require.Equal(status.Committed, txStatus)
	}

	require.NoError(abort.Verify(context.Background()))
	require.NoError(abort.Accept(context.Background())) // do not reward the genesis validator

	_, txStatus, err = vm.state.GetTx(txID)
	require.NoError(err)
	require.Equal(status.Aborted, txStatus)

	_, err = vm.state.GetCurrentValidator(constants.PrimaryNetworkID, ids.NodeID(keys[1].PublicKey().Address()))
	require.ErrorIs(err, database.ErrNotFound)
}

// Test case where primary network validator is preferred to be rewarded
func TestRewardValidatorPreferred(t *testing.T) {
	require := require.New(t)
	vm, _, _ := defaultVM()
	vm.ctx.Lock.Lock()
	defer func() {
		require.NoError(vm.Shutdown(context.Background()))
		vm.ctx.Lock.Unlock()
	}()

	// Fast forward clock to time for genesis validators to leave
	vm.clock.Set(defaultValidateEndTime)

	blk, err := vm.Builder.BuildBlock(context.Background()) // should advance time
	require.NoError(err)
	require.NoError(blk.Verify(context.Background()))

	// Assert preferences are correct
	block := blk.(smcon.OracleBlock)
	options, err := block.Options(context.Background())
	require.NoError(err)

	commit := options[0].(*blockexecutor.Block)
	_, ok := commit.Block.(*blocks.BanffCommitBlock)
	require.True(ok)

	abort := options[1].(*blockexecutor.Block)
	_, ok = abort.Block.(*blocks.BanffAbortBlock)
	require.True(ok)

	require.NoError(block.Accept(context.Background()))
	require.NoError(commit.Verify(context.Background()))
	require.NoError(abort.Verify(context.Background()))

	txID := blk.(blocks.Block).Txs()[0].ID()
	{
		onAccept, ok := vm.manager.GetState(abort.ID())
		require.True(ok)

		_, txStatus, err := onAccept.GetTx(txID)
		require.NoError(err)
		require.Equal(status.Aborted, txStatus)
	}

	require.NoError(commit.Accept(context.Background())) // advance the timestamp
	require.NoError(vm.SetPreference(context.Background(), vm.manager.LastAccepted()))

	_, txStatus, err := vm.state.GetTx(txID)
	require.NoError(err)
	require.Equal(status.Committed, txStatus)

	timestamp := vm.state.GetTimestamp()
	require.Equal(defaultValidateEndTime.Unix(), timestamp.Unix())

	// should contain proposal to reward genesis validator
	blk, err = vm.Builder.BuildBlock(context.Background())
	require.NoError(err)

	require.NoError(blk.Verify(context.Background()))

	block = blk.(smcon.OracleBlock)
	options, err = block.Options(context.Background())
	require.NoError(err)

	commit = options[0].(*blockexecutor.Block)
	_, ok = commit.Block.(*blocks.BanffCommitBlock)
	require.True(ok)

	abort = options[1].(*blockexecutor.Block)
	_, ok = abort.Block.(*blocks.BanffAbortBlock)
	require.True(ok)

	require.NoError(blk.Accept(context.Background()))
	require.NoError(commit.Verify(context.Background()))

	txID = blk.(blocks.Block).Txs()[0].ID()
	{
		onAccept, ok := vm.manager.GetState(commit.ID())
		require.True(ok)

		_, txStatus, err := onAccept.GetTx(txID)
		require.NoError(err)
		require.Equal(status.Committed, txStatus)
	}

	require.NoError(abort.Verify(context.Background()))
	require.NoError(abort.Accept(context.Background())) // do not reward the genesis validator

	_, txStatus, err = vm.state.GetTx(txID)
	require.NoError(err)
	require.Equal(status.Aborted, txStatus)

	_, err = vm.state.GetCurrentValidator(constants.PrimaryNetworkID, ids.NodeID(keys[1].PublicKey().Address()))
	require.ErrorIs(err, database.ErrNotFound)
}

// Ensure BuildBlock errors when there is no block to build
func TestUnneededBuildBlock(t *testing.T) {
	vm, _, _ := defaultVM()
	vm.ctx.Lock.Lock()
	defer func() {
		if err := vm.Shutdown(context.Background()); err != nil {
			t.Fatal(err)
		}
		vm.ctx.Lock.Unlock()
	}()
	if _, err := vm.Builder.BuildBlock(context.Background()); err == nil {
		t.Fatalf("Should have errored on BuildBlock")
	}
}

// test acceptance of proposal to create a new chain
func TestCreateChain(t *testing.T) {
	vm, _, _ := defaultVM()
	vm.ctx.Lock.Lock()
	defer func() {
		if err := vm.Shutdown(context.Background()); err != nil {
			t.Fatal(err)
		}
		vm.ctx.Lock.Unlock()
	}()

	tx, err := vm.txBuilder.NewCreateChainTx(
		testSubnet1.ID(),
		nil,
		ids.ID{'t', 'e', 's', 't', 'v', 'm'},
		nil,
		"name",
		[]*crypto.PrivateKeySECP256K1R{testSubnet1ControlKeys[0], testSubnet1ControlKeys[1]},
		ids.ShortEmpty, // change addr
	)
	if err != nil {
		t.Fatal(err)
	} else if err := vm.Builder.AddUnverifiedTx(tx); err != nil {
		t.Fatal(err)
	} else if blk, err := vm.Builder.BuildBlock(context.Background()); err != nil { // should contain proposal to create chain
		t.Fatal(err)
	} else if err := blk.Verify(context.Background()); err != nil {
		t.Fatal(err)
	} else if err := blk.Accept(context.Background()); err != nil {
		t.Fatal(err)
	} else if _, txStatus, err := vm.state.GetTx(tx.ID()); err != nil {
		t.Fatal(err)
	} else if txStatus != status.Committed {
		t.Fatalf("status should be Committed but is %s", txStatus)
	}

	// Verify chain was created
	chains, err := vm.state.GetChains(testSubnet1.ID())
	if err != nil {
		t.Fatal(err)
	}
	foundNewChain := false
	for _, chain := range chains {
		if bytes.Equal(chain.Bytes(), tx.Bytes()) {
			foundNewChain = true
		}
	}
	if !foundNewChain {
		t.Fatal("should've created new chain but didn't")
	}
}

// test where we:
// 1) Create a subnet
// 2) Add a validator to the subnet's pending validator set
// 3) Advance timestamp to validator's start time (moving the validator from pending to current)
// 4) Advance timestamp to validator's end time (removing validator from current)
func TestCreateSubnet(t *testing.T) {
	require := require.New(t)
	vm, _, _ := defaultVM()
	vm.ctx.Lock.Lock()
	defer func() {
		require.NoError(vm.Shutdown(context.Background()))
		vm.ctx.Lock.Unlock()
	}()

	nodeID := ids.NodeID(keys[0].PublicKey().Address())

	createSubnetTx, err := vm.txBuilder.NewCreateSubnetTx(
		1, // threshold
		[]ids.ShortID{ // control keys
			keys[0].PublicKey().Address(),
			keys[1].PublicKey().Address(),
		},
		[]*crypto.PrivateKeySECP256K1R{keys[0]}, // payer
		keys[0].PublicKey().Address(),           // change addr
	)
	require.NoError(err)

	require.NoError(vm.Builder.AddUnverifiedTx(createSubnetTx))

	// should contain proposal to create subnet
	blk, err := vm.Builder.BuildBlock(context.Background())
	require.NoError(err)

	require.NoError(blk.Verify(context.Background()))
	require.NoError(blk.Accept(context.Background()))
	require.NoError(vm.SetPreference(context.Background(), vm.manager.LastAccepted()))

	_, txStatus, err := vm.state.GetTx(createSubnetTx.ID())
	require.NoError(err)
	require.Equal(status.Committed, txStatus)

	subnets, err := vm.state.GetSubnets()
	require.NoError(err)

	found := false
	for _, subnet := range subnets {
		if subnet.ID() == createSubnetTx.ID() {
			found = true
			break
		}
	}
	require.True(found)

	// Now that we've created a new subnet, add a validator to that subnet
	startTime := vm.clock.Time().Add(txexecutor.SyncBound).Add(1 * time.Second)
	endTime := startTime.Add(defaultMinStakingDuration)
	// [startTime, endTime] is subset of time keys[0] validates default subnet so tx is valid
	addValidatorTx, err := vm.txBuilder.NewAddSubnetValidatorTx(
		defaultWeight,
		uint64(startTime.Unix()),
		uint64(endTime.Unix()),
		nodeID,
		createSubnetTx.ID(),
		[]*crypto.PrivateKeySECP256K1R{keys[0]},
		ids.ShortEmpty, // change addr
	)
	require.NoError(err)

	require.NoError(vm.Builder.AddUnverifiedTx(addValidatorTx))

	blk, err = vm.Builder.BuildBlock(context.Background()) // should add validator to the new subnet
	require.NoError(err)

	require.NoError(blk.Verify(context.Background()))
	require.NoError(blk.Accept(context.Background())) // add the validator to pending validator set
	require.NoError(vm.SetPreference(context.Background(), vm.manager.LastAccepted()))

	txID := blk.(blocks.Block).Txs()[0].ID()
	_, txStatus, err = vm.state.GetTx(txID)
	require.NoError(err)
	require.Equal(status.Committed, txStatus)

	_, err = vm.state.GetPendingValidator(createSubnetTx.ID(), nodeID)
	require.NoError(err)

	// Advance time to when new validator should start validating
	// Create a block with an advance time tx that moves validator
	// from pending to current validator set
	vm.clock.Set(startTime)
	blk, err = vm.Builder.BuildBlock(context.Background()) // should be advance time tx
	require.NoError(err)
	require.NoError(blk.Verify(context.Background()))
	require.NoError(blk.Accept(context.Background())) // move validator addValidatorTx from pending to current
	require.NoError(vm.SetPreference(context.Background(), vm.manager.LastAccepted()))

	_, err = vm.state.GetPendingValidator(createSubnetTx.ID(), nodeID)
	require.ErrorIs(err, database.ErrNotFound)

	_, err = vm.state.GetCurrentValidator(createSubnetTx.ID(), nodeID)
	require.NoError(err)

	// fast forward clock to time validator should stop validating
	vm.clock.Set(endTime)
	blk, err = vm.Builder.BuildBlock(context.Background())
	require.NoError(err)
	require.NoError(blk.Verify(context.Background()))
	require.NoError(blk.Accept(context.Background())) // remove validator from current validator set

	_, err = vm.state.GetPendingValidator(createSubnetTx.ID(), nodeID)
	require.ErrorIs(err, database.ErrNotFound)

	_, err = vm.state.GetCurrentValidator(createSubnetTx.ID(), nodeID)
	require.ErrorIs(err, database.ErrNotFound)
}

// test asset import
func TestAtomicImport(t *testing.T) {
	vm, baseDB, mutableSharedMemory := defaultVM()
	vm.ctx.Lock.Lock()
	defer func() {
		if err := vm.Shutdown(context.Background()); err != nil {
			t.Fatal(err)
		}
		vm.ctx.Lock.Unlock()
	}()

	utxoID := avax.UTXOID{
		TxID:        ids.Empty.Prefix(1),
		OutputIndex: 1,
	}
	amount := uint64(50000)
	recipientKey := keys[1]

	m := atomic.NewMemory(prefixdb.New([]byte{5}, baseDB))

	mutableSharedMemory.SharedMemory = m.NewSharedMemory(vm.ctx.ChainID)
	peerSharedMemory := m.NewSharedMemory(vm.ctx.XChainID)

	if _, err := vm.txBuilder.NewImportTx(
		vm.ctx.XChainID,
		recipientKey.PublicKey().Address(),
		[]*crypto.PrivateKeySECP256K1R{keys[0]},
		ids.ShortEmpty, // change addr
	); err == nil {
		t.Fatalf("should have errored due to missing utxos")
	}

	// Provide the avm UTXO

	utxo := &avax.UTXO{
		UTXOID: utxoID,
		Asset:  avax.Asset{ID: avaxAssetID},
		Out: &secp256k1fx.TransferOutput{
			Amt: amount,
			OutputOwners: secp256k1fx.OutputOwners{
				Threshold: 1,
				Addrs:     []ids.ShortID{recipientKey.PublicKey().Address()},
			},
		},
	}
	utxoBytes, err := txs.Codec.Marshal(txs.Version, utxo)
	if err != nil {
		t.Fatal(err)
	}
	inputID := utxo.InputID()
	if err := peerSharedMemory.Apply(map[ids.ID]*atomic.Requests{vm.ctx.ChainID: {PutRequests: []*atomic.Element{{
		Key:   inputID[:],
		Value: utxoBytes,
		Traits: [][]byte{
			recipientKey.PublicKey().Address().Bytes(),
		},
	}}}}); err != nil {
		t.Fatal(err)
	}

	tx, err := vm.txBuilder.NewImportTx(
		vm.ctx.XChainID,
		recipientKey.PublicKey().Address(),
		[]*crypto.PrivateKeySECP256K1R{recipientKey},
		ids.ShortEmpty, // change addr
	)
	if err != nil {
		t.Fatal(err)
	}

	if err := vm.Builder.AddUnverifiedTx(tx); err != nil {
		t.Fatal(err)
	} else if blk, err := vm.Builder.BuildBlock(context.Background()); err != nil {
		t.Fatal(err)
	} else if err := blk.Verify(context.Background()); err != nil {
		t.Fatal(err)
	} else if err := blk.Accept(context.Background()); err != nil {
		t.Fatal(err)
	} else if _, txStatus, err := vm.state.GetTx(tx.ID()); err != nil {
		t.Fatal(err)
	} else if txStatus != status.Committed {
		t.Fatalf("status should be Committed but is %s", txStatus)
	}
	inputID = utxoID.InputID()
	if _, err := vm.ctx.SharedMemory.Get(vm.ctx.XChainID, [][]byte{inputID[:]}); err == nil {
		t.Fatalf("shouldn't have been able to read the utxo")
	}
}

// test optimistic asset import
func TestOptimisticAtomicImport(t *testing.T) {
	vm, _, _ := defaultVM()
	vm.ctx.Lock.Lock()
	defer func() {
		if err := vm.Shutdown(context.Background()); err != nil {
			t.Fatal(err)
		}
		vm.ctx.Lock.Unlock()
	}()

	tx := &txs.Tx{Unsigned: &txs.ImportTx{
		BaseTx: txs.BaseTx{BaseTx: avax.BaseTx{
			NetworkID:    vm.ctx.NetworkID,
			BlockchainID: vm.ctx.ChainID,
		}},
		SourceChain: vm.ctx.XChainID,
		ImportedInputs: []*avax.TransferableInput{{
			UTXOID: avax.UTXOID{
				TxID:        ids.Empty.Prefix(1),
				OutputIndex: 1,
			},
			Asset: avax.Asset{ID: vm.ctx.AVAXAssetID},
			In: &secp256k1fx.TransferInput{
				Amt: 50000,
			},
		}},
	}}
	if err := tx.Sign(txs.Codec, [][]*crypto.PrivateKeySECP256K1R{{}}); err != nil {
		t.Fatal(err)
	}

	preferred, err := vm.Builder.Preferred()
	if err != nil {
		t.Fatal(err)
	}
	preferredID := preferred.ID()
	preferredHeight := preferred.Height()

	statelessBlk, err := blocks.NewApricotAtomicBlock(
		preferredID,
		preferredHeight+1,
		tx,
	)
	if err != nil {
		t.Fatal(err)
	}
	blk := vm.manager.NewBlock(statelessBlk)

	if err := blk.Verify(context.Background()); err == nil {
		t.Fatalf("Block should have failed verification due to missing UTXOs")
	}

	if err := vm.SetState(context.Background(), snow.Bootstrapping); err != nil {
		t.Fatal(err)
	}

	if err := blk.Verify(context.Background()); err != nil {
		t.Fatal(err)
	}

	if err := blk.Accept(context.Background()); err != nil {
		t.Fatal(err)
	}

	if err := vm.SetState(context.Background(), snow.NormalOp); err != nil {
		t.Fatal(err)
	}

	_, txStatus, err := vm.state.GetTx(tx.ID())
	if err != nil {
		t.Fatal(err)
	}

	if txStatus != status.Committed {
		t.Fatalf("Wrong status returned. Expected %s; Got %s", status.Committed, txStatus)
	}
}

// test restarting the node
func TestRestartFullyAccepted(t *testing.T) {
	require := require.New(t)
	_, genesisBytes := defaultGenesis()
	db := manager.NewMemDB(version.Semantic1_0_0)

	firstDB := db.NewPrefixDBManager([]byte{})
	firstVM := &VM{Factory: Factory{
		Config: config.Config{
			Chains:                 chains.MockManager{},
			Validators:             validators.NewManager(),
			UptimeLockedCalculator: uptime.NewLockedCalculator(),
			MinStakeDuration:       defaultMinStakingDuration,
			MaxStakeDuration:       defaultMaxStakingDuration,
			RewardConfig:           defaultRewardConfig,
			BanffTime:              banffForkTime,
		},
	}}

	firstCtx := defaultContext()

	baseDBManager := manager.NewMemDB(version.Semantic1_0_0)
	atomicDB := prefixdb.New([]byte{1}, baseDBManager.Current().Database)
	m := atomic.NewMemory(atomicDB)
	msm := &mutableSharedMemory{
		SharedMemory: m.NewSharedMemory(firstCtx.ChainID),
	}
	firstCtx.SharedMemory = msm

	initialClkTime := banffForkTime.Add(time.Second)
	firstVM.clock.Set(initialClkTime)
	firstCtx.Lock.Lock()

	firstMsgChan := make(chan common.Message, 1)
	err := firstVM.Initialize(
		context.Background(),
		firstCtx,
		firstDB,
		genesisBytes,
		nil,
		nil,
		firstMsgChan,
		nil,
		nil,
	)
	require.NoError(err)

	genesisID, err := firstVM.LastAccepted(context.Background())
	require.NoError(err)

	nextChainTime := initialClkTime.Add(time.Second)
	firstVM.clock.Set(initialClkTime)
	preferred, err := firstVM.Builder.Preferred()
	require.NoError(err)
	preferredID := preferred.ID()
	preferredHeight := preferred.Height()

	// include a tx to make the block be accepted
	tx := &txs.Tx{Unsigned: &txs.ImportTx{
		BaseTx: txs.BaseTx{BaseTx: avax.BaseTx{
			NetworkID:    firstVM.ctx.NetworkID,
			BlockchainID: firstVM.ctx.ChainID,
		}},
		SourceChain: firstVM.ctx.XChainID,
		ImportedInputs: []*avax.TransferableInput{{
			UTXOID: avax.UTXOID{
				TxID:        ids.Empty.Prefix(1),
				OutputIndex: 1,
			},
			Asset: avax.Asset{ID: firstVM.ctx.AVAXAssetID},
			In: &secp256k1fx.TransferInput{
				Amt: 50000,
			},
		}},
	}}
	require.NoError(tx.Sign(txs.Codec, [][]*crypto.PrivateKeySECP256K1R{{}}))

	statelessBlk, err := blocks.NewBanffStandardBlock(
		nextChainTime,
		preferredID,
		preferredHeight+1,
		[]*txs.Tx{tx},
	)
	require.NoError(err)

	firstAdvanceTimeBlk := firstVM.manager.NewBlock(statelessBlk)

	nextChainTime = nextChainTime.Add(2 * time.Second)
	firstVM.clock.Set(nextChainTime)
	require.NoError(firstAdvanceTimeBlk.Verify(context.Background()))
	require.NoError(firstAdvanceTimeBlk.Accept(context.Background()))

	require.NoError(firstVM.Shutdown(context.Background()))
	firstCtx.Lock.Unlock()

	secondVM := &VM{Factory: Factory{
		Config: config.Config{
			Chains:                 chains.MockManager{},
			Validators:             validators.NewManager(),
			UptimeLockedCalculator: uptime.NewLockedCalculator(),
			MinStakeDuration:       defaultMinStakingDuration,
			MaxStakeDuration:       defaultMaxStakingDuration,
			RewardConfig:           defaultRewardConfig,
			BanffTime:              banffForkTime,
		},
	}}

	secondCtx := defaultContext()
	secondCtx.SharedMemory = msm
	secondVM.clock.Set(initialClkTime)
	secondCtx.Lock.Lock()
	defer func() {
		if err := secondVM.Shutdown(context.Background()); err != nil {
			t.Fatal(err)
		}
		secondCtx.Lock.Unlock()
	}()

	secondDB := db.NewPrefixDBManager([]byte{})
	secondMsgChan := make(chan common.Message, 1)
	err = secondVM.Initialize(
		context.Background(),
		secondCtx,
		secondDB,
		genesisBytes,
		nil,
		nil,
		secondMsgChan,
		nil,
		nil,
	)
	require.NoError(err)

	lastAccepted, err := secondVM.LastAccepted(context.Background())
	require.NoError(err)
	require.Equal(genesisID, lastAccepted)
}

// test bootstrapping the node
func TestBootstrapPartiallyAccepted(t *testing.T) {
	require := require.New(t)

	_, genesisBytes := defaultGenesis()

	baseDBManager := manager.NewMemDB(version.Semantic1_0_0)
	vmDBManager := baseDBManager.NewPrefixDBManager([]byte("vm"))
	bootstrappingDB := prefixdb.New([]byte("bootstrapping"), baseDBManager.Current().Database)

	blocked, err := queue.NewWithMissing(bootstrappingDB, "", prometheus.NewRegistry())
	require.NoError(err)

	vm := &VM{Factory: Factory{
		Config: config.Config{
			Chains:                 chains.MockManager{},
			Validators:             validators.NewManager(),
			UptimeLockedCalculator: uptime.NewLockedCalculator(),
			MinStakeDuration:       defaultMinStakingDuration,
			MaxStakeDuration:       defaultMaxStakingDuration,
			RewardConfig:           defaultRewardConfig,
			BanffTime:              banffForkTime,
		},
	}}

	initialClkTime := banffForkTime.Add(time.Second)
	vm.clock.Set(initialClkTime)
	ctx := defaultContext()

	atomicDB := prefixdb.New([]byte{1}, baseDBManager.Current().Database)
	m := atomic.NewMemory(atomicDB)
	msm := &mutableSharedMemory{
		SharedMemory: m.NewSharedMemory(ctx.ChainID),
	}
	ctx.SharedMemory = msm

	consensusCtx := snow.DefaultConsensusContextTest()
	consensusCtx.Context = ctx
	consensusCtx.SetState(snow.Initializing)
	ctx.Lock.Lock()

	msgChan := make(chan common.Message, 1)
	err = vm.Initialize(
		context.Background(),
		ctx,
		vmDBManager,
		genesisBytes,
		nil,
		nil,
		msgChan,
		nil,
		nil,
	)
	require.NoError(err)

	preferred, err := vm.Builder.Preferred()
	require.NoError(err)

	// include a tx to make the block be accepted
	tx := &txs.Tx{Unsigned: &txs.ImportTx{
		BaseTx: txs.BaseTx{BaseTx: avax.BaseTx{
			NetworkID:    vm.ctx.NetworkID,
			BlockchainID: vm.ctx.ChainID,
		}},
		SourceChain: vm.ctx.XChainID,
		ImportedInputs: []*avax.TransferableInput{{
			UTXOID: avax.UTXOID{
				TxID:        ids.Empty.Prefix(1),
				OutputIndex: 1,
			},
			Asset: avax.Asset{ID: vm.ctx.AVAXAssetID},
			In: &secp256k1fx.TransferInput{
				Amt: 50000,
			},
		}},
	}}
	require.NoError(tx.Sign(txs.Codec, [][]*crypto.PrivateKeySECP256K1R{{}}))

	nextChainTime := initialClkTime.Add(time.Second)
	preferredID := preferred.ID()
	preferredHeight := preferred.Height()
	statelessBlk, err := blocks.NewBanffStandardBlock(
		nextChainTime,
		preferredID,
		preferredHeight+1,
		[]*txs.Tx{tx},
	)
	require.NoError(err)

	advanceTimeBlk := vm.manager.NewBlock(statelessBlk)
	require.NoError(err)

	advanceTimeBlkID := advanceTimeBlk.ID()
	advanceTimeBlkBytes := advanceTimeBlk.Bytes()

	peerID := ids.NodeID{1, 2, 3, 4, 5, 4, 3, 2, 1}
	vdrs := validators.NewSet()
	require.NoError(vdrs.AddWeight(peerID, 1))
	beacons := vdrs

	benchlist := benchlist.NewNoBenchlist()
	timeoutManager, err := timeout.NewManager(
		&timer.AdaptiveTimeoutConfig{
			InitialTimeout:     time.Millisecond,
			MinimumTimeout:     time.Millisecond,
			MaximumTimeout:     10 * time.Second,
			TimeoutHalflife:    5 * time.Minute,
			TimeoutCoefficient: 1.25,
		},
		benchlist,
		"",
		prometheus.NewRegistry(),
	)
	require.NoError(err)

	go timeoutManager.Dispatch()

	chainRouter := &router.ChainRouter{}

	metrics := prometheus.NewRegistry()
	mc, err := message.NewCreator(metrics, "dummyNamespace", true, 10*time.Second)
	require.NoError(err)

	err = chainRouter.Initialize(
		ids.EmptyNodeID,
		logging.NoLog{},
		timeoutManager,
		time.Second,
		ids.Set{},
		ids.Set{},
		nil,
		router.HealthConfig{},
		"",
		prometheus.NewRegistry(),
	)
	require.NoError(err)

	externalSender := &sender.ExternalSenderTest{TB: t}
	externalSender.Default(true)

	// Passes messages from the consensus engine to the network
	sender, err := sender.New(
		consensusCtx,
		mc,
		externalSender,
		chainRouter,
		timeoutManager,
		sender.GossipConfig{
			AcceptedFrontierPeerSize:  1,
			OnAcceptPeerSize:          1,
			AppGossipValidatorSize:    1,
			AppGossipNonValidatorSize: 1,
		},
	)
	require.NoError(err)

	var reqID uint32
	externalSender.SendF = func(msg message.OutboundMessage, nodeIDs ids.NodeIDSet, _ ids.ID, _ bool) ids.NodeIDSet {
		inMsg, err := mc.Parse(msg.Bytes(), ctx.NodeID, func() {})
		require.NoError(err)
		require.Equal(message.GetAcceptedFrontierOp, inMsg.Op())

		requestID, ok := message.GetRequestID(inMsg.Message())
		require.True(ok)

		reqID = requestID
		return nodeIDs
	}

	isBootstrapped := false
	subnet := &common.SubnetTest{
		T: t,
		IsBootstrappedF: func() bool {
			return isBootstrapped
		},
		BootstrappedF: func(ids.ID) {
			isBootstrapped = true
		},
	}

	peers := tracker.NewPeers()
	startup := tracker.NewStartup(peers, (beacons.Weight()+1)/2)
	beacons.RegisterCallbackListener(startup)

	// The engine handles consensus
	consensus := &smcon.Topological{}
	commonCfg := common.Config{
		Ctx:                            consensusCtx,
		Validators:                     vdrs,
		Beacons:                        beacons,
		SampleK:                        beacons.Len(),
		StartupTracker:                 startup,
		Alpha:                          (beacons.Weight() + 1) / 2,
		Sender:                         sender,
		Subnet:                         subnet,
		AncestorsMaxContainersSent:     2000,
		AncestorsMaxContainersReceived: 2000,
		SharedCfg:                      &common.SharedConfig{},
	}

	snowGetHandler, err := snowgetter.New(vm, commonCfg)
	require.NoError(err)

	bootstrapConfig := bootstrap.Config{
		Config:        commonCfg,
		AllGetsServer: snowGetHandler,
		Blocked:       blocked,
		VM:            vm,
	}

	// Asynchronously passes messages from the network to the consensus engine
	cpuTracker, err := timetracker.NewResourceTracker(
		prometheus.NewRegistry(),
		resource.NoUsage,
		meter.ContinuousFactory{},
		time.Second,
	)
	require.NoError(err)

	handler, err := handler.New(
		bootstrapConfig.Ctx,
		vdrs,
		msgChan,
		nil,
		time.Hour,
		cpuTracker,
	)
	require.NoError(err)

	engineConfig := smeng.Config{
		Ctx:           bootstrapConfig.Ctx,
		AllGetsServer: snowGetHandler,
		VM:            bootstrapConfig.VM,
		Sender:        bootstrapConfig.Sender,
		Validators:    vdrs,
		Params: snowball.Parameters{
			K:                     1,
			Alpha:                 1,
			BetaVirtuous:          20,
			BetaRogue:             20,
			ConcurrentRepolls:     1,
			OptimalProcessing:     1,
			MaxOutstandingItems:   1,
			MaxItemProcessingTime: 1,
		},
		Consensus: consensus,
	}
	engine, err := smeng.New(engineConfig)
	require.NoError(err)

	handler.SetConsensus(engine)

	bootstrapper, err := bootstrap.New(
		context.Background(),
		bootstrapConfig,
		engine.Start,
	)
	require.NoError(err)

	handler.SetBootstrapper(bootstrapper)

	// Allow incoming messages to be routed to the new chain
	chainRouter.AddChain(handler)
	ctx.Lock.Unlock()

	handler.Start(context.Background(), false)

	ctx.Lock.Lock()
	if err := bootstrapper.Connected(context.Background(), peerID, version.CurrentApp); err != nil {
		t.Fatal(err)
	}

	externalSender.SendF = func(msg message.OutboundMessage, nodeIDs ids.NodeIDSet, _ ids.ID, _ bool) ids.NodeIDSet {
		inMsgIntf, err := mc.Parse(msg.Bytes(), ctx.NodeID, func() {})
		require.NoError(err)
		require.Equal(message.GetAcceptedOp, inMsgIntf.Op())
		inMsg := inMsgIntf.Message().(*p2ppb.GetAccepted)

		reqID = inMsg.RequestId
		return nodeIDs
	}

	frontier := []ids.ID{advanceTimeBlkID}
	if err := bootstrapper.AcceptedFrontier(context.Background(), peerID, reqID, frontier); err != nil {
		t.Fatal(err)
	}

	externalSender.SendF = func(msg message.OutboundMessage, nodeIDs ids.NodeIDSet, _ ids.ID, _ bool) ids.NodeIDSet {
		inMsgIntf, err := mc.Parse(msg.Bytes(), ctx.NodeID, func() {})
		require.NoError(err)
		require.Equal(message.GetAncestorsOp, inMsgIntf.Op())
		inMsg := inMsgIntf.Message().(*p2ppb.GetAncestors)

		reqID = inMsg.RequestId

		containerID, err := ids.ToID(inMsg.ContainerId)
		require.NoError(err)
		if containerID != advanceTimeBlkID {
			t.Fatalf("wrong block requested")
		}

		return nodeIDs
	}

	require.NoError(bootstrapper.Accepted(context.Background(), peerID, reqID, frontier))

	externalSender.SendF = nil
	externalSender.CantSend = false

	require.NoError(bootstrapper.Ancestors(context.Background(), peerID, reqID, [][]byte{advanceTimeBlkBytes}))

	preferred, err = vm.Builder.Preferred()
	require.NoError(err)

	if preferred.ID() != advanceTimeBlk.ID() {
		t.Fatalf("wrong preference reported after bootstrapping to proposal block\nPreferred: %s\nExpected: %s\nGenesis: %s",
			preferred.ID(),
			advanceTimeBlk.ID(),
			preferredID)
	}
	ctx.Lock.Unlock()

	chainRouter.Shutdown()
}

func TestUnverifiedParent(t *testing.T) {
	require := require.New(t)
	_, genesisBytes := defaultGenesis()
	dbManager := manager.NewMemDB(version.Semantic1_0_0)

	vm := &VM{Factory: Factory{
		Config: config.Config{
			Chains:                 chains.MockManager{},
			Validators:             validators.NewManager(),
			UptimeLockedCalculator: uptime.NewLockedCalculator(),
			MinStakeDuration:       defaultMinStakingDuration,
			MaxStakeDuration:       defaultMaxStakingDuration,
			RewardConfig:           defaultRewardConfig,
			BanffTime:              banffForkTime,
		},
	}}

	initialClkTime := banffForkTime.Add(time.Second)
	vm.clock.Set(initialClkTime)
	ctx := defaultContext()
	ctx.Lock.Lock()
	defer func() {
		require.NoError(vm.Shutdown(context.Background()))
		ctx.Lock.Unlock()
	}()

	msgChan := make(chan common.Message, 1)
	err := vm.Initialize(
		context.Background(),
		ctx,
		dbManager,
		genesisBytes,
		nil,
		nil,
		msgChan,
		nil,
		nil,
	)
	require.NoError(err)

	// include a tx1 to make the block be accepted
	tx1 := &txs.Tx{Unsigned: &txs.ImportTx{
		BaseTx: txs.BaseTx{BaseTx: avax.BaseTx{
			NetworkID:    vm.ctx.NetworkID,
			BlockchainID: vm.ctx.ChainID,
		}},
		SourceChain: vm.ctx.XChainID,
		ImportedInputs: []*avax.TransferableInput{{
			UTXOID: avax.UTXOID{
				TxID:        ids.Empty.Prefix(1),
				OutputIndex: 1,
			},
			Asset: avax.Asset{ID: vm.ctx.AVAXAssetID},
			In: &secp256k1fx.TransferInput{
				Amt: 50000,
			},
		}},
	}}
	require.NoError(tx1.Sign(txs.Codec, [][]*crypto.PrivateKeySECP256K1R{{}}))

	preferred, err := vm.Builder.Preferred()
	require.NoError(err)
	nextChainTime := initialClkTime.Add(time.Second)
	preferredID := preferred.ID()
	preferredHeight := preferred.Height()

	statelessBlk, err := blocks.NewBanffStandardBlock(
		nextChainTime,
		preferredID,
		preferredHeight+1,
		[]*txs.Tx{tx1},
	)
	require.NoError(err)
	firstAdvanceTimeBlk := vm.manager.NewBlock(statelessBlk)
	err = firstAdvanceTimeBlk.Verify(context.Background())
	require.NoError(err)

	// include a tx1 to make the block be accepted
	tx2 := &txs.Tx{Unsigned: &txs.ImportTx{
		BaseTx: txs.BaseTx{BaseTx: avax.BaseTx{
			NetworkID:    vm.ctx.NetworkID,
			BlockchainID: vm.ctx.ChainID,
		}},
		SourceChain: vm.ctx.XChainID,
		ImportedInputs: []*avax.TransferableInput{{
			UTXOID: avax.UTXOID{
				TxID:        ids.Empty.Prefix(2),
				OutputIndex: 2,
			},
			Asset: avax.Asset{ID: vm.ctx.AVAXAssetID},
			In: &secp256k1fx.TransferInput{
				Amt: 50000,
			},
		}},
	}}
	require.NoError(tx1.Sign(txs.Codec, [][]*crypto.PrivateKeySECP256K1R{{}}))
	nextChainTime = nextChainTime.Add(time.Second)
	vm.clock.Set(nextChainTime)
	statelessSecondAdvanceTimeBlk, err := blocks.NewBanffStandardBlock(
		nextChainTime,
		firstAdvanceTimeBlk.ID(),
		firstAdvanceTimeBlk.Height()+1,
		[]*txs.Tx{tx2},
	)
	require.NoError(err)
	secondAdvanceTimeBlk := vm.manager.NewBlock(statelessSecondAdvanceTimeBlk)

	require.Equal(secondAdvanceTimeBlk.Parent(), firstAdvanceTimeBlk.ID())
	require.NoError(secondAdvanceTimeBlk.Verify(context.Background()))
}

func TestMaxStakeAmount(t *testing.T) {
	vm, _, _ := defaultVM()
	vm.ctx.Lock.Lock()
	defer func() {
		if err := vm.Shutdown(context.Background()); err != nil {
			t.Fatal(err)
		}
		vm.ctx.Lock.Unlock()
	}()

	nodeID := ids.NodeID(keys[0].PublicKey().Address())

	tests := []struct {
		description string
		startTime   time.Time
		endTime     time.Time
	}{
		{
			description: "[validator.StartTime] == [startTime] < [endTime] == [validator.EndTime]",
			startTime:   defaultValidateStartTime,
			endTime:     defaultValidateEndTime,
		},
		{
			description: "[validator.StartTime] < [startTime] < [endTime] == [validator.EndTime]",
			startTime:   defaultValidateStartTime.Add(time.Minute),
			endTime:     defaultValidateEndTime,
		},
		{
			description: "[validator.StartTime] == [startTime] < [endTime] < [validator.EndTime]",
			startTime:   defaultValidateStartTime,
			endTime:     defaultValidateEndTime.Add(-time.Minute),
		},
		{
			description: "[validator.StartTime] < [startTime] < [endTime] < [validator.EndTime]",
			startTime:   defaultValidateStartTime.Add(time.Minute),
			endTime:     defaultValidateEndTime.Add(-time.Minute),
		},
	}

	for _, test := range tests {
		t.Run(test.description, func(t *testing.T) {
			require := require.New(t)
			staker, err := txexecutor.GetValidator(vm.state, constants.PrimaryNetworkID, nodeID)
			require.NoError(err)

			amount, err := txexecutor.GetMaxWeight(vm.state, staker, test.startTime, test.endTime)
			require.NoError(err)
			require.EqualValues(defaultWeight, amount)
		})
	}
}

func TestUptimeDisallowedWithRestart(t *testing.T) {
	require := require.New(t)
	_, genesisBytes := defaultGenesis()
	db := manager.NewMemDB(version.Semantic1_0_0)

	firstDB := db.NewPrefixDBManager([]byte{})
	firstVM := &VM{Factory: Factory{
		Config: config.Config{
			Chains:                 chains.MockManager{},
			UptimePercentage:       .2,
			RewardConfig:           defaultRewardConfig,
			Validators:             validators.NewManager(),
			UptimeLockedCalculator: uptime.NewLockedCalculator(),
			BanffTime:              banffForkTime,
		},
	}}

	firstCtx := defaultContext()
	firstCtx.Lock.Lock()

	firstMsgChan := make(chan common.Message, 1)
	err := firstVM.Initialize(
		context.Background(),
		firstCtx,
		firstDB,
		genesisBytes,
		nil,
		nil,
		firstMsgChan,
		nil,
		nil,
	)
	require.NoError(err)

	initialClkTime := banffForkTime.Add(time.Second)
	firstVM.clock.Set(initialClkTime)
	firstVM.uptimeManager.(uptime.TestManager).SetTime(initialClkTime)

	require.NoError(firstVM.SetState(context.Background(), snow.Bootstrapping))
	require.NoError(firstVM.SetState(context.Background(), snow.NormalOp))

	// Fast forward clock to time for genesis validators to leave
	firstVM.uptimeManager.(uptime.TestManager).SetTime(defaultValidateEndTime)

	require.NoError(firstVM.Shutdown(context.Background()))
	firstCtx.Lock.Unlock()

	secondDB := db.NewPrefixDBManager([]byte{})
	secondVM := &VM{Factory: Factory{
		Config: config.Config{
			Chains:                 chains.MockManager{},
			UptimePercentage:       .21,
			Validators:             validators.NewManager(),
			UptimeLockedCalculator: uptime.NewLockedCalculator(),
			BanffTime:              banffForkTime,
		},
	}}

	secondCtx := defaultContext()
	secondCtx.Lock.Lock()
	defer func() {
		require.NoError(secondVM.Shutdown(context.Background()))
		secondCtx.Lock.Unlock()
	}()

	secondMsgChan := make(chan common.Message, 1)
	err = secondVM.Initialize(
		context.Background(),
		secondCtx,
		secondDB,
		genesisBytes,
		nil,
		nil,
		secondMsgChan,
		nil,
		nil,
	)
	require.NoError(err)

	secondVM.clock.Set(defaultValidateStartTime.Add(2 * defaultMinStakingDuration))
	secondVM.uptimeManager.(uptime.TestManager).SetTime(defaultValidateStartTime.Add(2 * defaultMinStakingDuration))

	require.NoError(secondVM.SetState(context.Background(), snow.Bootstrapping))
	require.NoError(secondVM.SetState(context.Background(), snow.NormalOp))

	secondVM.clock.Set(defaultValidateEndTime)
	secondVM.uptimeManager.(uptime.TestManager).SetTime(defaultValidateEndTime)

	blk, err := secondVM.Builder.BuildBlock(context.Background()) // should advance time
	require.NoError(err)

	require.NoError(blk.Verify(context.Background()))

	// Assert preferences are correct
	block := blk.(smcon.OracleBlock)
	options, err := block.Options(context.Background())
	require.NoError(err)

	commit := options[0].(*blockexecutor.Block)
	_, ok := commit.Block.(*blocks.BanffCommitBlock)
	require.True(ok)

	abort := options[1].(*blockexecutor.Block)
	_, ok = abort.Block.(*blocks.BanffAbortBlock)
	require.True(ok)

	require.NoError(block.Accept(context.Background()))
	require.NoError(commit.Verify(context.Background()))
	require.NoError(abort.Verify(context.Background()))
	require.NoError(secondVM.SetPreference(context.Background(), secondVM.manager.LastAccepted()))

	proposalTx := blk.(blocks.Block).Txs()[0]
	{
		onAccept, ok := secondVM.manager.GetState(abort.ID())
		require.True(ok)

		_, txStatus, err := onAccept.GetTx(proposalTx.ID())
		require.NoError(err)
		require.Equal(status.Aborted, txStatus)
	}

	require.NoError(commit.Accept(context.Background())) // advance the timestamp
	require.NoError(secondVM.SetPreference(context.Background(), secondVM.manager.LastAccepted()))

	_, txStatus, err := secondVM.state.GetTx(proposalTx.ID())
	require.NoError(err)
	require.Equal(status.Committed, txStatus)

	// Verify that chain's timestamp has advanced
	timestamp := secondVM.state.GetTimestamp()
	require.Equal(defaultValidateEndTime.Unix(), timestamp.Unix())

	blk, err = secondVM.Builder.BuildBlock(context.Background()) // should contain proposal to reward genesis validator
	require.NoError(err)

	require.NoError(blk.Verify(context.Background()))

	block = blk.(smcon.OracleBlock)
	options, err = block.Options(context.Background())
	require.NoError(err)

	commit = options[0].(*blockexecutor.Block)
	_, ok = commit.Block.(*blocks.BanffCommitBlock)
	require.True(ok)

	abort = options[1].(*blockexecutor.Block)
	_, ok = abort.Block.(*blocks.BanffAbortBlock)
	require.True(ok)

	require.NoError(blk.Accept(context.Background()))
	require.NoError(commit.Verify(context.Background()))
	require.NoError(secondVM.SetPreference(context.Background(), secondVM.manager.LastAccepted()))

	proposalTx = blk.(blocks.Block).Txs()[0]
	{
		onAccept, ok := secondVM.manager.GetState(commit.ID())
		require.True(ok)

		_, txStatus, err := onAccept.GetTx(proposalTx.ID())
		require.NoError(err)
		require.Equal(status.Committed, txStatus)
	}

	require.NoError(abort.Verify(context.Background()))
	require.NoError(abort.Accept(context.Background())) // do not reward the genesis validator
	require.NoError(secondVM.SetPreference(context.Background(), secondVM.manager.LastAccepted()))

	_, txStatus, err = secondVM.state.GetTx(proposalTx.ID())
	require.NoError(err)
	require.Equal(status.Aborted, txStatus)

	_, err = secondVM.state.GetCurrentValidator(
		constants.PrimaryNetworkID,
		ids.NodeID(keys[1].PublicKey().Address()),
	)
	require.ErrorIs(err, database.ErrNotFound)
}

func TestUptimeDisallowedAfterNeverConnecting(t *testing.T) {
	require := require.New(t)
	_, genesisBytes := defaultGenesis()
	db := manager.NewMemDB(version.Semantic1_0_0)

	vm := &VM{Factory: Factory{
		Config: config.Config{
			Chains:                 chains.MockManager{},
			UptimePercentage:       .2,
			RewardConfig:           defaultRewardConfig,
			Validators:             validators.NewManager(),
			UptimeLockedCalculator: uptime.NewLockedCalculator(),
			BanffTime:              banffForkTime,
		},
	}}

	ctx := defaultContext()
	ctx.Lock.Lock()

	msgChan := make(chan common.Message, 1)
	appSender := &common.SenderTest{T: t}
	err := vm.Initialize(
		context.Background(),
		ctx,
		db,
		genesisBytes,
		nil,
		nil,
		msgChan,
		nil,
		appSender,
	)
	require.NoError(err)

	defer func() {
		require.NoError(vm.Shutdown(context.Background()))
		ctx.Lock.Unlock()
	}()

	initialClkTime := banffForkTime.Add(time.Second)
	vm.clock.Set(initialClkTime)
	vm.uptimeManager.(uptime.TestManager).SetTime(initialClkTime)

	require.NoError(vm.SetState(context.Background(), snow.Bootstrapping))
	require.NoError(vm.SetState(context.Background(), snow.NormalOp))

	// Fast forward clock to time for genesis validators to leave
	vm.clock.Set(defaultValidateEndTime)
	vm.uptimeManager.(uptime.TestManager).SetTime(defaultValidateEndTime)

	blk, err := vm.Builder.BuildBlock(context.Background()) // should advance time
	require.NoError(err)

	require.NoError(blk.Verify(context.Background()))

	// first the time will be advanced.
	block := blk.(smcon.OracleBlock)
	options, err := block.Options(context.Background())
	require.NoError(err)

	commit := options[0].(*blockexecutor.Block)
	_, ok := commit.Block.(*blocks.BanffCommitBlock)
	require.True(ok)

	abort := options[1].(*blockexecutor.Block)
	_, ok = abort.Block.(*blocks.BanffAbortBlock)
	require.True(ok)

	require.NoError(block.Accept(context.Background()))
	require.NoError(commit.Verify(context.Background()))
	require.NoError(abort.Verify(context.Background()))
	require.NoError(commit.Accept(context.Background())) // advance the timestamp
	require.NoError(vm.SetPreference(context.Background(), vm.manager.LastAccepted()))

	// Verify that chain's timestamp has advanced
	timestamp := vm.state.GetTimestamp()
	require.Equal(defaultValidateEndTime.Unix(), timestamp.Unix())

	// should contain proposal to reward genesis validator
	blk, err = vm.Builder.BuildBlock(context.Background())
	require.NoError(err)

	require.NoError(blk.Verify(context.Background()))

	block = blk.(smcon.OracleBlock)
	options, err = block.Options(context.Background())
	require.NoError(err)

	commit = options[0].(*blockexecutor.Block)
	_, ok = commit.Block.(*blocks.BanffCommitBlock)
	require.True(ok)

	abort = options[1].(*blockexecutor.Block)
	_, ok = abort.Block.(*blocks.BanffAbortBlock)
	require.True(ok)

	require.NoError(blk.Accept(context.Background()))
	require.NoError(commit.Verify(context.Background()))
	require.NoError(abort.Verify(context.Background()))
	require.NoError(abort.Accept(context.Background())) // do not reward the genesis validator
	require.NoError(vm.SetPreference(context.Background(), vm.manager.LastAccepted()))

	_, err = vm.state.GetCurrentValidator(
		constants.PrimaryNetworkID,
		ids.NodeID(keys[1].PublicKey().Address()),
	)
	require.ErrorIs(err, database.ErrNotFound)
}<|MERGE_RESOLUTION|>--- conflicted
+++ resolved
@@ -448,8 +448,9 @@
 	defer ctx.Lock.Unlock()
 	appSender := &common.SenderTest{T: t}
 	appSender.CantSendAppGossip = true
-<<<<<<< HEAD
-	appSender.SendAppGossipF = func(context.Context, []byte) error { return nil }
+	appSender.SendAppGossipF = func(context.Context, []byte) error {
+		return nil
+	}
 	err := vm.Initialize(
 		context.Background(),
 		ctx,
@@ -462,12 +463,6 @@
 		appSender,
 	)
 	if err != nil {
-=======
-	appSender.SendAppGossipF = func(context.Context, []byte) error {
-		return nil
-	}
-	if err := vm.Initialize(ctx, chainDBManager, genesisBytes, nil, nil, msgChan, nil, appSender); err != nil {
->>>>>>> 2a76c560
 		t.Fatal(err)
 	}
 
