--- conflicted
+++ resolved
@@ -888,20 +888,17 @@
 		return res, nil
 	}
 
-	ctx := snow.DefaultContextTest()
+	ctx := snow.DefaultConsensusContextTest()
 	ctx.NodeID = hashing.ComputeHash160Array(hashing.ComputeHash256(pTestCert.Leaf.Raw))
 	ctx.StakingCertLeaf = pTestCert.Leaf
 	ctx.StakingLeafSigner = pTestCert.PrivateKey.(crypto.Signer)
 	ctx.ValidatorState = valState
-<<<<<<< HEAD
 	ctx.SetState(snow.NormalOp)
-=======
->>>>>>> 42d0b8c0
 
 	dummyDBManager := manager.NewMemDB(version.DefaultVersion1_0_0)
 	// make sure that DBs are compressed correctly
 	dummyDBManager = dummyDBManager.NewPrefixDBManager([]byte{})
-	if err := proVM.Initialize(ctx, dummyDBManager, initialState, nil, nil, nil, nil, nil); err != nil {
+	if err := proVM.Initialize(ctx.Context, dummyDBManager, initialState, nil, nil, nil, nil, nil); err != nil {
 		t.Fatalf("failed to initialize proposerVM with %s", err)
 	}
 
