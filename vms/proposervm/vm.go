// Copyright (C) 2019-2021, Ava Labs, Inc. All rights reserved.
// See the file LICENSE for licensing terms.

package proposervm

import (
	"time"

	"github.com/ava-labs/avalanchego/database"
	"github.com/ava-labs/avalanchego/database/manager"
	"github.com/ava-labs/avalanchego/database/prefixdb"
	"github.com/ava-labs/avalanchego/database/versiondb"
	"github.com/ava-labs/avalanchego/ids"
	"github.com/ava-labs/avalanchego/snow"
	"github.com/ava-labs/avalanchego/snow/choices"
	"github.com/ava-labs/avalanchego/snow/consensus/snowman"
	"github.com/ava-labs/avalanchego/snow/engine/common"
	"github.com/ava-labs/avalanchego/snow/engine/snowman/block"
	"github.com/ava-labs/avalanchego/utils/math"
	"github.com/ava-labs/avalanchego/utils/timer/mockable"
	"github.com/ava-labs/avalanchego/vms/proposervm/indexer"
	"github.com/ava-labs/avalanchego/vms/proposervm/proposer"
	"github.com/ava-labs/avalanchego/vms/proposervm/scheduler"
	"github.com/ava-labs/avalanchego/vms/proposervm/state"
	"github.com/ava-labs/avalanchego/vms/proposervm/tree"

	statelessblock "github.com/ava-labs/avalanchego/vms/proposervm/block"
)

const (
	// minBlockDelay should be kept as whole seconds because block timestamps
	// are only specific to the second.
	minBlockDelay             = time.Second
	optimalHeightDelay uint64 = 256
)

var (
	_ block.ChainVM              = &VM{}
	_ block.BatchedChainVM       = &VM{}
	_ block.HeightIndexedChainVM = &VM{}

	dbPrefix = []byte("proposervm")
)

type VM struct {
	block.ChainVM
	activationTime      time.Time
	minimumPChainHeight uint64

	state.State
	hIndexer indexer.HeightIndexer

	proposer.Windower
	tree.Tree
	scheduler.Scheduler
	mockable.Clock

	ctx         *snow.Context
	db          *versiondb.Database
	toScheduler chan<- common.Message

	// Block ID --> Block
	// Each element is a block that passed verification but
	// hasn't yet been accepted/rejected
	verifiedBlocks map[ids.ID]PostForkBlock
	preferred      ids.ID
	bootstrapped   bool

	// lastAcceptedOptionTime is set to the last accepted PostForkBlock's
	// timestamp if the last accepted block has been a PostForkOption block
	// since having initialized the VM.
	lastAcceptedTime time.Time
}

func New(vm block.ChainVM, activationTime time.Time, minimumPChainHeight uint64) *VM {
	return &VM{
		ChainVM:             vm,
		activationTime:      activationTime,
		minimumPChainHeight: minimumPChainHeight,
	}
}

func (vm *VM) Initialize(
	ctx *snow.Context,
	dbManager manager.Manager,
	genesisBytes []byte,
	upgradeBytes []byte,
	configBytes []byte,
	toEngine chan<- common.Message,
	fxs []*common.Fx,
	appSender common.AppSender,
) error {
	vm.ctx = ctx
	rawDB := dbManager.Current().Database
	prefixDB := prefixdb.New(dbPrefix, rawDB)
	vm.db = versiondb.New(prefixDB)
	vm.State = state.New(vm.db)
	vm.Windower = proposer.New(ctx.ValidatorState, ctx.SubnetID, ctx.ChainID)
	vm.Tree = tree.New()
	vm.hIndexer = indexer.NewHeightIndexer(vm, vm.ctx.Log, vm.State)

	scheduler, vmToEngine := scheduler.New(vm.ctx.Log, toEngine)
	vm.Scheduler = scheduler
	vm.toScheduler = vmToEngine

	go ctx.Log.RecoverAndPanic(func() {
		scheduler.Dispatch(time.Now())
	})

	vm.verifiedBlocks = make(map[ids.ID]PostForkBlock)

	err := vm.ChainVM.Initialize(
		ctx,
		dbManager,
		genesisBytes,
		upgradeBytes,
		configBytes,
		vmToEngine,
		fxs,
		appSender,
	)
	if err != nil {
		return err
	}

	if err := vm.repairAcceptedChain(); err != nil {
		return err
	}

	if innerHVM, ok := vm.ChainVM.(block.HeightIndexedChainVM); ok {
		if !innerHVM.IsHeightIndexComplete() {
			vm.ctx.Log.Info("Block indexing by height: repairing height index not started since innerVM index is incomplete.")
		} else {
			go func() {
				if err := vm.hIndexer.RepairHeightIndex(); err != nil {
					vm.ctx.Log.Error("Block indexing by height: failed with error %s", err)
					return
				}
			}()
		}
	}

	return vm.setLastAcceptedOptionTime()
}

<<<<<<< HEAD
// shutdown ops then propagate shutdown to innerVM
func (vm *VM) Shutdown() error {
	if err := vm.db.Commit(); err != nil {
		return err
	}
	return vm.ChainVM.Shutdown()
}

func (vm *VM) OnStart(state snow.State) error {
=======
func (vm *VM) SetState(state snow.State) error {
>>>>>>> 3b6e1aae
	vm.bootstrapped = (state == snow.NormalOp)
	return vm.ChainVM.SetState(state)
}

func (vm *VM) BuildBlock() (snowman.Block, error) {
	preferredBlock, err := vm.getBlock(vm.preferred)
	if err != nil {
		return nil, err
	}

	return preferredBlock.buildChild()
}

func (vm *VM) ParseBlock(b []byte) (snowman.Block, error) {
	if blk, err := vm.parsePostForkBlock(b); err == nil {
		return blk, nil
	}
	return vm.parsePreForkBlock(b)
}

func (vm *VM) GetBlock(id ids.ID) (snowman.Block, error) {
	return vm.getBlock(id)
}

func (vm *VM) SetPreference(preferred ids.ID) error {
	if vm.preferred == preferred {
		return nil
	}
	vm.preferred = preferred

	blk, err := vm.getPostForkBlock(preferred)
	if err != nil {
		return vm.ChainVM.SetPreference(preferred)
	}

	if err := vm.ChainVM.SetPreference(blk.GetInnerBlk().ID()); err != nil {
		return err
	}

	pChainHeight, err := blk.pChainHeight()
	if err != nil {
		return err
	}

	// reset scheduler
	minDelay, err := vm.Windower.Delay(blk.Height()+1, pChainHeight, vm.ctx.NodeID)
	if err != nil {
		vm.ctx.Log.Debug("failed to fetch the expected delay due to: %s", err)
		// A nil error is returned here because it is possible that
		// bootstrapping caused the last accepted block to move past the latest
		// P-chain height. This will cause building blocks to return an error
		// until the P-chain's height has advanced.
		return nil
	}
	if minDelay < minBlockDelay {
		minDelay = minBlockDelay
	}

	preferredTime := blk.Timestamp()
	nextStartTime := preferredTime.Add(minDelay)
	vm.Scheduler.SetBuildBlockTime(nextStartTime)

	vm.ctx.Log.Debug("set preference to %s with timestamp %v; build time scheduled at %v",
		blk.ID(), preferredTime, nextStartTime)
	return nil
}

func (vm *VM) LastAccepted() (ids.ID, error) {
	lastAccepted, err := vm.State.GetLastAccepted()
	if err == database.ErrNotFound {
		return vm.ChainVM.LastAccepted()
	}
	return lastAccepted, err
}

func (vm *VM) repairAcceptedChain() error {
	lastAcceptedID, err := vm.GetLastAccepted()
	if err == database.ErrNotFound {
		// If the last accepted block isn't indexed yet, then the underlying
		// chain is the only chain and there is nothing to repair.
		return nil
	}
	if err != nil {
		return err
	}

	// Revert accepted blocks that weren't committed to the database.
	for {
		lastAccepted, err := vm.getPostForkBlock(lastAcceptedID)
		if err == database.ErrNotFound {
			// If the post fork block can't be found, it's because we're
			// reverting past the fork boundary. If this is the case, then there
			// is only one database to keep consistent, so there is nothing to
			// repair anymore.
			if err := vm.State.DeleteLastAccepted(); err != nil {
				return err
			}
			return vm.db.Commit()
		}
		if err != nil {
			return err
		}

		shouldBeAccepted := lastAccepted.GetInnerBlk()

		// If the inner block is accepted, then we don't need to revert any more
		// blocks.
		if shouldBeAccepted.Status() == choices.Accepted {
			return vm.db.Commit()
		}

		// Advance to the parent block
		lastAcceptedID = lastAccepted.Parent()

		lastAccepted.setStatus(choices.Processing)
		if err := vm.State.SetLastAccepted(lastAcceptedID); err != nil {
			return err
		}
		if err := vm.State.PutBlock(lastAccepted.getStatelessBlk(), choices.Processing); err != nil {
			return err
		}
	}
}

func (vm *VM) setLastAcceptedOptionTime() error {
	lastAcceptedID, err := vm.GetLastAccepted()
	if err == database.ErrNotFound {
		// If the last accepted block wasn't a PostFork block, then we don't
		// initialize the time.
		return nil
	}
	if err != nil {
		return err
	}

	lastAccepted, _, err := vm.State.GetBlock(lastAcceptedID)
	if err != nil {
		return err
	}

	if _, ok := lastAccepted.(statelessblock.SignedBlock); ok {
		// If the last accepted block wasn't a PostForkOption, then we don't
		// initialize the time.
		return nil
	}

	acceptedParent, err := vm.getPostForkBlock(lastAccepted.ParentID())
	if err != nil {
		return err
	}
	vm.lastAcceptedTime = acceptedParent.Timestamp()
	return nil
}

func (vm *VM) parsePostForkBlock(b []byte) (PostForkBlock, error) {
	statelessBlock, err := statelessblock.Parse(b)
	if err != nil {
		return nil, err
	}

	// if the block already exists, then make sure the status is set correctly
	blkID := statelessBlock.ID()
	blk, err := vm.getPostForkBlock(blkID)
	if err == nil {
		return blk, nil
	}
	if err != database.ErrNotFound {
		return nil, err
	}

	innerBlkBytes := statelessBlock.Block()
	innerBlk, err := vm.ChainVM.ParseBlock(innerBlkBytes)
	if err != nil {
		return nil, err
	}

	if statelessSignedBlock, ok := statelessBlock.(statelessblock.SignedBlock); ok {
		blk = &postForkBlock{
			SignedBlock: statelessSignedBlock,
			postForkCommonComponents: postForkCommonComponents{
				vm:       vm,
				innerBlk: innerBlk,
				status:   choices.Processing,
			},
		}
	} else {
		blk = &postForkOption{
			Block: statelessBlock,
			postForkCommonComponents: postForkCommonComponents{
				vm:       vm,
				innerBlk: innerBlk,
				status:   choices.Processing,
			},
		}
	}
	return blk, nil
}

func (vm *VM) parsePreForkBlock(b []byte) (*preForkBlock, error) {
	blk, err := vm.ChainVM.ParseBlock(b)
	return &preForkBlock{
		Block: blk,
		vm:    vm,
	}, err
}

func (vm *VM) getBlock(id ids.ID) (Block, error) {
	if blk, err := vm.getPostForkBlock(id); err == nil {
		return blk, nil
	}
	return vm.getPreForkBlock(id)
}

func (vm *VM) getPostForkBlock(blkID ids.ID) (PostForkBlock, error) {
	block, exists := vm.verifiedBlocks[blkID]
	if exists {
		return block, nil
	}

	statelessBlock, status, err := vm.State.GetBlock(blkID)
	if err != nil {
		return nil, err
	}

	innerBlkBytes := statelessBlock.Block()
	innerBlk, err := vm.ChainVM.ParseBlock(innerBlkBytes)
	if err != nil {
		return nil, err
	}

	if statelessSignedBlock, ok := statelessBlock.(statelessblock.SignedBlock); ok {
		return &postForkBlock{
			SignedBlock: statelessSignedBlock,
			postForkCommonComponents: postForkCommonComponents{
				vm:       vm,
				innerBlk: innerBlk,
				status:   status,
			},
		}, nil
	}
	return &postForkOption{
		Block: statelessBlock,
		postForkCommonComponents: postForkCommonComponents{
			vm:       vm,
			innerBlk: innerBlk,
			status:   status,
		},
	}, nil
}

func (vm *VM) getPreForkBlock(blkID ids.ID) (*preForkBlock, error) {
	blk, err := vm.ChainVM.GetBlock(blkID)
	return &preForkBlock{
		Block: blk,
		vm:    vm,
	}, err
}

func (vm *VM) storePostForkBlock(blk PostForkBlock) error {
	if err := vm.State.PutBlock(blk.getStatelessBlk(), blk.Status()); err != nil {
		return err
	}
	return vm.db.Commit()
}

func (vm *VM) verifyAndRecordInnerBlk(postFork PostForkBlock) error {
	// If inner block's Verify returned true, don't call it again.
	//
	// Note that if [innerBlk.Verify] returns nil, this method returns nil. This
	// must always remain the case to maintain the inner block's invariant that
	// if it's Verify() returns nil, it is eventually accepted or rejected.
	currentInnerBlk := postFork.GetInnerBlk()
	if originalInnerBlk, contains := vm.Tree.Get(currentInnerBlk); !contains {
		if err := currentInnerBlk.Verify(); err != nil {
			return err
		}
		vm.Tree.Add(currentInnerBlk)
	} else {
		postFork.setInnerBlk(originalInnerBlk)
	}

	vm.verifiedBlocks[postFork.ID()] = postFork
	return nil
}

// notifyInnerBlockReady tells the scheduler that the inner VM is ready to build
// a new block
func (vm *VM) notifyInnerBlockReady() {
	select {
	case vm.toScheduler <- common.PendingTxs:
	default:
		vm.ctx.Log.Debug("dropping message to consensus engine")
	}
}

func (vm *VM) optimalPChainHeight(minPChainHeight uint64) (uint64, error) {
	currentPChainHeight, err := vm.ctx.ValidatorState.GetCurrentHeight()
	if err != nil {
		return 0, err
	}
	if currentPChainHeight < optimalHeightDelay {
		return minPChainHeight, nil
	}
	optimalHeight := currentPChainHeight - optimalHeightDelay
	return math.Max64(optimalHeight, minPChainHeight), nil
}<|MERGE_RESOLUTION|>--- conflicted
+++ resolved
@@ -143,7 +143,6 @@
 	return vm.setLastAcceptedOptionTime()
 }
 
-<<<<<<< HEAD
 // shutdown ops then propagate shutdown to innerVM
 func (vm *VM) Shutdown() error {
 	if err := vm.db.Commit(); err != nil {
@@ -152,10 +151,7 @@
 	return vm.ChainVM.Shutdown()
 }
 
-func (vm *VM) OnStart(state snow.State) error {
-=======
 func (vm *VM) SetState(state snow.State) error {
->>>>>>> 3b6e1aae
 	vm.bootstrapped = (state == snow.NormalOp)
 	return vm.ChainVM.SetState(state)
 }
