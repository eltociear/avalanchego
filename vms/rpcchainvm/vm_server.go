--- conflicted
+++ resolved
@@ -5,11 +5,7 @@
 
 import (
 	"context"
-<<<<<<< HEAD
 	"fmt"
-	"sync"
-=======
->>>>>>> d7f5f2db
 
 	"google.golang.org/grpc"
 
