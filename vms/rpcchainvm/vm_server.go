--- conflicted
+++ resolved
@@ -224,16 +224,9 @@
 	errs.Add(vm.vm.Shutdown())
 	close(vm.toEngine)
 
-<<<<<<< HEAD
-	vm.serverCloser.Stop()
+	vm.serverCloser.GracefulStop()
 	errs.Add(vm.connCloser.Close())
 
-=======
-	vm.serverCloser.GracefulStop()
-	for _, conn := range vm.conns {
-		errs.Add(conn.Close())
-	}
->>>>>>> a1053617
 	return &vmproto.ShutdownResponse{}, errs.Err
 }
 
