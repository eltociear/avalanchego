syntax = "proto3";
package vmproto;
option go_package = "github.com/ava-labs/avalanchego/vms/rpcchainvm/vmproto";
import "google/protobuf/empty.proto";
import "google/protobuf/timestamp.proto";

// import from https://github.com/prometheus/client_model/blob/master/io/prometheus/client/metrics.proto
// requires "github.com/prometheus/client_model" for reuse in Go code
// requires "io/prometheus/client/metrics.proto" file in "protoc --proto_path" commands
//
// if vended after https://github.com/prometheus/client_model/commit/147c58e9608a4f9628b53b6cc863325ca746f63a
// import "io/prometheus/client/metrics.proto";

// for older vendored prometheus
import "metrics.proto";

// To compile: protoc --go_out=plugins=grpc:. vm.proto
// Or run "scripts/protobuf_codegen.sh"

message InitializeRequest {
    uint32 networkID = 1;
    bytes subnetID = 2;
    bytes chainID = 3;
    bytes nodeID = 4;
    bytes xChainID = 5;
    bytes avaxAssetID = 6;
    bytes genesisBytes = 7;
    bytes upgradeBytes = 8;
    bytes configBytes = 9;

    repeated VersionedDBServer dbServers = 10;
    uint32 engineServer = 11;
    uint32 keystoreServer = 12;
    uint32 sharedMemoryServer = 13;
    uint32 bcLookupServer = 14;
    uint32 snLookupServer = 15;
    uint32 appSenderServer = 16;
}

message SetStateRequest {
    uint32 state = 1;
}

message InitializeResponse {
    bytes lastAcceptedID = 1;
    bytes lastAcceptedParentID = 2;
    uint32 status = 3;
    uint64 height = 4;
    bytes bytes = 5;
    bytes timestamp = 6;
}

message VersionedDBServer {
    uint32 dbServer = 1;
    string version = 2;
}

message CreateHandlersResponse {
    repeated Handler handlers = 1;
}

message CreateStaticHandlersResponse {
    repeated Handler handlers = 1;
}

message Handler {
    string prefix = 1;
    uint32 lockOptions = 2;
    uint32 server = 3;
}

message BuildBlockResponse {
    bytes id = 1;
    bytes parentID = 2;
    bytes bytes = 3;
    uint64 height = 4;
    bytes timestamp = 5;
    // status is always processing
}

message ParseBlockRequest {
    bytes bytes = 1;
}

message ParseBlockResponse {
    bytes id = 1;
    bytes parentID = 2;
    uint32 status = 3;
    uint64 height = 4;
    bytes timestamp = 5;
}

message GetBlockRequest {
    bytes id = 1;
}

message GetBlockResponse {
    bytes parentID = 1;
    bytes bytes = 2;
    uint32 status = 3;
    uint64 height = 4;
    bytes timestamp = 5;
}

message SetPreferenceRequest {
    bytes id = 1;
}

message BlockVerifyRequest {
    bytes bytes = 1;
}

message BlockVerifyResponse {
    bytes timestamp = 1;
}

message BlockAcceptRequest {
    bytes id = 1;
}

message BlockRejectRequest {
    bytes id = 1;
}

message HealthResponse {
    string details = 1;
}

message VersionResponse {
    string version = 1;
}

message AppRequestMsg {
    // The node that sent us this request
    bytes nodeID = 1;
    // The ID of this request
    uint32 requestID = 2;
    // deadline for this request
    bytes deadline = 3;
    // The request body
    bytes request = 4;
}

message AppRequestFailedMsg {
    // The node that we failed to get a response from
    bytes nodeID = 1;
    // The ID of the request we sent and didn't get a response to
    uint32 requestID = 2;
}

message AppResponseMsg {
    // The node that we got a response from
    bytes nodeID = 1;
    // Request ID of request that this is in response to
    uint32 requestID = 2;
    // The response body
    bytes response = 3;
}

message AppGossipMsg {
    // The node that sent us a gossip message
    bytes nodeID = 1;
    // The message body
    bytes msg = 2;
}

message ConnectedRequest {
    bytes nodeID = 1; 
    string version = 2;
}
 
message DisconnectedRequest {
    bytes nodeID = 1; 
}

message GetAncestorsRequest {
    bytes blkID = 1;
    int32 maxBlocksNum = 2;
    int32 maxBlocksSize = 3;
    int64 maxBlocksRetrivalTime = 4;
}

message GetAncestorsResponse {
    repeated bytes blksBytes = 1;
}

message BatchedParseBlockRequest {
    repeated bytes request = 1;
}

message BatchedParseBlockResponse {
    repeated ParseBlockResponse response = 1;
}

// HeightIndexedVM related messages
message VerifyHeightIndexResponse {
    uint32 err = 1;
}

message GetBlockIDAtHeightRequest {
    uint64 height = 1;
}

message GetBlockIDAtHeightResponse {
    bytes blkID = 1;
    uint32 err = 2;
}

// StateSyncableVM related messages
message RegisterStateSyncerRequest {
    repeated bytes nodeIDs = 1;
}

message StateSyncEnabledResponse {
    bool enabled = 1;
}

message StateSyncGetLastSummaryResponse {
    bytes key = 1;
    bytes state = 2;
}

message StateSyncIsSummaryAcceptedRequest {
    bytes key = 1;
}

message StateSyncIsSummaryAcceptedResponse {
    bool accepted = 1;
}

message StateSyncRequest {
    repeated StateSyncGetLastSummaryResponse summaries = 1;
}

message StateSyncLastSummaryBlockIDResponse {
    bytes bytes = 1;
}

message StateSyncSetLastSummaryBlockRequest {
    bytes bytes = 1;
}
// end of StateSyncableVM related messages

message GatherResponse {
    repeated io.prometheus.client.MetricFamily metricFamilies = 1;
}

service VM {
    rpc Initialize(InitializeRequest) returns (InitializeResponse);
    rpc SetState(SetStateRequest) returns (google.protobuf.Empty);   
    rpc Shutdown(google.protobuf.Empty) returns (google.protobuf.Empty);
    rpc CreateHandlers(google.protobuf.Empty) returns (CreateHandlersResponse);
    rpc CreateStaticHandlers(google.protobuf.Empty) returns (CreateStaticHandlersResponse);
    rpc Connected(ConnectedRequest) returns (google.protobuf.Empty);
    rpc Disconnected(DisconnectedRequest) returns (google.protobuf.Empty);
    rpc BuildBlock(google.protobuf.Empty) returns (BuildBlockResponse);
    rpc ParseBlock(ParseBlockRequest) returns (ParseBlockResponse);
    rpc GetBlock(GetBlockRequest) returns (GetBlockResponse);
    rpc SetPreference(SetPreferenceRequest) returns (google.protobuf.Empty);
    rpc Health(google.protobuf.Empty) returns (HealthResponse);
    rpc Version(google.protobuf.Empty) returns (VersionResponse);
    rpc AppRequest(AppRequestMsg) returns (google.protobuf.Empty);
    rpc AppRequestFailed(AppRequestFailedMsg) returns (google.protobuf.Empty);
    rpc AppResponse(AppResponseMsg) returns (google.protobuf.Empty);
    rpc AppGossip(AppGossipMsg) returns (google.protobuf.Empty);

    rpc Gather(google.protobuf.Empty) returns (GatherResponse);

    rpc BlockVerify(BlockVerifyRequest) returns (BlockVerifyResponse);
    rpc BlockAccept(BlockAcceptRequest) returns (google.protobuf.Empty);
    rpc BlockReject(BlockRejectRequest) returns (google.protobuf.Empty);

    rpc GetAncestors(GetAncestorsRequest) returns (GetAncestorsResponse);
    rpc BatchedParseBlock(BatchedParseBlockRequest) returns (BatchedParseBlockResponse);
<<<<<<< HEAD

    // HeightIndexedVM
    rpc GetBlockIDByHeight(GetBlockIDByHeightRequest) returns (GetBlockIDByHeightResponse);
    rpc IsHeightIndexComplete(google.protobuf.Empty) returns (IsHeightIndexCompleteResponse);

    // State sync
    rpc RegisterStateSyncer(RegisterStateSyncerRequest) returns (google.protobuf.Empty);
    rpc StateSyncEnabled(google.protobuf.Empty) returns (StateSyncEnabledResponse);
    rpc StateSyncGetLastSummary(google.protobuf.Empty) returns (StateSyncGetLastSummaryResponse);
    rpc StateSyncIsSummaryAccepted(StateSyncIsSummaryAcceptedRequest) returns (StateSyncIsSummaryAcceptedResponse);
    rpc StateSync(StateSyncRequest) returns (google.protobuf.Empty);
    rpc GetLastSummaryBlockID(google.protobuf.Empty) returns (StateSyncLastSummaryBlockIDResponse);
    rpc SetLastSummaryBlock(StateSyncSetLastSummaryBlockRequest) returns (google.protobuf.Empty);
=======
    
    rpc VerifyHeightIndex(google.protobuf.Empty) returns (VerifyHeightIndexResponse);
    rpc GetBlockIDAtHeight(GetBlockIDAtHeightRequest) returns (GetBlockIDAtHeightResponse);
    
>>>>>>> 625275e9
}<|MERGE_RESOLUTION|>--- conflicted
+++ resolved
@@ -272,11 +272,11 @@
 
     rpc GetAncestors(GetAncestorsRequest) returns (GetAncestorsResponse);
     rpc BatchedParseBlock(BatchedParseBlockRequest) returns (BatchedParseBlockResponse);
-<<<<<<< HEAD
 
     // HeightIndexedVM
-    rpc GetBlockIDByHeight(GetBlockIDByHeightRequest) returns (GetBlockIDByHeightResponse);
-    rpc IsHeightIndexComplete(google.protobuf.Empty) returns (IsHeightIndexCompleteResponse);
+    rpc VerifyHeightIndex(google.protobuf.Empty) returns (VerifyHeightIndexResponse);
+    rpc GetBlockIDAtHeight(GetBlockIDAtHeightRequest) returns (GetBlockIDAtHeightResponse);
+
 
     // State sync
     rpc RegisterStateSyncer(RegisterStateSyncerRequest) returns (google.protobuf.Empty);
@@ -286,10 +286,4 @@
     rpc StateSync(StateSyncRequest) returns (google.protobuf.Empty);
     rpc GetLastSummaryBlockID(google.protobuf.Empty) returns (StateSyncLastSummaryBlockIDResponse);
     rpc SetLastSummaryBlock(StateSyncSetLastSummaryBlockRequest) returns (google.protobuf.Empty);
-=======
-    
-    rpc VerifyHeightIndex(google.protobuf.Empty) returns (VerifyHeightIndexResponse);
-    rpc GetBlockIDAtHeight(GetBlockIDAtHeightRequest) returns (GetBlockIDAtHeightResponse);
-    
->>>>>>> 625275e9
 }